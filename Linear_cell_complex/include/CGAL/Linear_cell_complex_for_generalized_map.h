--- conflicted
+++ resolved
@@ -105,15 +105,8 @@
        *  @param alcc the linear cell complex to copy.
        *  @post *this is valid.
        */
-#ifdef DOXYGEN_RUNNING      
       Linear_cell_complex_for_generalized_map(const Self & alcc) : Base(alcc)
       {}
-<<<<<<< HEAD
-#endif
-      
-      template < class LCC2 >
-      Linear_cell_complex_for_generalized_map(const LCC2& alcc) : Base(alcc)
-=======
 
       template <unsigned int d2,  unsigned int ambient_dim2, class Traits2,
                 class Items2, class Alloc2,
@@ -122,7 +115,6 @@
       Linear_cell_complex_for_generalized_map
       (const Linear_cell_complex_for_generalized_map<d2, ambient_dim2,
        Traits2, Items2, Alloc2, CMap2, Storage2>& alcc) : Base(alcc)
->>>>>>> d42a92f8
       {}
 
       template <unsigned int d2,  unsigned int ambient_dim2, class Traits2,
