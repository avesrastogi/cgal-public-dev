<!DOCTYPE HTML PUBLIC "-//W3C//DTD HTML 4.01 Transitional//EN" "http://www.w3.org/TR/html4/loose.dtd">
<!-- $Id$
     $URL$
-->
<html lang="en-US">
<HEAD>
  <META HTTP-EQUIV="Content-Type" CONTENT="text/html; charset=utf-8">
  <LINK TITLE="CGAL style" REL=stylesheet TYPE="text/css" HREF="cgal.css">
  <style type="text/css">
    h2 {
      margin-left: 0;
    }
    code {
      background-color: rgba(0, 0, 0, 0.04);
      padding-bottom: 0.2em;
      padding-top: 0.2em;
    }
    code::before, code::after {
      content: " ";
      letter-spacing: -0.2em;
    }
  </style>

<!--
  <style type="text/css">
    h2
    {
      counter-reset:section;
    }

    h3
    {
      counter-reset:subsection;
    }

    h3:before
    {
      content:counter(section) ". ";
      counter-increment:section;
    }

    h4:before
    {
      counter-increment:subsection;
      content:counter(section) "." counter(subsection) " ";
    }
  </style>
-->
  <TITLE>CGAL - Release History</TITLE>
</HEAD>

<!--#config timefmt="%d %B %y" -->

<BODY>
<table>
<tr>

<!--#include virtual="menu.inc.html" -->



<td valign="top">
<H1>Release History</H1>

<HR>

<table>
<tr>
<td width="2%">
<td width="28%">

<table CELLSPACING=0>
<tr><td><a href="#release4.9">4.9</a>&nbsp;<td> (September 2016)
<tr><td><a href="#release4.8">4.8</a>&nbsp;<td> (March 2016)
<tr><td><a href="#release4.7">4.7</a>&nbsp;<td> (October 2015)
<tr><td><a href="#release4.6.2">4.6.2</a>&nbsp;<td> (August 2015)
<tr><td><a href="#release4.6.1">4.6.1</a>&nbsp;<td> (June 2015)
<tr><td><a href="#release4.6">4.6</a>&nbsp;<td> (April 2015)
<tr><td><a href="#release4.5.2">4.5.2</a>&nbsp;<td> (February 2015)
<tr><td><a href="#release4.5.1">4.5.1</a>&nbsp;<td> (December 2014)
<tr><td><a href="#release4.5">4.5</a>&nbsp;<td> (October 2014)
<tr><td><a href="#release4.4">4.4</a>&nbsp;<td> (April 2014)
<tr><td><a href="#release4.3">4.3.1</a>&nbsp;<td> (November 2013)
<tr><td><a href="#release4.3">4.3</a>&nbsp;<td> (October 2013)
<tr><td><a href="#release4.2">4.2</a>&nbsp;<td> (March 2013)
<tr><td><a href="#release4.1">4.1</a>&nbsp;<td> (September 2012)
<tr><td><a href="#release4.0.2">4.0.2</a>&nbsp;<td> (July 2012)
<tr><td><a href="#release4.0.1">4.0.1</a>&nbsp;<td> (July 2012)
<tr><td><a href="#release4.0">4.0</a>&nbsp;<td> (March 2012)
<tr><td><a href="#release3.9">3.9</a>&nbsp;<td> (September 2011)
<tr><td><a href="#release3.8">3.8</a>&nbsp;<td> (April 2011)
<tr><td><a href="#release3.7">3.7</a>&nbsp;<td> (October 2010)
<tr><td><a href="#release3.6.1">3.6.1</a>&nbsp;<td> (June 2010)
<tr><td><a href="#release3.6">3.6</a>&nbsp;<td> (March 2010)
<tr><td><a href="#release3.5.1">3.5.1</a>&nbsp;<td> (December 2009)
<tr><td><a href="#release3.5">3.5</a>&nbsp;<td> (October 2009)
<tr><td><a href="#release3.4">3.4</a>&nbsp;<td> (January 2009)
<tr><td><a href="#release3.3.1">3.3.1</a><td> (August 2007)
<tr><td><a href="#release3.3">3.3</a><td> (May 2007)
<tr><td><a href="#release3.2.1">3.2.1</a><td> (July 2006)
<tr><td><a href="#release3.2">3.2</a><td> (May 2006)
<tr><td><a href="#release3.1">3.1</a><td> (December 2004)
<tr><td><a href="#release3.0.1">3.0.1</a><td> (February 2004)
<tr><td><a href="#release3.0">3.0</a><td> (October 2003)
<tr><td><a href="#release2.4">2.4</a><td> (May 2002)
<tr><td><a href="#release2.3">2.3</a><td> (August 2001)
<tr><td><a href="#release2.2">2.2</a><td> (October 2000)
<tr><td><a href="#release2.1">2.1</a><td> (January 2000)
<tr><td><a href="#release2.0">2.0</a><td> (June 1999)
<tr><td><a href="#release1.2">1.2</a><td> (January 1999)
<tr><td><a href="#release1.1">1.1</a><td> (July 1998)
<tr><td><a href="#release1.0">1.0</a><td> (April 1998)
<tr><td><a href="#release0.9">0.9</a><td> (June 1997)
</table>

<td width="60%">
<table>
<caption align=BOTTOM>
Number of lines of code of CGAL<br>
(using <a href="http://www.dwheeler.com/sloccount/"> David A. Wheeler's
'SLOCCount'</a>, restricted to the <code>include/CGAL/</code>
and <code>src/</code> directories).
</caption>
<tr><td><img src="images/release_history_sloccount.png" alt="Releases size graph">
</table>
<td width="10%">
</table>

<HR>
<h2 id="release4.9">Release 4.9 </h2>
<div>
  <p>Release date: Sept 2016 </p>

<!-- Installation (and general changes) -->
<!-- New packages -->
<!-- Major and breaking changes -->
<!-- Arithmetic and Algebra -->
<!-- Combinatorial Algorithms -->
<!-- Geometry Kernels -->
<!-- Convex Hull Algorithms -->
<!-- Polygons -->
<!-- Cell Complexes and Polyhedra -->
<!-- Arrangements -->
<!-- Triangulations and Delaunay Triangulations -->
<!-- Voronoi Diagrams -->
<!-- Mesh Generation -->
<!-- Surface Reconstruction -->
<!-- Geometry Processing -->
<!-- Spatial Searching and Sorting -->
<!-- Geometric Optimization -->
<!-- Interpolation -->
<!-- Kinetic Data Structures -->
<!-- Support Library -->
<!-- Visualization -->

<!-- end of the div for 4.9 -->
</div>

<h2 id="release4.8">Release 4.8 </h2>
<div>
  <p>Release date: March 2016 </p>
  <h3>General</h3>
  <ul>
    <li>The support for Qt3 is dropped and all demos using it got removed.
    </li>
  </ul>
  <h3>Installation</h3>
  <ul>
    <li>Starting with Visual C++ 2015 we no longer
        require <code>Boost.Thread</code> as we use the C++11
        keyword <code>thread_local</code> and the C+11
        class <code>std::mutex</code> .</li>
    <li>The same holds for g++ 4.8 or later when the C++11 standard is
      used.</li>
  </ul>
  <h3>Optimal Transportation Curve Reconstruction (new package)</h3>
  <ul>
    <li>
      This package implements a method to reconstruct and simplify 2D point
      sets. The input is a set of 2D points with mass attributes, possibly
      hampered by noise and outliers. The output is a set of line segments
      and isolated points which approximate the input points.
    </li>
  </ul>
  <h3>2D Regularized Boolean Set-Operations</h3>
  <ul>
    <li>Improve the performance of operations in some settings.<br />
        <b>Breaking change</b>: This improvement requires changes of the
        face and halfedge type of the underlying arrangement Dcel.  See the
        concepts <code>GeneralPolygonSetDcelHalfedge</code> and
        <code>GeneralPolygonSetDcelFace</code> for more details.  If you use a
        different simplex types, inheriting your simplices from
        <code>CGAL::Gps_face_base</code>
        and <code>CGAL::Gps_halfedge_base</code> is sufficient to
        accommodate for the update.
    </li>
  </ul>
  <h3>3D Boolean Operations on Nef Polyhedra</h3>
  <ul>
    <li>Add 3 new constructors: from a point range, from a point, and from
    a segment.</li>
  </ul>
  <h3>Combinatorial Maps</h3>
  <ul>
    <li><b>Breaking change</b>: Change the type of Boolean marks, old type
    is int, new type is <code>size_type</code>. If no more mark is
    available, <code>get_new_mark</code> throws an exception, instead of
    returning <code>-1</code>.</li>
  </ul>
  <h3>2D Arrangements</h3>
  <ul>
    <li>Speed up the edge removal in case the incident faces contains many
    holes.</li>
    <li>Set the format of polylines and polycurves. The format of a general
      polyline or polycurve consists of the sequence of subcurves that
      comprise the original curve. The format of a polyline of linear segments
      consists of the sequence of points that define the original curve.
      (The latter restores the format used before polycurves were introduced
      in 4.7.) Fix the extraction from istream and insertion into ostream
      operators of polylines and polycurves accordingly.</li>
    <li>Fix the traits class that handles Bezier curves. In particular,
      fix the case where the curve is closed (i.e, the first and last control
      points coincide).</li>
  </ul>
  <h3>3D Mesh Generation</h3>
  <ul>
    <li>Add support of 3D gray level images as input for the tetrahedral
    mesh generation.</li>
    <li><b>Breaking change:</b> All models of the
    concept <code>MeshDomain_3</code> must now provide a member
    function <code>bbox()</code>. </li>
  </ul>
  <h3>Advancing Front Surface Reconstruction</h3>
  <ul>
    <li>Optional template functor <code>Filter</code> is replaced by
    another optional template functor <code>Priority</code>. This
    allows to change the way facets are prioritized by the algorithm
    instead of having a simple option to reject some
    facets.<br /><b>Breaking change</b>: Programs using the
    old <code>Filter</code> API will not compile anymore as it must be
    replaced with the <code>Priority</code> API as described in the
    manual. Codes using the default behavior are not impacted.</li>
  </ul>
  <h3>Polygon Mesh Processing</h3>
  <ul>
    <li>Add a new triangle-based isotropic remeshing algorithm for
    triangulated surface meshes,
    <code>CGAL::Polygon_mesh_processing::isotropic_remeshing()</code>
    and a helper function for isotropic remeshing :
    <code>CGAL::Polygon_mesh_processing::split_long_edges()</code></li>
    <li>Add the
    function <code>CGAL::Polygon_mesh_processing::border_halfedges()</code>
    to collect the border of a given face range</li>
    <li>Add the
    function <code>CGAL::Polygon_mesh_processing::remove_isolated_vertices()</code>
    to be used on any polygon mesh</li>
    <li>Add the
    function <code>CGAL::Polygon_mesh_processing::triangulate_face()</code>
    to triangulate a single face of a polygon mesh</li>
    <li>Add an overload
    for <code>CGAL::Polygon_mesh_processing::triangulate_faces()</code> to
    triangulate a range of faces of a polygon mesh</li>
    <li>Add function <code>keep_large_connected_components()</code></li>
    <li>Add measuring functions for polygon meshes, to compute length,
    area, and volume of simplices or group of simplices of a polygon
    mesh.</li>
    <li>Add function <code>bbox_3()</code> to compute the bounding box of a
    polygon mesh.</li>
  </ul>
  <h3>Surface Mesh Parameterization</h3>
  <ul>
    <li><code>LSCM_parameterizer_3</code> now uses by default Eigen instead
    of OpenNL as a model of <code>SparseLinearAlgebraTraits_d</code>.</li>
  </ul>
  <h3>Point Set Processing</h3>
  <ul>
    <li> <b>Breaking change:</b> new template
      parameter <code>Concurrency_tag</code> for the
      functions <code>compute_average_spacing()</code>,
      <code>edge_aware_upsample_point_set()</code>,
      <code>jet_estimate_normals()</code>,
      <code>jet_smooth_point_set()</code>,
      and <code>pca_estimate_normals()</code>.  To update your code simply
      add as first template parameter <code>CGAL::Sequential_tag</code>
      or <code>CGAL::Parallel_tag</code> when calling one of these
      functions.</li>
    <li> <code>CGAL::Parallel_tag</code> can no longer be used in Point Set
      Processing algorithms if TBB is not available.</li>
    <li>
      Add a new simplification algorithm based on hierarchical
    clustering: <code>CGAL::hierarchy_simplify_point_set()</code>. It
    allows either to uniformly simplify the point set or to automatically
    adapt the local density of points to the local variation of the input
    computed by principal component analysis.
    </li>
    <li> New IO functions for PLY format (Polygon File
      Format): <code>CGAL::read_ply_points()</code>,
<<<<<<< HEAD
      <code>CGAL::read_ply_points_and_normals()</code>,
      <code>CGAL::write_ply_points()</code>
      and <code>CGAL::write_ply_points_and_normals()</code>.</li>
=======
      <code>CGAL::read_ply_points_and_normals()</code>, <code>CGAL::read_ply_custom_points()</code>,
      <code>CGAL::write_ply_points()</code> and <code>CGAL::write_ply_points_and_normals()</code>.</li>
>>>>>>> 5f6029e2
  </ul>
  <h3>Surface Mesh Parameterization</h3>
  <ul>
    <li><code>LSCM_parameterizer_3</code> now uses by default Eigen
    instead of OpenNL as a model
    of <code>SparseLinearAlgebraTraits_d</code>.</li>
  </ul>
  <h3>Spatial Searching</h3>
  <ul>
    <li>Add function to find any point in a range query, that is neither
    all points, nor the closest one.</li>
  </ul>
  <h3>Principal Component Analysis</h3>
  <ul>
    <li>
      Add a template parameter <code>DiagonalizeTraits</code> for
      functions <code>CGAL::linear_least_squares_fitting_2()</code>
      and <code>CGAL::linear_least_squares_fitting_3()</code>. This
      allows to either choose the legacy internal diagonalization code
      from CGAL or the Eigen implementation (or any class that is a
      model of <code>DiagonalizeTraits</code>). Variants of the
      function that automatically deduce the kernel also automatically
      select the diagonalizer, so the API is mostly preserved.
    </li>
  </ul>
  <h3>CGAL and Solvers</h3>
  <ul>
    <li>
      This package now includes all CGAL concepts for solvers with
      models using the third party Eigen library.
    </li>
  </ul>
  <h3>CGAL and the Boost Graph Library (BGL)</h3>
  <ul>
    <li>Add function <code>CGAL::split_graph_into_polylines()</code> that allows
        to extract from a soup of segments given as a graph, polylines with nodes
        of degree at most 2. In addition a functor can be passed to the function
        to specify additional polyline endpoints.</li>
    <li>
      New functions to manipulate selection of faces, edges and vertices in
      a halfedge graph are added:
      <code>CGAL::expand_face_selection()</code>, <code>CGAL::reduce_face_selection()</code>,
      <code>CGAL::expand_edge_selection()</code>, <code>CGAL::reduce_edge_selection()</code>
      <code>CGAL::expand_vertex_selection()</code>, <code>CGAL::reduce_vertex_selection()</code>
      and <code>CGAL::select_incident_faces()</code>.
    </li>
    <li>
      Add a helper function <code>CGAL::clear</code> which clears a
      MutableFaceGraph efficiently and generically.
    </li>
  </ul>
<!-- Visualization -->

<!-- end of the div for 4.8 -->
</div>

<h2 id="release4.7">Release 4.7 </h2>
<div>
  <p>Release date: October 2015 </p>

  <h3>Installation</h3>
  <ul>
    <li>The minimum required version of CMake is now 2.8.11. CMake versions
      3.1, 3.2, and 3.3 are supported.</li>
    <li>All Qt4 demos have been updated and now require Qt5 to be
      compiled. Qt5 version 5.3 or higher is required.  The support for Qt4
      is dropped. To compile libCGAL_Qt5 and demos, you must set the cmake
      or environment variable <code>Qt5_DIR</code> to point to the path to
      the directory containing the file <code>Qt5Config.cmake</code>
      created by your Qt5 installation.  If you are using the open source
      edition it should be
    <code>/path-to/qt-everywhere-opensource-src-&lt;version&gt;/qtbase/lib/cmake/Qt5</code>.
    </li>
    <li>The code of the 3D demos now uses modern OpenGL, with shaders,
    instead of the fixed pipeline API of OpenGL-1.</li>
    <li>The Microsoft Windows Visual C++ compiler 2015 (VC14) is now
      supported.  However, since this compiler is not officially supported
      by Intel TBB 4.4 and Qt 5.5 (the latest versions available at the
      time of this release), the parallelism features of CGAL and Qt5 demos
      will not work.
    </li>
  </ul>

  <h3>L Infinity Segment Delaunay Graphs (new package)</h3>
  <ul>
    <li>
      The package provides the geometric traits for constructing the
      segment Delaunay graph in the max-norm (L Infinity).  The traits also
      contain methods to draw the edges of the dual of the segment Delaunay
      graph in the max-norm i.e., the segment Voronoi diagram in the
      max-norm. The algorithm and traits rely on the segment Delaunay graph
      algorithm and traits under the Euclidean distance. The segment
      Voronoi diagram in the max-norm has applications in VLSI CAD.
    </li>
  </ul>

  <h3>Advancing Front Surface Reconstruction (new package)</h3>
  <ul>
    <li>
      This package provides a greedy algorithm for surface reconstruction
      from an unorganized point set. Starting from a seed facet, a
      piecewise linear surface is grown by adding Delaunay triangles one by
      one. The most plausible triangles are added first, in a way that
      avoids the appearance of topological singularities.
    </li>
  </ul>

  <h3>Triangulated Surface Mesh Shortest Paths (new package)</h3>
  <ul>
    <li>
      The package provides methods for computing shortest path on
      triangulated surface meshes. Given a set of source points
      on the surface, this package provides a data structure that
      can efficiently provides the shortest path from any point on
      the surface to the sources points.
      There is no restriction on the genus or the number of connected
      components of the mesh.
    </li>
  </ul>

  <h3>Triangulated Surface Mesh Skeletonization (new package)</h3>
  <ul>
    <li>
      This package provides a (1D) curve skeleton extraction algorithm for
      a triangulated polygonal mesh without borders based on the mean
      curvature flow.  The particularity of this skeleton is that it
      captures the topology of the input.  For each skeleton vertex one can
      obtain its location and its corresponding vertices from the input
      mesh.  The code is generic and works with any model of the
      `FaceListGraph` concept.
    </li>
  </ul>

  <h3>3D Point-Set Shape Detection (new package)</h3>
  <ul>
    <li>
      This package implements the efficient RANSAC method for shape
      detection, contributed by Schnabel et al. From an unstructured point
      set with unoriented normals, the algorithm detects a set of
      shapes. Five types of primitive shapes are provided by this package:
      plane, sphere, cylinder, cone and torus. Detecting other types of
      shapes is possible by implementing a class derived from a base shape.
    </li>
  </ul>

  <h3>2D Visibility (new package)</h3>
  <ul>
    <li>This package provides several variants to compute the visibility
      area of a point within polygonal regions in two dimensions.
    </li>
  </ul>

  <h3>Polygon Mesh Processing (new package)</h3>
  <ul>
    <li> This package implements a collection of methods and classes for
      polygon mesh processing, ranging from basic operations on simplices,
      to complex geometry processing algorithms.  The implementation of
      this package mainly follows algorithms and references given in Botsch
      et al.'s book on polygon mesh processing.
    </li>
  </ul>


  <h3>General</h3>
  <ul>
    <li>Support for unordered sets and maps of the stdlib and of boost for
      handle and index classes.
    </li>
  </ul>

<!-- gsoc13-CurveSkeleton-new_package-xgao begin -->

<!-- gsoc13-CurveSkeleton-new_package-xgao end -->

<!-- Point_set_shape_detection_3-cjamin begin -->

<!-- Point_set_shape_detection_3-cjamin end -->

<!-- gsoc2013-Visibility_doc-hemmer begin -->

<!-- gsoc2013-Visibility_doc-hemmer end -->

<!-- Major and breaking changes -->
  <h3>Approximation of Ridges and Umbilics on Triangulated Surface Meshes</h3>
  <ul>
    <li> This package now supports any model of the
      concept <code>FaceGraph</code>.</li>
    <li> <b>Breaking change:</b> The package no longer supports models
      of <code>TriangulatedSurfaceMesh</code> which are not at the same
      time models of the concept <code>FaceGraph</code>.
    </li>
  </ul>

  <h3>dD Geometry Kernel</h3>
  <ul>
    <li>
      Epick_d gains 3 new functors: <code>Construct_circumcenter_d</code>,
      <code>Compute_squared_radius_d</code>,
      <code>Side_of_bounded_sphere_d</code>.
      Those are essential for the computation of alpha-shapes.
    </li>
  </ul>

  <h3>2D Arrangements</h3>
  <ul>
    <li>Introduced a new traits class, called
      <code>Arr_polycurve_traits_2&lt;SubcurveTraits&gt;</code>, which
      handles general piece-wise (polycurve) curves. The pieces do not
      necessarily have to be linear.</li>
    <li>Introduced two new concepts called
      <code>ArrangementApproximateTraits_2</code> and
      <code>ArrangementConstructXMonotoneCurveTraits_2</code>.
      <ul>
	<li>The existing <code>ArrangementLandmarkTraits_2</code> concept,
	  which has two requirements, now refines the two respective
	  concepts above.</li>
	<li>The template parameter of the existing
	  <code>Arr_polyline_traits_2&lt;SegmentTraits&gt;</code> template
	  must be substituted with a traits class that is a model of
	  the <code>ArrangementConstructXMonotoneTraits_2</code> concept
	  among the other when <code>Arr_polyline_traits_2</code> is
	  instantiated.
        </li>
      </ul>
    </li>
  </ul>

  <h3>2D Minkowski Sums</h3>
  <ul>
    <li>Added support for polygons with holes and optimized the
      construction of Minkowski sums.
      <ul>
        <li>Introduced an implementation of the "reduced convolution"
	  method, a variant of the method described in "2D Minkowski Sum of
	  Polygons Using Reduced Convolution" by Behar and Lien. The new
	  method supports polygons with holes and in many cases out
	  pergorms the implementation of the exsisting (full) convolution
	  method.</li>
        <li>Introduced two new classes that decompose polygons into convex
	  pieces (models of the <code>PolygonConvexDecomposition_2</code>
	  concept) based on vertical decomposition and constrained Delaunay
	  triangulation, respectively. These new models also support the
	  convex decomposition of polygons with holes.
        </li>
      </ul>
    </li>
  </ul>

  <h3>3D Periodic Triangulations</h3>
  <ul>
    <li>Rename <code>Periodic_3_triangulation_traits_3</code> to
      <code>Periodic_3_Delaunay_triangulation_traits_3</code>.
    </li>
    <li>Rename the concept <code>Periodic_3TriangulationTraits_3</code> to
          <code>Periodic_3DelaunayTriangulationTraits_3</code>.
    </li>
    <li>Create <code>Periodic_3_triangulation_traits_3</code> and the
      concept <code>Periodic_3TriangulationTraits_3</code>.
    </li>
  </ul>

  <h3>2D Conforming Triangulations and Meshes</h3>
  <ul>
    <li>
      Add an optimization method <code>CGAL::lloyd_optimize_mesh_2()</code>
      that implements the Lloyd (or Centroidal Voronoi Tesselation)
      optimization algorithm in a Constrained Delaunay Triangulation.  For
      optimization, the triangulation data structure on which the mesher
      relies needs its <code>VertexBase</code> template parameter to be a
      model of the new concept <code>DelaunayMeshVertexBase_2</code>.
    </li>
  </ul>

  <h3>Point Set Processing and Surface Reconstruction from Point Sets</h3>
  <ul>
    <li>
      Add the function <code>CGAL::compute_vcm()</code> for computing the
      Voronoi Covariance Measure (VCM) of a point set. The output of this
      function can be used with the
      function <code>CGAL::vcm_is_on_feature_edge()</code> to determine
      whether a point is on or close to a feature edge. The former function
      is also internally used by <code>CGAL::vcm_estimate_normals()</code>
      to estimate the normals of a point set and it is particularly suited
      to point sets with noise.
    </li>
  </ul>

  <h3>Spatial Sorting</h3>
  <ul>
    <li>Add the possibility to sort points on a sphere along
      a space-filling curve using the functions
      <code>CGAL::hilbert_sort_on_sphere</code> and
      <code>CGAL::spatial_sort_on_sphere</code>.</li>
  </ul>

  <h3>Geometric Object Generators</h3>
  <ul>
    <li>Add new random generator of points in a 2D and 3D triangle and in a
        tetrahedron
        (<code>CGAL::Random_points_in_triangle_2</code>,
        <code>CGAL::Random_points_in_triangle_3</code>,
        <code>CGAL::Random_points_in_tetrahedron_3</code>).
    </li>
  </ul>

<!-- end of the div for 4.7 -->
</div>

<h2 id="release4.6.2">Release 4.6.2 </h2>
<div>
  <p>Release date: August 2015 </p>

  <p>This release only fixes bugs. See the list of fixed bugs on Github:</p>
  <p><a href="https://github.com/CGAL/cgal/issues?q=milestone%3A4.6.2">
    https://github.com/CGAL/cgal/issues?q=milestone%3A4.6.2
  </a></p>
</div>

<h2 id="release4.6.1">Release 4.6.1 </h2>
<div>
  <p>Release date: June 2015 </p>

  <p>This release only fixes bugs. See the list of fixed bugs on Github:</p>
  <p><a href="https://github.com/CGAL/cgal/issues?q=milestone%3A4.6.1+-label%3Ainvalid">
    https://github.com/CGAL/cgal/issues?q=milestone%3A4.6.1+-label%3Ainvalid
  </a></p>
</div>

<h2 id="release4.6">Release 4.6 </h2>
<div>
  <p>Release date: April 2015 </p>

<!-- Installation (and general changes) -->
  <h3>Installation</h3>
  <ul>
    <li>The required version of Boost is now 1.48 or higher.</li>
  </ul>
<!-- New packages -->
  <h3>2D Polyline Simplification (new package)</h3>
  <ul>
    <li>This package enables to simplify polylines with the guarantee
        that the topology of the polylines does not change. This can be
        done for a single polyline as well as for a set of polyline
        constraints in a constrained triangulation. The simplification
        can be controlled with cost and stop functions.</li>
  </ul>

  <h3>2D Generalized Barycentric Coordinates (new package)</h3>
  <ul>
    <li>This package offers an efficient and robust implementation of
        two-dimensional closed-form generalized barycentric coordinates
        defined for simple two-dimensional polygons.</li>
  </ul>

  <h3>Scale-Space Surface Reconstruction (new package)</h3>
  <ul>
    <li>This new package provides a class gathering a dedicated smoothing
        algorithm and some convenience functions to help the creation of
        a surface out of a point set using the 3D Alpha Shapes package.
        The particularity of this reconstruction pipeline is that the
        input point are in the output and no new points are created.
        Note that in the current version, the output is a triangle soup
        that is not necessarily a valid (manifold) polyhedral surface.
    </li>
  </ul>

  <h3>Surface Mesh (new package)</h3>
  <ul>
    <li>The surface mesh class provided by this package is an implementation
        of the halfedge data structure allowing to represent polyhedral surfaces.
        It is an alternative to the packages <code>CGAL::Polyhedron_3</code>
        and <code>CGAL::HalfedgeDS</code>. </li>
  </ul>

  <h3>dD Triangulation (new package)</h3>
  <ul>
    <li>This new package provides classes for manipulating triangulations
        in Euclidean spaces whose dimension can be specified at
        compile-time or at run-time. It also provides a class that
        represents Delaunay triangulations.</li>
  </ul>

<!-- Major and breaking changes -->
  <h3>dD Convex Hulls and Delaunay Triangulations</h3>
  <ul>
    <li>This package is deprecated and the new package Triangulation should be used instead.</li>
  </ul>
<!-- Arithmetic and Algebra -->
<!-- Combinatorial Algorithms -->
<!-- Geometry Kernels -->
  <h3>dD Geometry Kernel</h3>
  <ul>
    <li> It has been reported that the recently introduced <code>Epick_d</code>
      kernel may not work with Intel C++ Compiler prior to version 15.
      Documentation has been updated.</li>
  </ul>
<!-- Convex Hull Algorithms -->
  <h3>3D Convex Hulls</h3>
  <ul>
    <li>Add functions <code>halfspace_intersection_3</code> and
        <code>halfspace_intersection_with_constructions_3</code> to compute
        the intersection of halfspaces defining a closed polyhedron.</li>
    <li>Fix a bug introduced in CGAL 4.5 that can appear while computing
        the convex hull of coplanar points.</li>
    <li>Fix a robustness issue in <code>Convex_hull_traits_3</code>.
        This traits is used by default with the kernel
        <code>Exact_predicates_inexact_constructions_kernel</code>.</li>
    <li>The function <code>CGAL::convex_hull_incremental_3</code> is deprecated and
        the function <code>convex_hull_3</code> should be used instead.</li>
  </ul>
<!-- Polygons -->
<!-- Cell Complexes and Polyhedra -->
  <h3>Combinatorial Maps and Linear Cell Complex</h3>
  <ul>
    <li>Added <code>correct_invalid_attributes</code>,
      <code>set_automatic_attributes_management</code> and
      <code>are_attributes_automatically_managed</code> methods in
      <code>CombinatorialMap</code> concept. This allows high level
      operations to not update non void attributes during massive calls
      of these operations, but only after the end of their executions.
    </li>
  </ul>
<!-- Arrangements -->
<!-- Triangulations and Delaunay Triangulations -->
 <h3>2D Triangulations</h3>
  <ul>
    <li>The class <code>Constrained_triangulation_plus_2</code> now
        can handle polylines as constraints.</li>
    <li>As a consequence a <code>Constraint_id</code> has been introduced
        which replaces <code>pair&lt;Vertex_handle,Vertex_handle&gt;</code> as
        identifier of a constraint.
  </ul>
<!-- Voronoi Diagrams -->
<!-- Mesh Generation -->
  <h3>3D Mesh Generation</h3>
  <ul>
    <li>Add member functions <code>output_boundary_to_off</code> and
        <code>output_facets_in_complex_to_off</code>
        in the class <code>CGAL::Mesh_complex_3_in_triangulation_3</code>
        to export the boundary of a domain or a subdomain.</li>
  </ul>
<!-- Geometry Processing -->
<!-- Spatial Searching and Sorting -->
  <h3>3D Fast Intersection and Distance Computation</h3>
  <ul>
    <li>Add new constructors
    to <code>AABB_halfedge_graph_segment_primitive</code> and
    <code>AABB_face_graph_triangle_primitive</code> in order to be able to
    build primitives one by one.</li>
  </ul>
  <h3>Spatial Searching</h3>
  <ul>
    <li>
      Fixed a bug in <code>CGAL::Splitters.h</code> sliding midpoint rule,
      where degenerated point sets (e.g.,points on segment)
      caused the kd-tree to get linear.
    </li>
    <li>
      Improved performance of <code>Orthogonal_k_neighbor_search</code>.
      Note that VC 2013 does not
      compile <code>boost::container::deque</code> of Boost 1_55 and does
      hence have a workaround which does not have the improvement.
    </li>
    <li>
      <b>Breaking change:</b> The concept <code>OrthogonalDistance</code> has
      new function overloads for <code>min_distance_to_rectangle</code> and
      <code>max_distance_to_rectangle</code> with an additional reference
      parameter <code>std::vector</code>.
    </li>
    <li>
      <b>Breaking change:</b> The order of the points in the iterator range
      <code>[tree.begin(),tree.end()]</code> is not the order of
      insertion of the points into the tree.  This was not guaranteed before
      but might have been observed and exploited by users.
    </li>
    <li>
      Derived <code>kd_tree_leaf_node</code>
      and <code>kd_tree_internal_node</code> from <code>kd_tree_node</code>
      to save memory.
    </li>
  </ul>
<!-- Geometric Optimization -->
<!-- Interpolation -->
<!-- Support Library -->
  <h3>Geometric Object Generators</h3>
  <ul>
    <li>Add a new function <code>random_convex_hull_in_disc_2</code> that
        efficiently generates a random polygon as the convex hull of
        uniform random points chosen in a disc.</li>
  </ul>
<!-- end of the div for 4.6 -->
</div>

<h2 id="release4.5.2">Release 4.5.2</h2>
<div>
  <p>Release date: February 2015</p>

  <h3>General</h3>
  <ul>
    <li> Fix a bug that prevented the compilation with recent versions of
    Boost (>=1.56) when explicit conversions operators (from C++11) are
    supported. That prevented the compilation with Microsoft Visual Studio
    2013.
  </ul>
  <h3>3D Convex Hulls</h3>
  <ul>
    <li> Fix a non-robust predicate bug that was showing up when input
    points where lexicographically sorted.</li>
  </ul>
  <h3>3D Mesh Generation</h3>
  <ul>
    <li>Fix a bug in the sliver perturbation optimization method.  It could
      create some holes on the surface of the mesh.</li>
  </ul>
</div>

<h2 id="release4.5.1">Release 4.5.1 </h2>
<div>
  <p>Release date: December 2014 </p>

  <h3>3D Mesh Generation</h3>
  <ul>
    <li>Fix a bug in the sliver exudation preservation of boundaries. </li>
  </ul>
</div>

<h2 id="release4.5">Release 4.5 </h2>
<div>
  <p>Release date: October 2014 </p>

<!-- Installation (and general changes) -->
  <h3>Installation</h3>
  <ul>
    <li>Changes in the set of supported platforms:
      <ul>
        <li>The Microsoft Windows Visual C++ compiler 2008 (VC9) is no
          longer supported since CGAL-4.5.</li>
      </ul>
    </li>
    <li>Since CGAL version 4.0, Eigen was the recommended third-party
      library to use with <i>Planar Parameterization of Triangulated
      Surface Meshes</i>, <i>Surface Reconstruction from Point
      Sets</i>, <i>Approximation of Ridges and Umbilics on Triangulated
      Surface Meshes</i>, and <i>Estimation of Local Differential
      Properties of Point-Sampled Surfaces</i> packages. From CGAL
      version 4.5, Taucs, Blas and Lapack are no longer supported.
    </li>
    <li>CGAL is now compatible with the new CMake version 3.0.</li>
  </ul>

<!-- New packages -->
  <h3>Triangulated Surface Mesh Deformation (new package)</h3>
  <ul>
    <li> This package allows to deform a triangulated surface mesh
      under positional constraints of some of its vertices without
      requiring any additional structure other than the surface mesh itself.
      The methods provided implements an as-rigid-as-possible deformation.
      Note that the main class name has changed between the 4.5-beta1 and the 4.5
      releases to better match the CGAL naming conventions
      (from <code>CGAL::Deform_mesh</code> to <code>CGAL::Surface_mesh_deformation</code>).
    </li>
  </ul>

<!-- Major and breaking changes -->
  <h3>CGAL and the Boost Graph Library (major changes)</h3>
  <ul>
    <li>Cleanup of the <code>HalfedgeGraph</code> concept. In particular:
    <ul>
      <li>Introduction of the notion of <code>halfedge_descriptor</code> in
        the specialization of the
        class <code>boost::graph_traits</code>.</li>
      <li>Deprecation of <code>halfedge_graph_traits</code>.</li>
      <li>A model of <code>HalfedgeGraph</code> is considered as an
        undirected graph. Thus any call to <code>edges()</code> should be
        replaced by <code>halfedges()</code> and <code>num_edges()</code>
        now returns the number of (undirected) edges.
      <li><b>Breaking change:</b> <code>is_border_edge</code>
        and <code>is_border_halfedge</code> properties are removed.  The
        free functions <code>is_border()</code>
        and <code>is_border_edge()</code> should be used instead.</li>
      <li>Renaming of <code>HalfedgeGraph</code> specific free
        functions.</li>
    </ul>
    </li>
    <li>Introduction of the <code>FaceGraph</code> concept.</li>
    <li>Adaptation of the package <em>Triangulated Surface Mesh
      Simplification</em> and of the
      class <code>AABB_halfedge_graph_segment_primitive</code> from the
      package <em>3D Fast Intersection and Distance Computation</em> to
      the API change.</li>
    <li>Update of the package <em>Triangulated Surface Mesh
      Segmentation</em> and of the class
      <code>AABB_face_graph_triangle_primitive</code> from the
      package <em>3D Fast Intersection and Distance Computation</em> to
      accept model of the newly introduced concepts.</li>
    <li>Offer <em>Euler</em> operations as free functions for models of the
      graph concepts provided by CGAL.</li>
    <li>Specialization of <code>boost::graph_traits</code>
      for <code>OpenMesh::PolyMesh_ArrayKernelT</code> as proof of
      concept.  A <code>OpenMesh::PolyMesh_ArrayKernelT</code> becomes a
      model of the aforementioned concepts when including
      <code>CGAL/boost/graph/graph_traits_PolyMesh_ArrayKernelT.h</code>.</li>
  </ul>

<!-- Geometry Kernels -->
  <h3>dD Geometry Kernel</h3>
  <ul>
    <li> A new model <code>Epick_d</code> of the <code>Kernel_d</code>
      concept is introduced. It provides better performance through
      arithmetic filtering and specializations for fixed dimensions. It may
      not work with compilers as old as gcc-4.2, but was tested with
      gcc-4.4.</li>
  </ul>

<!-- Convex Hull Algorithms -->
  <h3>3D Convex Hulls</h3>
  <ul>
    <li> Clean up the documentation of the concepts</li>
  </ul>

<!-- Arrangements -->
  <h3>2D Arrangements</h3>
  <ul>
    <li>Fixed a bug in removing an unbounded curve (e.g., a ray) from
      an arrangement induced by unbounded curves.</li>
  </ul>

  <h3>2D Snap Rounding</h3>
  <ul>
    <li> Replaced use of private <code>kd_tree</code> with CGAL's
      official <code>Kd_tree</code> from <code>Spatial_searching</code>
      package; results in a small performance gain. Removed the
      private <code>kd_tree</code> package.
    </li>
  </ul>

<!-- Triangulations and Delaunay Triangulations -->
  <h3>3D Triangulations</h3>
  <ul>
    <li> Add an experimental parallel version of the Delaunay triangulation
      and the regular triangulation algorithms, which allows parallel
      insertion and removal of point ranges.</li>
    <li>Add caching of circumcenters to
      <code>Regular_triangulation_cell_base_3</code>. The cache value is
      computed when <code>cell->circumcenter()</code>
      or <code>rt.dual(cell)</code> functions are called.
    </li>
  </ul>

  <h3>3D Periodic Triangulations</h3>
  <ul>
    <li>Add a method to locate point with inexact predicates.
    </li>
  </ul>

<!-- Mesh Generation -->
  <h3>3D Mesh Generation</h3>
  <ul>
    <li>Add a new constructor for the
      class <code>Labeled_mesh_domain_3</code> which takes
      an <code>Iso_cuboid_3</code>.</li>
    <li>Add a new labeling function wrapper for meshing multi-domain.</li>
    <li>The meshing functionality in the Qt demos
      in <code>demo/Polyhedron/</code> and <code>demo/Mesh_3/</code> can
      now use the handling of 1d-features, that exists in CGAL since
      version 3.8.
    <li> Add an experimental parallel version of the 3D mesh refinement and
      mesh optimization methods.
    </li>
  </ul>

<!-- Geometry Processing -->
  <h3>Point Set Processing and Surface Reconstruction from Point Sets</h3>
  <ul>
    <li>The former demo has been removed and is fully merge in the
    Polyhedron demo.</li>
  </ul>

  <h3>Point Set Processing</h3>
  <ul>
    <li>Workaround a bug in dijsktra shortest path of boost 1.54 by
      shipping and using the boost header from the 1.55 release. This
      header will be used only if you are using the version 1.54 of
      boost.
    </li>
  </ul>

  <h3>Triangulated Surface Mesh Simplification</h3>
  <ul>
    <li>
      <b>Breaking change:</b> Due to the cleanup of the concepts of the
      package <em>CGAL and the Boost Graph Library</em>, the named
      parameter <code>edge_is_border_map</code> has been removed, and the
      named parameter
      <code>edge_is_constrained_map</code> now expects a property map with
      an edge descriptor as key type (vs. halfedge descriptor before).
    </li>
    <li>Add some optimization in the code making the implementation faster
      (depending on the cost and the placement chosen). However, for an
      edge which collapse is not topologically valid, the vector of
      vertices of the link provided by its profile might contains
      duplicates, thus also breaking the orientation guarantee in the
      vector.  This must not be a problem for users as the edge is not
      collapsible anyway but if it is a absolute requirement for user
      defined cost/placement, defining the
      macro <code>CGAL_SMS_EDGE_PROFILE_ALWAYS_NEED_UNIQUE_VERTEX_IN_LINK</code>
      will restore the former behavior.
    </li>
  </ul>

<!-- Spatial Searching and Sorting -->
  <h3>dD Spatial Searching</h3>
  <ul>
    <li> Added methods <code>reserve(size_t size)</code> and <code>size_t
      capacity()</code> to class <code>Kd_tree</code> to allocate memory
      to store <code>size</code> points and to report that number (STL
      compliance).
    </li>
  </ul>

<!-- Support Library -->
  <h3>STL Extensions for CGAL</h3>
  <ul>
    <li> Add <code>Compact_container::operator[]</code>, allowing a direct
      access to the ith element of a compact container.</li>
    <li> Add <code>Concurrent_compact_container</code>, a compact container
      which allows concurrent insertion and removal.</li>
  </ul>

<!-- end of the div for 4.5 -->
</div>

<h2 id="release4.4">Release 4.4 </h2>
<div>
  <p>Release date: April 2014 </p>
  <h3>Installation</h3>
  <ul>
    <li>Additional supported platforms:
      <ul>
        <li>The Apple Clang compiler version 5.0 is now supported on
          OS X Mavericks.</li>
        <li>The Microsoft Windows Visual C++ compiler 2013 (VC12) is now
          supported.</li>
      </ul>
    </li>
  </ul>
  <h3>Triangulated Surface Mesh Segmentation (new package)</h3>
  <ul>
    <li> This package implements the segmentation of triangulated surface meshes
         based on the Shape Diameter Function (SDF). In addition, it also provides
         functions to generate segmentations based on a user defined alternative
         to the SDF.
    </li>
  </ul>


  <h3>Number Types</h3>
  <ul>
    <li> A new class <code>CGAL::Mpzf</code> is introduced on some platforms
      for exact ring operations. It is used to improve the speed of the
      evaluation of predicates in degenerate situations.</li>
  </ul>

  <h3>2D and 3D Geometry Kernel </h3>
  <ul>
    <li> Fix a bug introduced in CGAL 4.3 when computing the intersection
         of two 3D triangles.</li>
  </ul>

  <h3>2D Polygon Partitioning</h3>
  <ul>
    <li>Bug fix to make the partition algorithms working with a Lazy kernel such as
        <code>Exact_predicates_exact_constructions_kernel</code>.
    </li>
  </ul>

  <h3>2D Regularized Boolean Set-Operations</h3>
  <ul>
    <li>Fix two memory leaks in
      <code>CGAL::General_polygon_set_2</code>.
    </li>
  </ul>

  <h3>Combinatorial Maps and Linear Cell Complex</h3>
  <ul>
    <li> <code>null_dart_handle</code> is no longer a static data member in
      the <code>CombinatorialMap</code> concept. This implies to move the
      following methods of <code>Dart</code> concept
      into <code>CombinatorialMap</code>
      concept: <code>is_free</code>, <code>highest_nonfree_dimension</code>,
      <code>opposite</code> and <code>other_extremity</code>. We also
      transform the static methods <code>vertex_attribute</code>
      and <code>point</code> of <code>Linear_cell_complex</code> class into
      non static methods. You can define the CGAL_CMAP_DEPRECATED macro to
      keep the old behavior.
    </li>
  </ul>

  <h3>2D Arrangements</h3>
  <ul>
    <li> Revise the API of <b>polylines</b>. In particular,
      <i>construction</i> is now done using functors
      and <i>iteration</i> is possible only on the segments of a
      polyline.
    <li>Fix a bug in the <i>Landmark</i> point-location strategy.</li>
  </ul>

  <h3>2D Snap Rounding</h3>
  <ul>
    <li>Fix a memory leak</li>
  </ul>

  <h3>2D Triangulations</h3>
  <ul>
    <li>Add different overloads of the function <code>insert_constraints</code>
        that inserts a range of points and segments, or a range of segments.
        These functions uses the spatial sorting in order to speed
        up the time needed for the insertion.
    </li>
  </ul>

  <h3>3D Alpha Shapes</h3>
  <ul>
    <li> Add member functions in <code>CGAL::Alpha_shape_3</code> to give
         access to the alpha status of edges and facets
         (<code>get_alpha_status())</code>.</li>
    <li> Add another filtration method
          (<code>filtration_with_alpha_values()</code>) that reports the
          alpha value at which each face appears in the filtration.</li>
  </ul>

  <h3>3D Mesh Generation</h3>
  <ul>
    <li>Fix the access to functions <code>number_of_facets</code>
	and <code>number_of_cells</code> in
	<code>Mesh_complex_3_in_triangulation_3</code>.
    </li>
    <li>Change the internal API of the sliver perturber, to make possible
	for developers to optimize another criterion than the (default)
	minimal dihedral angle.  Developers can also define a new
	perturbation vector (for angles we had gradient of squared
	circumradius, gradient of volume, gradient of minimal dihedral
	angle, and random) which is better suitable to optimize their
	criterion.
    </li>
    <li>Improve the use of cache values in <code>Mesh_cell_base_3</code> to
          (re)compute circumcenters and sliver criterion values only when
          needed.
    </li>
  </ul>

  <h3>Triangulated Surface Mesh Simplification</h3>
  <ul>
    <li>Fix a bug in the way edges can be marked as non-removable by adding
        a named-parameter <code>edge_is_constrained_map</code> to the function
        <code>edge_collapse</code></li>
  </ul>

  <h3>dD Spatial Searching</h3>
  <ul>
    <li>Fix a documentation bug: The property map passed as template
      parameter to the classes
      <code>Search_traits_adapter</code> and <code>Distance_adapter</code>
      must be a lvalue property map. To avoid incorrect usage, a static
      assertion has been added in the CGAL code to prevent the user from
      instantiating these classes with an incorrect property map type.</li>
  </ul>

 <h3>CGAL ipelets</h3>
  <ul>
    <li> Better description of the demo ipelets in the user manual     </li>
    <li> New ipelet for pencils of circles</li>
    <li> New ipelet for hyperbolic geometry in Poincaré model</li>
    <li> The generator ipelet now generates point in a selected zone</li>
    <li> Hilbert sort ipelet implements two policies</li>
  </ul>
</div>

<h2 id="release4.3">Release 4.3 </h2>
<div>
  <p> Release date: October 2013 </p>

  <h3>The CGAL Manual</h3>
  <ul>
    <li>The documentation of CGAL is now generated with Doxygen.</li>
  </ul>

  <h3>2D Periodic Triangulations (new package)</h3>
  <ul>
    <li> This package allows to build and handle triangulations of point
      sets in the two dimensional flat torus. Triangulations are built
      incrementally and can be modified by insertion or removal of
      vertices. They offer point location facilities.  The package provides
      Delaunay triangulations and offers nearest neighbor queries and
      primitives to build the dual Voronoi diagrams.
    </li>
  </ul>

  <h3>API Changes</h3>
      <h4>2D and 3D Geometry Kernel </h4>
      <ul>
        <li> The intersection functions and functors used to return
          a <code>CGAL::Object</code> in order to deal with the different
          possible return types. However, depending on the arguments it is
          possible to reduce the possible return types to a small set. For
          this reason and to take advantage of the type safety, we decided
          to use <code>boost::variant</code> instead
          of <code>CGAL::Object</code>.  The <code>result_of</code>
          protocol is now even more useful to determine the return type of
          the intersection functions and functors. The change should be
          relatively transparent to the user thanks to the implicit
          constructor added to <code>CGAL::Object</code>. However, it is
          recommended to upgrade your code.  The previous behavior can be
          restored by defining the
          macro <code>CGAL_INTERSECTION_VERSION</code> to 1.
        </li>
      </ul>
      <h4>2D Arrangements</h4>
      <ul>
        <li> The type of the result of point location queries changed to
	  <code>boost::variant</code> (from <code>CGAL::Object</code>).
	  For convenience, the previous behavior can be restored by defining
	  the macro <code>CGAL_ARR_POINT_LOCATION_VERSION</code> to 1.
	<li> Introduced an optimization for operations on large and dense
	  arrangements.
        </li>
      </ul>
      <h4>3D Fast Intersection and Distance Computation</h4>
      <ul>
        <li>Following the intersection API
          change, <code>Object_and_primitive_id</code> has been replaced by
          a template class
          <code>Intersection_and_primitive_id&lt;Query&gt;</code> to determine
          the type depending on the query object type.
        </li>
      </ul>
      <h4>CGAL and Boost Property Maps</h4>
      <ul>
        <li>The <code>key_type</code> of the property maps provided by CGAL
          used to be an iterator. In order to be more easily re-used,
          the <code>key_type</code> has been changed to be
          the <code>value_type</code> of the iterator.  The packages that
          have been updated to match these changes are <b>Point Set
          Processing</b> and <b>Surface Reconstruction from Point Sets</b>.
          However, for most users this change should be transparent if the
          default property maps were used.  For convenience, the former
          behavior can be enabled by defining the
          macro <code>CGAL_USE_PROPERTY_MAPS_API_V1</code>.
    </li>
  </ul>

  <h3>Algebraic Foundations</h3>
  <ul>
    <li>For convenience, add an overload of <code>make_rational()</code>
    taking a pair of numbers.</li>
  </ul>

  <h3>2D and 3D Geometry Kernel </h3>
  <ul>
    <li>A <code>Iso_rectangle_2</code> can now be constructed from
      a <code>Bbox_2</code> and an <code>Iso_cuboid_3</code> from
      a <code>Bbox_3</code>. </li>
    <li> The implementation of <code>CGAL::Object</code> has been updated
      and now uses <code>boost::shared_ptr</code>
      and <code>boost::any</code>. This implementation is faster.
    </li>
    <li>Add to <code>Bbox_2</code> and <code>Bbox_3</code>
      a <code>+=</code> operator as well as free functions to get the
      bounding box of a range of geometric objects.
    </li>
  </ul>

  <h3>Combinatorial Maps</h3>
  <ul>
    <li>Two bug fixes: do not use the 2 least significant bits for cell
      attribute without dart support; share the mark when copying a
      CMap_cell_iterator.</li>
    <li>Add a constructor taking a given combinatorial map as argument,
      possibly with different dimension and/or different attributes. This
      allows to transform a combinatorial map.</li>
    <li>Add operator= and swap method.</li>
    <li>Add dynamic onmerge/onsplit functions that can be associated
      dynamically to i-attributes and which are automatically called when
      i-cells are split/merged.</li>
    <li>Add a function allowing to reverse the orientation of a
      combinatorial map, and another one to reverse one connected component
      of a combinatorial map.</li>
  </ul>

  <h3>3D Boolean Operations on Nef Polyhedra</h3>
  <ul>
    <li>Bug-fix in IO when using <code>Lazy_exact_nt</code> as number type
      or <code>Exact_predicates_exact_constructions_kernel</code> as
      kernel.</li>
  </ul>

  <h3>2D Triangulations</h3>
  <ul>
    <li>Extend the concept <code>TriangulationDataStructure_2</code> to
      require a more general <code>copy_tds</code> function that allows a
      copy between TDS of different types. The CGAL model has been
      updated.</li>
    <li>Add a way to efficiently insert a range of points with information
      into the 2D constrained Delaunay triangulations.
  </ul>

  <h3>3D Triangulations</h3>
  <ul>
    <li>Extend the concept <code>TriangulationDataStructure_3</code> to
      require a more general <code>copy_tds</code> function that allows a
      copy between TDS of different types. The CGAL model has been
      updated.</li>
    <li>Add an advanced function to set the infinite vertex of the
      triangulation for low level operations</li>
    <li>Fix a bug in the function inserting a range of points with info
      when the <code>Fast_location</code> tag is used</li>
  </ul>

  <h3>2D Segment Delaunay Graph</h3>
  <ul>
    <li>Add functions <code>insert_points</code>
      and <code>insert_segments</code> to insert a range of points and
      segments. These functions uses the spatial sorting in order to speed
      up the time needed for the insertion. The
      function <code>insert(Input_iterator first, Input_iterator beyond,
      Tag_true)</code> has been updated to dispatch the input when possible
      to these functions.
    </li>
  </ul>

  <h3>2D Apollonius Graphs</h3>
  <ul>
    <li>Modified insertion algorithm so that the code can handle
      pseudo-circles as well.</li>
    <li>Updated implementation of the vertex conflict predicate by a
      faster version.</li>
  </ul>

  <h3>3D Mesh Generation</h3>
  <ul>
    <li>Speed-up <code>Mesh_3</code> and in particular the global
      optimizers (Lloyd and ODT) by introducing a
      parameter <code>do_freeze</code> to prevent from moving vertices
      which would move of very small displacements.</li>
    <li> Introduce new data structures and options for speed-up and
      compacity. Note that <code>Compact_mesh_cell_base_3</code> and
      <code>Mesh_vertex_base_3</code> are now our favoured implementations
      of the concepts MeshCellBase_3 and MeshVertexBase_3.
    </li>
    <li>Introduce a new constructor
      for <code>Polyhedral_mesh_domain_3</code> that takes a bounding
      polyhedron to be meshed along with a polyhedral surface entirely
      included in it.  This allows the user to mesh a polyhedral domain
      with internal surface(s) which can be non-watertight and even
      non-manifold.
    </li>
    <li> Several documentation bug fixes.</li>
    <li> Provide the ability to plug in custom cell_base/vertex_base
      classes into the Mesh_triangulation_3 class. </li>
  </ul>

  <h3>Triangulated Surface Mesh Simplification</h3>
  <ul>
    <li>Fix a segmentation fault that was happening when some edges of length 0
        were in the input mesh.</li>
  </ul>
  <h3>3D Fast Intersection and Distance Computation</h3>
  <ul>
    <li>Following the intersection API
      change, <code>Object_and_primitive_id</code> has been replaced by a
      template class
      <code>Intersection_and_primitive_id&lt;Query&gt;</code> to determine
      the type depending on the query object type.
    </li>
    <li>Introduce the
      class <code>AABB_halfedge_graph_segment_primitive</code>, which
      replaces the class <code>AABB_polyhedron_segment_primitive</code>
      (which is now deprecated).  The new class is more general and can be
      used with any model of <code>HalfedgeGraph</code>.</li>
    <li>Introduce the class <code>AABB_face_graph_triangle_primitive</code>
      which replaces the
      class <code>AABB_polyhedron_triangle_primitive</code> (which is now
      deprecated).</li>
    <li>Document the classes <code>AABB_segment_primitive</code>
      and <code>AABB_triangle_primitive</code> that were already used in
      some examples.</li>
    <li>Add a generic primitive class <code>AABB_primitive</code> that
      allows to define a primitive type by defining only two property
      maps.</li>
    <li>Introduce a new concept of
      primitive <code>AABBPrimitiveWithSharedData</code>. It allows to have
      some data shared between the primitives stored in
      a <code>AABB_tree</code>.  With this you can, for example have a
      primitive wrapping an integer which refers to the position of a
      geometric object in a <code>std::vector</code>.  Only one reference
      to this vector will be stored in the traits of the tree.  The
      concept <code>AABBTraits</code>, its model <code>AABB_traits</code>
      and the class <code>AABB_tree</code> have been updated accordingly.
      However, everything is backward compatible.</li>
    <li> Fix a memory leak in the destructor of the
    class <code>AABB-tree</code></li>
  </ul>

  <h3>STL Extensions for CGAL</h3>
  <ul>
    <li>Add to <code>Dispatch_output_iterator</code>
      and <code>Dispatch_or_drop_output_iterator</code> an operator to
      accept and dispatch a tuple of values.
    </li>
  </ul>

  <h3>Concurrency in CGAL</h3>
  <ul>
    <li>Add a <code>FindTBB</code> CMake module so that one can easily link
      with TBB to write shared-memory parallel code.</li>
    <li>Introduce two new tags: Sequential_tag and Parallel_tag</li>
  </ul>
</div>

<h2 id="release4.2">Release 4.2 </h2>
<div>
  <p> Release date: March 2013 </p>

  <h3>Installation</h3>
  <ul>
    <li>Additional supported platforms:
      <ul>
        <li>The Microsoft Windows Visual C++ compiler 2012 (VC11) is now
        supported.</li>
      </ul>
    </li>
    <li>With Microsoft Visual C++ (all supported versions), the compiler
      flags <code>/bigobj</code> and <code>/wd4503</code> are added by CGAL
      CMake scripts.
    </li>
    <li>This is the last release whose "<tt>UseCGAL.cmake</tt>" file (if
      using CGAL in a CMake build environment) contains the line
<pre>
  link_libraries(${CGAL_LIBRARIES_DIR} ${CGAL_3RD_PARTY_LIBRARIES_DIRS})
</pre>
      as this is a deprecated CMake command. The correct way to link with
      CGAL's libraries (as for required 3rd party libraries) is to use
      '<code>target_link_libraries</code>' which specifies for each build
      target which libraries should be linked. The following serves as
      example:
<pre>
  find_package(CGAL)
  include(${CGAL_USE_FILE})
  add_executable(myexe main.cpp)
  target_link_libraries(myexe ${CGAL_LIBRARIES}
                              ${CGAL_3RD_PARTY_LIBRARIES})
</pre>
      We also expect further changes in CGAL's CMake setup (change of
      variable names, consistency of filename and output, removing
      essential libraries, building executables, removal of
      '<code>${CGAL_3RD_PARTY_LIBRARIES}</code>').
    </li>
  </ul>

  <h3>2D Arrangements</h3>
  <ul>
    <li> Enhanced the 2D-arrangements demonstration program and ported it
      to Qt4. The new demonstration program makes use of the CGAL Graphics
      View framework, in which the 2D primitives are individually
      represented as objects in a scene. (The implementations of several
      demos in CGAL already make use of this framework.) This project was
      carried out as part of the 2012 Google Summer of Code program.</li>
    <li>Fixed a bug in the Walk-Along-A-Line point location strategy for
      arrangements induced by unbounded curves.</li>
  </ul>

  <h3>2D Circular Geometry Kernel</h3>
  <ul>
    <li>Fix the intersection type computed when intersecting two identical circles.</li>
    <li>Forward correctly the result type of the linear kernel functors</li>
  </ul>

  <h3>2D Triangulations</h3>
  <ul>
    <li> Add mechanism to avoid call stack overflow
    in <code>Delaunay_triangulation_2</code>
    and <code>Constrained_Delaunay_triangulation_2</code>.
    <li> Add a constructor for <code>Regular_triangulation_2</code>
    and <code>Delaunay_triangulation_2</code> from a range of points or a
    range of points with info.
  </ul>

  <h3>2D Voronoi Diagram Adaptor</h3>
  <ul>
    <li> Bug-fix: Add ccb() method in face type as documented.
  </ul>

  <h3>3D Minkowski Sum of Polyhedra</h3>
  <ul>
    <li> Fix a memory leak.
  </ul>

  <h3>3D Fast Intersection and Distance Computation</h3>
  <ul>
    <li> Update requirements of the concepts <code>AABBTraits</code>
    and <code>AABBGeomTraits</code> to match the implementation of the
    package.
  </ul>

  <h3>Generator</h3>
  <ul>
    <li> Addition of the <code>Combination_enumerator</code>
  </ul>

  <h3>STL Extensions</h3>
  <ul>
    <li>Introduction of <code>CGAL::cpp11::result_of</code> as an alias to
      the tr1 implementation from boost of the <code>result_of</code>
      mechanism.  When all compilers supported by CGAL will have a Standard
      compliant implemention of the C++11 <code>decltype</code> feature, it
      will become an alias to
      <code>std::result_of</code>.
    </li>
  </ul>

  <h3>Surface Reconstruction from Point Sets</h3>
  <ul>
    <li> Performance improvements and addition of an option to better
    reconstruct undersampled zones. The poisson reconstruction plugin
    of the Polyhedron demo has an option to switch it on.
  </ul>
</div>


<h2 id="release4.1">Release 4.1 </h2>
<div>
  <p> Release date: October 2012</p>

  <h3>Installation</h3>
  <ul>
    <li>Additional supported platforms:
      <ul>
        <li>The Apple Clang compiler versions 3.1 and 3.2 are now supported on
          Mac OS X.</li>
      </ul>
    </li>
    <li>Improved configuration for essential and optional external third party software</li>
    <li>Added more general script to create CMakeLists.txt files: <tt>cgal_create_CMakeLists</tt></li>
    <li>Availability tests for C++11 features are now performed with the help of <a href="http://www.boost.org/libs/config">Boost.Config</a>. A Boost version of 1.40.0 or higher is needed to use C++11 features.</li>
  </ul>

  <h3>2D Arrangement</h3>
  <ul>
    <li>Improved the implementation of the incremental randomized
      trapezoidal decomposition point-location strategy. The new
      implementation enables point location in unbounded arrangements. It
      constructs a search structure of guaranteed linear size with
      guaranteed logarithmic query time.
    </li>
  </ul>

  <h3>2D Convex Hulls and Extreme Points </h3>
  <ul>
    <li>Speed up the preprocessing stage of the Akl-Toussaint implementation (used by the free function <code>convex_hull_2</code> when forward iterators are provided as input).</li>
  </ul>

  <h3>Combinatorial Maps</h3>
  <ul>
    <li>Minor bugfix; replace some functors by methods.</li>
  </ul>

  <h3>Linear Cell Complex</h3>
  <ul>
    <li>Improve the demo: add a widget showing all the volumes and an operation to create a Menger sponge.</li>
  </ul>

  <h3>Kernels</h3>
  <ul>
    <li>All Kernel functors now support the result_of protocol.</li>
  </ul>

  <h3>STL_Extensions for CGAL</h3>
  <ul>
    <li>The namespace <code>cpp0x</code> has been renamed <code>cpp11</code>. The old name is still available for backward compatibility.</li>
  </ul>

</div>

<h2 id="release4.0.2">Release 4.0.2</h2>
<DIV>
<p>Release date: Jul 2012</p>

<p>
This is a bug fix release. It fixes a bug in
the <code>CMakeLists.txt</code> for CGAL-4.0.1, that prevented even
building the libraries.
</p>

</div>

<h2 id="release4.0.1">Release 4.0.1</h2>

<DIV>
<p>Release date: Jul 2012</p>

<p>
This is a bug fix release. Apart various minor fixes in the documentation,
the following has been changed since CGAL-4.0:</p>

<h3> 2D Voronoi Diagram Adaptor (re-added)</h3>
<ul>
  <li>The package <em>2D Voronoi Diagram Adaptor</em> was temporarily
  removed from the CGAL distribution because of license issues. That
  package is now back into CGAL.
  </li>
</ul>

<h3>2D and 3D Geometry Kernel </h3>
<ul>
  <li>Fix a bug in the <code>Segment_3-Triangle_3</code> intersection function in the case the segment is collinear with a triangle edge.</li>
  <li>Fix a bug in the <code>Projection_traits_.._3</code> class in the case a segment was parallel to the x-axis.</li>
</ul>

<h3>Algebraic Kernel</h3>
<ul>
  <li>Avoid the linking error "duplicate symbols" when two compilation units
    using the algebraic kernel are linked.</li>
</ul>

<h3>3D Boolean Operations on Nef Polygons Embedded on the Sphere</h3>
<ul>
<li>Fix a memory leak due to the usage of an internal mechanism that has
  been replaced by <code>boost::any</code>. This also influences the
  packages 2D Boolean Operations on Nef Polygons, 3D Boolean Operations on
  Nef Polyhedra, Convex Decomposition of Polyhedra, and 3D Minkowski Sum of
  Polyhedra.</li>
</ul>

<h3>2D Arrangement</h3>
<ul>
<li>Fix several memory leaks.</li>
</ul>

<h3>2D Mesh Generation</h3>
<ul>
  <li>Fix a compilation error in the
  header <code>&lt;CGAL/Mesh_2/Do_not_refine_edges.h&gt;</code> when g++
  version 4.7 is used.</li>
</ul>

<h3>Surface Mesh Generation and 3D Mesh Generation</h3>
<ul>
  <li>Fix an important bug in the <code>CGAL_ImageIO</code> library, that
  could lead to wrong result when meshing from a 3D image.</li>
  <li>Fix the compilation of the demo in <code>demo/Surface_mesher</code>,
  when Boost version 1.48 or 1.49 is used.</li>
</ul>

<h3>Surface Mesh Parameterization</h3>
<ul>
<li>Fix a memory leak.</li>
<li>Fix a compatibility issue with Eigen-3.1 of <code>Eigen_solver_traits</code>. This fix also affects the usage of
that class in the package <i>Surface Reconstruction from Point Sets</i>.</li>
</ul>

</DIV>

<h2 id="release4.0">Release 4.0 </h2>
<DIV>
<p> Release date: March 2012</p>

<p>
CGAL 4.0 offers the following improvements and new functionality :  </p>

<h3>License Changes</h3>
  <p>The whole CGAL-3.x series was released under a combination of LGPLv2 (for
  the foundations of CGAL), and QPL (for the high-level packages). QPL was
  the former license of the graphical toolkit Qt, but that license is not
  supported by any major free software project. Furthermore, the terms of
  the LGPLv2 license are ambiguous for a library of C++ templates, like
  CGAL.</p>

  <p>The CGAL project, driven by the CGAL Editorial Board, has decided to
  change the license scheme of CGAL. We increased the major number
  of the CGAL version to '4' in order to reflect this license change.
  The CGAL-4.x series is released under:</p>
  <ul>
    <li>LGPLv3+ (that is LGPL <em>"either version 3 of the License, or (at your
    option) any later version"</em>), for the foundations of CGAL, instead
    of LGPLv2,</li>
    <li>GPLv3+ for the high-level packages, instead of QPL.</li>
  </ul>

<h3>General</h3>
<ul>
  <li>On Windows, CGAL libraries are now built by default as shared
      libraries (also called DLL). To run applications that use .dll files
      of CGAL, you must either copy the .dll files into the directory of
      the application, or add the path of the directory that contains those
      .dll files into the PATH environment variable.
  </li>
  <li>On Windows, the CMake scripts of CGAL now search for shared version
      of the Boost libraries. You must ensure that the .dll files of Boost are
      found by the dynamic linker.  You can, for example, add the path to
      the Boost .dll files to the PATH environment variable.
  </li>
  <li>On Windows, CMake version 2.8.6 or higher is now required.
  </li>
  <li>Eigen version 3.1 or later is now the recommended third party library to use
      in  <i>Planar Parameterization of Triangulated Surface Meshes</i>,
      <i>Surface Reconstruction from Point Sets</i>,
      <i>Approximation of Ridges and Umbilics on Triangulated Surface Meshes</i>, and
      <i>Estimation of Local Differential Properties of Point-Sampled Surfaces</i>
      packages. If you use Eigen you no longer need Taucs, Lapack or Blas to use those
      packages (and any other in CGAL).
  </li>
</ul>


<h3>Linear Cell Complex (new package)</h3>
<ul>
  <li>This package implements linear cell complexes, objects in
    d-dimension  with linear geometry. The combinatorial part of
    objects is described by a combinatorial map, representing all the
    cells of the object plus the incidence and adjacency relations
    between cells. Geometry is added to combinatorial maps simply by
    associating a point to each vertex of the map.  This data
    structure can be seen as the generalization in dD of the
    <code>Polyhedron_3</code>.</li>
</ul>

<h3> 2D Voronoi Diagram Adaptor (temporarily removed)</h3>
<ul>
<li>  As the copyright holder of this package has not granted
  the right to switch from QPL to GPL, this package is
  removed from the distribution.

  Note that it is "only" an adapter, that is the functionality
  of point/segment/disk Voronoi diagram is offered through
  the Delaunay triangulation, segment Delaunay graph,
  and Apollonius graph.</li>
</ul>

<h3>AABB Tree</h3>
<ul>
  <li>Document constness of member functions of the <code>AABB_tree</code> class.</li>
  <li>The class <code>AABB_tree</code> is now guaranteed to be read-only thread-safe. As usual in CGAL,
      this small overhead introduced for thread-safety can be deactivated by defining <code>CGAL_HAS_NO_THREADS</code>.</li>
</ul>

<h3>2D Alpha Shapes</h3>
<ul>
  <li>Add an extra template parameter to the class <code>Alpha_shape_2</code> that allows a certified construction using
      a traits class with exact predicates and inexact constructions.</li>
  <li>An object of type <code>Alpha_shape_2</code> can now be constructed from a triangulation.</li>

</ul>

<h3>3D Alpha Shapes</h3>
<ul>
  <li>Add an extra template parameter to the class <code>Alpha_shape_3</code> that allows a certified construction using
      a traits class with exact predicates and inexact constructions.</li>
</ul>

<h3>Geometric Object Generators</h3>
<ul>
  <li> <code>Random_points_in_iso_box_d</code> (deprecated since 3.8) has been
  removed. Use <code>Random_points_in_cube_d</code> instead.
</ul>

<h3>Linear and Quadratic Programming Solver</h3>
<ul>
<li>Minor bugfix.</li>
</ul>

<h3>Spatial Searching</h3>
<ul>
  <li>The const-correctness of this package have been worked out. The transition for users should be smooth in
  general, however adding few const in user code might be needed in some cases.
  </li>
  <li>The class <code>Kd_tree</code> is now guaranteed to be read-only thread-safe. As usual in CGAL,
      this small overhead introduced for thread-safety can be deactivated by defining <code>CGAL_HAS_NO_THREADS</code>.</li>
  <li>Bug-fix in <code>Orthogonal_incremental_neighbor_search</code> and <code>Incremental_neighbor_search</code> classes. Several calls to <code>begin()</code>
      now allow to make several nearest neighbor search queries independently.</li>
</ul>

<h3>STL Extension</h3>
<ul>
  <li><code>CGAL::copy_n</code> is now deprecated for <code>CGAL::cpp0x::copy_n</code> which uses <code>std::copy_n</code>, if available on the platform.</li>
  <li><code>CGAL::successor</code> and <code>CGAL::predecessor</code> are now deprecated for <code>CGAL::cpp0x::next</code> and <code>CGAL::cpp0x::prev</code>. These functions
  use the standard versions if available on the platform. Otherwise, <code>boost::next</code> and <code>boost::prior</code> are used.</li>
</ul>

<h3>Triangulation_2</h3>
<ul>
  <li> Fix a thread-safety issue in <code>Delaunay_triangulation_2</code> remove functions.  As usual in CGAL,
      the small overhead introduced for thread-safety can be deactivated by defining <code>CGAL_HAS_NO_THREADS</code>.</li>
  <li> Add extraction operator for the class <code>Constrained_triangulation_2</code> (and thus to all inheriting classes).</li>
</ul>

</div>

<h2 id="release3.9">Release 3.9 </h2>
<DIV>
<p> Release date: September 2011</p>

<p>
CGAL 3.9 offers the following improvements and new functionality :  </p>

<h3>General</h3>
<ul>
  <li>The class <code>Root_of_2</code> is now deprecated. It is recommended to use the class <code>Sqrt_extension</code> instead.</li>
  <li>The class <code>Sqrt_extension</code> is now used everywhere in CGAL where an algebraic number of degree 2 is needed.
      This change has been done in the <code>Root_of_traits</code> mechanism (indirectly packages 2D Circular kernel and 3D Spherical kernel)
      and the packages 2D Segment Delaunay Graphs and 2D Arrangements.</li>
  <li>Various fixes in the manual.</li>
</ul>

<h3>Combinatorial Maps (new package)</h3>
<ul>
  <li>This package provides a new combinatorial data structure allowing to describe any orientable subdivided object whatever its dimension.
  It describes all cells of the subdivision and all the incidence and adjacency relations between these cells.
  For example it allows to describe a 3D object subdivided in vertices, edges, faces and volumes.
  This data structure can be seen as the generalization in dD of the halfedge data structure.</li>
</ul>

<h3>3D Convex Hull (major performance improvement)</h3>
<ul>
      <li>The quickhull implementation of CGAL (<code>CGAL::convex_hull_3</code>)
          has been worked out to provide very better performances.</li>
      <li>The function <code>CGAL::convex_hull_3</code> no longer computes the plane
          equations of the facets of the output polyhedron. However an example is
          provided to show how to compute them easily.</li>
      <li>A global function <code>convex_hull_3_to_polyhedron_3</code> is now provided to extract
      the convex hull of a 3D points set from a triangulation of these points.</li>
</ul>

<h3>dD Spatial Searching (major new feature added)</h3>
<ul>
      <li>A traits-class and distance adapter that together with a point property map,
       allow to make nearest neighbor queries on keys instead of points have been added.</li>
      <li>Few bug fixes in the documentation have revealed some inconsistencies
      that have been corrected. Two traits class concept are now documented (<code>RangeSearchTraits</code>
      and <code>SearchTraits</code>). Most other changes concerns only classes documented as advanced.
      One issue that user can encounter is due to an additional requirement on the nested
      class <code>Construct_cartesian_const_iterator_d</code> defined in the concept SearchTraits that must
      provide a nested type <code>result_type</code>.</li>
</ul>

<h3>Spatial Sorting  (major new feature added)</h3>
<ul>
      <li>General dimension is now supported.</li>
      <li>Hilbert sorting admits now two policies: splitting at
      median or at middle (see user manual).</li>
      <li>Using a property map, sorting on keys instead of points is now easier</li>
</ul>

<h3>dD Kernel</h3>
<ul>
      <li>The d-dimensional kernel concept and models have been modified
          to additionally provide two new functors <code>Less_coordinate_d</code> and <code>Point_dimension_d</code>.</li>
</ul>

<h3>2D Arrangements</h3>
<ul>
      <li>A new geometry-traits class that handles rational arcs, namely
	<code>Arr_rational_function_traits_2</code>, has been introduced.
	It replaced an old traits class, which handled the same family of
	curves, but it was less efficient. The new traits exploits CGAL
	algebraic kernels and polynomials, which were not available at
	the time the old traits class was developed.</li>
      <li>A new geometry traits concept called
	<code>ArrangementOpenBoundaryTraits_2</code> has been introduced.
	A model of this concept supports curves that approach the open
	boundary of an iso-rectangular area called parameter space, which can
	be unbounded or bounded. The general code of the package, however,
	supports only the unbounded parameter space. We intend to enhance the
	general code to support also bounded parameter spaces in a future
	release.</li>
      <li>The deprecated member function <code>is_at_infinity()</code> of
        <code>Arrangement_2::Vertex</code> has been removed. It has been previously
        replaced new function <code>is_at_open_boundary()</code>.

      <li> The tags in the geometry traits that indicate the type of boundary of
       the embedding surface were replaced by the following new tags:
<pre>
         Left_side_category
         Bottom_side_category
         Top_side_category
         Right_side_category
</pre>
       It is still possible not to indicate the tags at all. Default values are assumed. This however will
       produce warning messages, and should be avoided.</li>
</ul>
</div>


<h2 id="release3.8">Release 3.8 </h2>
<DIV>
<p> Release date: April 2011</p>

<p>
CGAL 3.8 offers the following improvements and new functionality :  </p>

<h3>General</h3>
<ul>
  <li>Boost version 1.39 at least is now required.</li>
  <li>Initial support for the LLVM Clang compiler (prereleases of version 2.9).</li>
  <li>Full support for the options -strict-ansi of the Intel Compiler 11,
  and -ansi of the GNU g++ compiler.</li>
  <li>Adding a concept of ranges. In the following releases, it will be the
      way to provide a set of objects (vs. a couple of iterators).</li>
  <li>Fix a memory leak in CORE polynomials.</li>
  <li>Various fixes in the manual.</li>
</ul>

<h3>3D Mesh Generation (major new feature added)</h3>
<ul>
  <li>Adding the possibility to handle sharp features: the 3D Mesh
 generation package now offers the possibility to get in the final mesh an
 accurate representation of 1-dimensional sharp features present in the
 description of the input domain.
</ul>

<h3>2D Triangulations (major new feature added)</h3>
<ul>
  <li>Add a way to efficiently insert a range of points with information
      into a 2D Delaunay and regular triangulation.
  <li>Add member function mirror_edge taking an edge as parameter.
  <li>Fix an infinite loop in constrained triangulation.
</ul>

<h3>3D Triangulations (major new feature added)</h3>
<ul>
  <li>Add a way to efficiently insert a range of points with information into
      a 3D Delaunay and regular triangulation.
  <li>Add a member function to remove a cluster of points from a Delaunay or
      regular triangulation.
  <li>function vertices_in_conflict is renamed vertices_on_conflict_zone_boundary
      for Delaunay and regular triangulation. Function vertices_inside_conflict_zone
      is added to regular triangulation.
  <li>Structural filtering is now internally used in locate function of Delaunay
      and regular triangulation. It improves average construction time by 20%.
  <li>Added demo.
</ul>

<h3>3D Alpha Shapes (major new feature added)</h3>
<ul>
  <li> The new class Fixed_alpha_shape_3 provides a robust and
       faster way to compute one alpha shape (with a fixed value of alpha).
</ul>


<h3>AABB tree</h3>
<ul>
  <li>Adding the possibility to iteratively add primitives to an existing
      tree and to build it only when no further insertion is needed.
</ul>

<h3>2D and 3D Kernel</h3>
<ul>
  <li>Better handling of 2D points with elevation (3D points projected onto
      trivial planes). More general traits classes (Projection_traits_xy_3,
      Projection_traits_yz_3,Projection_traits_yz_3) are provided to work with
      triangulations, algorithms on polygons, alpha-shapes, convex hull algorithm...
      Usage of former equivalent traits classes in different packages is now deprecated.
  <li>Exact_predicates_exact_constructions_kernel now better use the static filters
      which leads to performance improvements.
  <li>Add an overload for the global function angle, taking three 3D points.
  <li>In the 2D and 3D kernel concept, the constant Boolean Has_filtered_predicates
      is now deprecated. It is now required to use Has_filtered_predicates_tag
      (being either Tag_true or Tag_false).
  <li>Compare_distance_2 and Compare_distance_3 provide additional operators
      for 3 and 4 elements.
  <li>Add intersection test and intersection computation capabilities
      between an object of type Ray_3 and either an object of type Line_3, Segment_3 or Ray_3.
  <li>Improve intersection test performance between an object of type Bbox_3 and an object of type
      Plane_3 or Triangle_3 by avoiding arithmetic filter failures.
</ul>

<h3>2D Envelope</h3>
<ul>
  <li>Env_default_diagram_1 is deprecated, Envelope_diagram_1 should be used instead.
</ul>

<h3>3D Envelope</h3>
<ul>
  <li>A new demo program called <tt>L1_Voronoi_diagram_2</tt> has been
    introduced. It demonstrates how 2D Voronoi diagrams of points under
    the L1 metric are constructed using lower envelopes.
</ul>


<h3>dD Kernel</h3>
<ul>
  <li>Add functor Compute_coordinate_d to Kernel_d concept.
</ul>

<h3>Geometric Object Generators</h3>
<ul>
  <li> CGAL::Random uses boost::rand48 instead of std::rand.
  <li>Adding to CGAL::Random a way to generate random integers.
  <li>Adding generators for dD points.
</ul>

<h3>Algebraic Foundations</h3>
<ul>
  <li>Algebraic_structure_traits now provides an Inverse functor for Fields.
      There is also a new global function inverse.
</ul>

<h3>Bounding Volumes</h3>
<ul>
  <li> dD Min sphere of spheres has a new traits class for the min sphere of points.
</ul>

<h3>Triangulated Surface Mesh Simplification</h3>
<ul>
  <li>The priority queue internally used to prioritize edge simplifications is no longer
      a relaxed heap but a binomial heap. This fix guarantees that all edges satisfying
      a simplification criteria are removed (if possible).
</ul>

<h3>3D Boolean Operations on Nef Polyhedra</h3>
<ul>
  <li>Allow construction of a 3D nef polyhedron from a 3D polyhedron with normals.
</ul>

<h3>2D Arrangements</h3>
<ul>
  <li>Fix a bug in the method insert_at_vertices of the Arrangement_2 class.
  <li>Fix several bugs in the traits class Arr_Bezier_curve_traits_2 for arrangement of Bezier curves.
</ul>

<h3>2D Minkowski Sums</h3>
<ul>
  <li>A bug in the convolution method was fixed.
</ul>
</DIV>

<h2 id="release3.7">Release 3.7 </h2>
<DIV>
<p> Release date: October 2010</p>

<p>
CGAL 3.7 offers the following improvements and new functionality :  </p>


<h3>General</h3>

  <ul>
  <li>The configuration of CGAL libraries now requires CMake>=2.6.

  <li>Changes in the set of supported platforms:
    <ul>
    <li>GNU g++ 4.5 supported (with or without the compilation option
      -std=c++0x).

    <li>Initial support for the option -strict-ansi of the Intel Compiler 11.
      The CGAL libraries compile with that option, and most CGAL headers
      have been fixed. The packages "3D Boolean Operations on Nef
      Polyhedra" (Nef_3), "Convex Decomposition of Polyhedra"
      (Convex_decomposition_3), and "3D Minkowski Sum of Polyhedra"
      (Minkowski_sum_3) are known to still fail to compile with that
      compiler flag.

    <li>The Microsoft Windows Visual C++ compiler 2010 (VC10), that was
      experimentally supported by CGAL-3.6.1, is now fully supported. Note
      that CMake>=2.8.2 is required for that support.

    <li>The Microsoft Windows Visual C++ compiler 2005 (VC8) is no longer
      supported by the CGAL project since CGAL-3.7.

    <li>With Microsoft Windows Visual C++ (VC9 and VC10), the optional
      dependencies Gmp, Mpfr, Blas, Lapack, Taucs no longer use Boost-style
      name mangling. Only one variant is now provided by the CGAL Windows
      installer (release, with dynamic runtime).
    </ul>
  <li>Some demos now require a version of Qt4 >= 4.3.

  <li>CGAL_PDB is no longer provided with CGAL. An alternative solution for
    people interested in reading PDB files is to use ESBTL
    (http://esbtl.sourceforge.net/).

  <li>Fix issues of the CGAL wrappers around the CORE library, on 64 bits
    platforms.
  </ul>


<h3>Arithmetic and Algebra</h3>
<ul>
  <li> New models Algebraic_kernel_d_1 and Algebraic_kernel_d_2 for the
    corresponding concepts. They provide generic support for various
    coefficient types
</ul>

<h3>Arrangements</h3>
<ul>
  <li> A new model Arr_algebraic_segment_traits_2 of ArrangementTraits_2 that
    supports algebraic curves of arbitrary degree in the plane
</ul>


<h3> 2D Triangulations</h3>
<ul>
  <li>The Delaunay and regular 2D triangulations now use a symbolic
    perturbation to choose a particular triangulation in co-circular cases.

  <li>The return type of the template member function
    insert(It beg, It end), taking an iterator range of points,
    has been changed from int to std::ptrdiff_t.

  <li>Classes Triangulation_euclidean_traits_xy_3, Triangulation_euclidean_traits_yz_3
    and Triangulation_euclidean_traits_xz_3 are now model of the concept
    ConstrainedTriangulationTraits_2. They can be used with and without intersection
    of constraints.

  <li>2D Delaunay and basic triangulations now provide vertex relocation by
    the mean of these two new methods: move and move_if_no_collision. The
    methods are also available for the hierarchy
    (Triangulation_hierarchy_2).

</ul>

<h3>3D Triangulations</h3>
   <ul>
  <li>The return type of the template member function
    insert(It beg, It end), taking an iterator range of points,
    has been changed from int to std::ptrdiff_t.
  <li>3D Delaunay triangulations now provide vertex relocation by the mean
    of these two new methods: move and move_if_no_collision. This works in
    both Compact_policy and Fast_policy.
</ul>

<h3>2D and 3D Alpha Shapes</h3>
  <ul>
  <li>The type int in the API has been changed to std::size_t
    so that CGAL can deal with large data sets (64 bit addresses).
  </ul>


<h3>2D Mesh Generation</h3>
  <ul>
  <li>The execution of the 2D mesh generator is now deterministic (same at
    each run).
  </ul>

<h3>3D Mesh Generation</h3>
  <ul>
  <li>The efficiency of the 3D mesh generator has been improved (the number
    of calls to the oracle per inserted vertex has globally decrease).
    This is achieved through a slight change of the mesh generator strategy
    which implies that a surface component that is not detected at the
    surface mesher level will never be discovered by chance, owing to the
    refinement of some tetrahedra, as it could happen before.
    Please note that defining the macro
    CGAL_MESH_3_USE_OLD_SURFACE_RESTRICTED_DELAUNAY_UPDATE switches back to
    the old behavior.

  <li>A demo program is now available.
  </ul>

<h3>Surface Reconstruction from Point Sets</h3>
  <ul>
  <li>Improved performance and minor bug fix.
  </ul>


<h3>2D Range and Neighbor Search</h3>
  <ul>
  <li>The type int in the API has been changed to std::size_t
    so that CGAL can deal with large data sets (64 bit addresses).
</ul>

</DIV>



<h2 id="release3.6.1">Release 3.6.1</h2>

<DIV>
<p>Release date: June 2010</p>

<p>
This is a bug fix release. The following has been changed
since CGAL-3.6:</p>

<h3>General</h3>

  <ul>
  <li> Fix compilation errors with recent Boost versions (since 1.40).

  <li> Initial support for the Microsoft Visual C++ compiler 10.0 (MSVC
    2010). For that support, CMake>=2.8.2 is required.
    Note also that the compiler option "/bigobj" is necessary to compile
    some CGAL programs with MSVC 2010.
</ul>


<h3>Polynomial</h3>
<ul>
  <li>Fix compilation errors with the Microsoft Visual C++ compiler and the
    Intel C++ compiler.
</ul>

<h3> Polyhedron</h3>
<ul>
  <li> Fix a compilation errors in demo/Polyhedron/:
     <li> issue with the location of qglobal.h of Qt4 on MacOS X,
     <li> missing texture.cpp, if TAUCS is used,
  <li> Fix the location of built plugins of demo/Polyhedron/, when CGAL is
    configured with WITH_demos=ON
</ul>

<h3> 3D Periodic Triangulations</h3>
<ul>
  <li> Fixed bug in the triangulation hierarchy for periodic triangulations.
</ul>

<h3> 2D Mesh Generation</h3>
<ul>
   <li> Fix a bug that lead to precondition violation.
  <li> Improve the user manual about the member function is_in_domain() of the
    Face type.
  <li> The 2D meshing process is now deterministic (sorting of bad faces no
    longer relies on pointers comparisons).
</ul>

<h3> 3D Mesh Generation</h3>
<ul>
  <li>Fix a linking errors (duplicate symbols) when <code>&lt;CGAL/refine_mesh_3.h&gt;</code> is
    included in different compilation units.
</ul>

<h3> Spatial Searching</h3>
<ul>
  <li> Fix a bug in <code>&lt;CGAL/Orthogonal_k_neighbor_search.h&gt;</code> when several
    nearest neighbors are at the same distance from the query point.
</ul>

<h3> IO Streams</h3>
<ul>
  <li>Fix a bug in <code>&lt;CGAL/IO/VRML_2_ostream.h&gt;</code> that generated VRML 2 files with
    an invalid syntax for IndexedFaceSet nodes.
</ul>

<h3> Triangulation_2</h3>
<ul>
  <li> Add missing Compare_distance_2 functor in trait classes Triangulation_euclidean_traits_xy_3
    Triangulation_euclidean_traits_yz_3 and Triangulation_euclidean_traits_xz_3.
    This was preventing calling member function nearest_vertex of Delaunay_triangulation_2
    instantiated with one of these traits.
    </ul>
</DIV>

<h2 id="release3.6">Release 3.6</h2>

<DIV>
<p>Release date: March 2010</p>

<p>
CGAL 3.6 offers the following improvements and new functionality : </p>

<h3>General</h3>

  <ul><li> Boost version 1.34.1 at least is now required.</ul>


<h3>Arithmetic and Algebra</h3>

<h4>Algebraic Kernel (new package)</h4>

  <ul>
    <li> This new package is targeted to provide black-box implementations of
    state-of-the-art algorithms to determine, compare and approximate real
    roots of univariate polynomials and bivariate polynomial systems. It
    includes models of the univariate algebraic kernel concept, based on
    the library RS.
  </ul>

<h4>Number Types</h4>

  <ul>
    <li>Two new arbitrary fixed-precision floating-point number types have been
    added: the scalar type Gmpfr and the interval type Gmpfi, based on the
    MPFR and MPFI libraries respectively.
  </ul>


<h3>Geometry Kernels</h3>

<h4>2D and 3D Geometry Kernel</h4>
<ul>
<li> Add new do_intersect() and intersection() overloads:
  <ul>
    <li> do_intersect(Bbox_3, Bbox_3/Line_3/Ray_3/Segment_3)
    <li> intersection(Triangle_3, Line_3/Ray_3/Segment_3)
  </ul>
</ul>

<h3>Polygons</h3>

<h4>2D Regularized Boolean Set-Operations</h4>
<ul>
<li> Fixed General_polygon_set_2::arrangement() to return the proper type
    of object.
</ul>


<h3>Arrangement</h3>

<h4>2D Arrangements</h4>

<ul><li> Fixed passing a (const) traits object to the constructor of Arrangement_2.

<li> Introduced Arrangement_2::fictitious_face(), which returns the fictitious
    face in case of an unbounded arrangement.

<li> Fixed a bug in Bezier-curve handling.

<li> Added (back) iterator, number_of_holes(), holes_begin(), and holes_end()
    to the default DCEL for backward compatibility.

<li> Added (simple) versions of the free overlay() function. It employs the
    default overlay-traits, which practically does nothing.
</ul>

<h3> Polyhedron</h3>
<ul>
  <li> Fix a compilation errors in demo/Polyhedron/:
   <ul>
     <li> issue with the location of qglobal.h of Qt4 on MacOS X,
     <li> missing texture.cpp, if TAUCS is used,
   </ul>
  <li> Fix the location of built plugins of demo/Polyhedron/, when CGAL is
    configured with WITH_demos=ON
  <li> Fix a bug in test_facet function of the incremental builder:
    the function did not test if while a new facet makes a vertex manifold,
    no other facet incident to that vertex breaks the manifold property.
</ul>

<h3>Triangulations and Delaunay Triangulations</h3>

<h4>2D/3D Regular Triangulations</h4>

<ul><li> Weighted_point now has a constructor from Cartesian coordinates.
</ul>

<h4>3D Triangulations</h4>

<ul><li> Regular_triangulation_3 : semi-static floating-point filters are now used
    in its predicates, which can speed up its construction by a factor of about 3
    when Exact_predicates_inexact_constructions_kernel is used.

<li> The class Regular_triangulation_filtered_traits_3 is deprecated, the class
    Regular_triangulation_euclidean_traits_3 must be used instead. The
    predicates of that traits will be filtered if the kernel given as template
    parameter of that traits is itself a filtered kernel.

<li> Triangulation_hierarchy_3 is now deprecated, and replaced by a simpler
    CGAL::Fast_location policy template parameter of Delaunay_triangulation_3.

<li> The old version of remove() (enabled with CGAL_DELAUNAY_3_OLD_REMOVE)
    has been deleted.
</ul>

<h4>3D Periodic Triangulations</h4>

<ul><li> New demo: 3D periodic Lloyd algorithm.

<li> New functionality for Voronoi diagrams: dual of an edge and of a vertex,
    volume and centroid of the dual of a vertex.

<li> The package can now be used with the 3D Alpha Shapes package to compute
    periodic alpha shapes.
</ul>

<h4>3D Alpha shapes</h4>

<ul><li> The class Weighted_alpha_shape_euclidean_traits_3 is deprecated, the class
    Regular_triangulation_euclidean_traits_3 must be used instead.

<li> The package can now be used together with the 3D Periodic Triangulation
    package to compute periodic alpha shapes.
</ul>

<h4>2D/3D Triangulations, 2D Segment Delaunay Graph, 2D Apollonius Graph,
  and 3D Periodic Triangulations</h4>

<ul><li>The constructor and insert function taking ranges now produce
    structures whose iterator orders is now deterministic (same at each
    run).
</ul>


<h3>Mesh Generation</h3>

<h4>2D Mesh Generation</h4>

<ul><li> The 2D mesh generator can now be used with a constrained Delaunay
    triangulation with constraints hierarchy
    (Constrained_triangulation_plus_2).
    <li> In some cases (refinement of a constrained edge that is on the
    convex hull), the 2D mesh generator from CGAL-3.4 and CGAL-3.5
    could create invalid triangulations. This bug is now fixed.
</ul>

<h4>3D Mesh Generation</h4>

<ul><li> The mesh generator has been enriched with an optimization phase to
    provide 3D meshes with well shaped tetrahedra (and in particular no
    slivers).  The optimization phase involves four different optimization
    processes: two global optimization processes (ODT and Lloyd), a
    perturber and an exuder. Each of these processes can be activated or
    not, and tuned to the users needs and to available computer resources.
</ul>

<h3>Support library</h3>

<h4>CGAL ipelets</h4>

<ul><li> Add support for version 7 of Ipe.
</ul>

</DIV>


<h2 id="release3.5.1">Release 3.5.1</h2>
<DIV>
<p>Release date: December 2009</p>
<p>
This is a bug fix release.</p>

<h3>Documentation</h3>
<ul>
  <li>Fixes in the documentation (the online documentation of CGAL-3.5 is now
    based on CGAL-3.5.1).
  <li>Fixes to the bibliographic references.
</ul>

<h3>Windows installer</h3>
<ul>
  <li>The Windows installer of CGAL-3.5.1 fixes an issue with downloading of
    precompiled binaries of the external library TAUCS.
</ul>

<h3>Bug fixes in the following CGAL packages</h3>
  <h4>AABB tree</h4>
  <ul>
    <li>Fix a linker issue in do_intersect(Bbox_3,Bbox_3).
    <li>Fix compilation issue in do_intersect(Bbox_3,Ray_3) when using the
      parameters in this order.
  </ul>
  <h4>3D Mesh Generation</h4>
  <ul>
    <li>Fix a bug in initial points construction of a polyhedral surface.
  </ul>
</DIV>



<h2  id="release3.5">Release 3.5</h2>
<DIV>
<p>Release date: October 2009</p>
<p>
  CGAL releases will now be published about every six months. As a transition
  release, CGAL-3.5 has been developed during 9 months from the release
  CGAL-3.4.</p>

<p>Version 3.5 differs from version 3.4 in the platforms that are supported and
  in functionality.  There have also been a number of bug fixes for this release.</p>

<h3>General</h3>
<ul>
  <li>Additional supported platforms:
    <ul>
      <li>GNU g++ 4.4 supported.
      <li>Intel Compiler 11 supported on Linux
    </ul>
  <li>Fixed ABI incompatibilities when mixing CGAL and Boost Program Options
    on Windows/Visual C++ (the compilation flag -D_SECURE_SCL=0 is not
    longer use in Debug mode).
</ul>

<h3>Geometry Kernels</h3>

<h4>3D Spherical Geometry Kernel</h4>
<ul>
  <li>
    Add functionalities to manipulate circles, circular arcs and points
    that belong to the same sphere.

</ul>
<h3>Polygons</h3>

<h4>2D Regularized Boolean Set-Operations</h4>
<ul>
  <li>The polygon validation operations were enhanced and their interface was
    improved. They are now offered as free functions and applied properly.

</ul>
<h4>2D Straight Skeleton and Polygon Offsetting </h4>
<ul>
  <li>Updated the manual to document the new partial skeletons feature
    (already in the code since 3.4)

</ul>

<h3>Arrangements</h3>

<h4>2D Arrangements</h4>
<ul>
  <li>The member function is_at_infinity() of Arrangement_2::Vertex was
    replaced by the new function is_at_open_boundary(). The former is
    deprecated. While still supported in version 3.5, It will not be
    supported in future releases. The member functions boundary_type_in_x()
    and boundary_type_in_y() were permanently replaced by the functions
    parameter_space_in_x() and parameter_space_in_y(), respectively. The 2
    new functions return an enumeration of a new type, namely
    Arr_parameter_space.

  <li> The tags in the geometry traits that indicate the type of boundary of
    the embedding surface were replaced by the following new tags:
    Arr_left_side_tag
    Arr_bottom_side_tag
    Arr_top_side_tag
    Arr_right_side_tag
    In addition, the code was change, and now it is possible not to
    indicate the tags at all. Default values are assumed. This however will
    produce warning messages, and should be avoided.

  <li> All operations of the geometry traits-class were made 'const'. This
    change was reflected in the code of this package and all other packages
    that are based on it. Traits classes that maintain state, should
    declare the data members that store the state as mutable.

</ul>
<h4>Envelopes of Surfaces in 3D</h4>
<ul>
  <li> A few bugs in the code that computes envelopes were fixed, in
    particular in the code that computes the envelopes of planes.

</ul>

<h3>Triangulations and Delaunay Triangulations</h3>

<h4>3D Periodic Triangulations (new package)</h4>

<ul>
  <li> This package allows to build and handle triangulations of point sets in
    the three dimensional flat torus. Triangulations are built
    incrementally and can be modified by insertion or removal of
    vertices. They offer point location facilities.

</ul>

<h3>Mesh Generation</h3>

<h4>Surface Reconstruction from Point Sets (new package)</h4>
<ul>
  <li> This CGAL package implements an implicit surface reconstruction method:
    Poisson Surface Reconstruction. The input is an unorganized point set
    with oriented normals.

</ul>
<h4>3D Mesh Generation (new package)</h4>
<ul>
  <li> This package generates 3 dimensional meshes.  It computes isotropic
    simplicial meshes for domains or multidomains provided that a domain
    descriptor, able to answer queries from a few different types on the
    domain, is given.  In the current version, Mesh_3 generate meshes for
    domain described through implicit functional, 3D images or polyhedral
    boundaries.  The output is a 3D mesh of the domain volume and conformal
    surface meshes for all the boundary and subdividing surfaces.

</ul>
<h3>Geometry Processing</h3>

<h4>Triangulated Surface Mesh Simplification</h4>

<ul>
  <li>  BREAKING API change in the passing of the visitor object.

  <li>  Fixed a bug in the link_condition test

  <li>  Added a geometric test to avoid folding of facets

  <li>  Fixed a bug in the handling of overflow in the LindstromTurk
    computations

  <li>  Updated the manual to account for the new visitor interface

</ul>
<h4>Point Set Processing (new package)</h4>

<ul>
  <li>  This packages implements a set of algorithms for analysis, processing,
    and normal estimation and orientation of point sets.

</ul>

<h3>Spatial Searching and Sorting</h3>

<h4>AABB tree (new package)</h4>

<ul>
  <li>This package implements a hierarchy of axis-aligned bounding boxes (a
    AABB tree) for efficient intersection and distance computations between
    3D queries and sets of input 3D geometric objects.

</ul>
<h3>Support Library</h3>

<h4>CGAL_ipelets (new package):</h4>
<ul>
  <li> Object that eases the writing of Ipe's plugins that use CGAL.
    Plugins for CGAL main 2D algorithm are provided as demo.


</ul>
</DIV>


<h2 id="release3.4">Release 3.4</h2>
<DIV>
<p>Release date: January 2009</p>

<p>Version 3.4 differs from version 3.3.1 in the platforms that are supported and
in functionality.  There have also been a number of bug fixes for this release.
</p>

<h3>General</h3>
<ul>
<li> GNU g++ 4.3 supported.  Support for g++ 3.3 is dropped.
<li> Visual 9 supported. Support for Visual 7 is dropped.

<li> Boost version 1.33 at least is now required.
<li> CGAL now depends on Boost.Threads, which implies to link against
    a compiled part of Boost.

<li> The new macro CGAL_NO_DEPRECATED_CODE can be defined to disable deprecated code,
    helping users discover if they rely on code that may be removed in
    subsequent releases.

<li> Assertion behaviour:
    It is not possible anymore to set the CONTINUE mode for assertion failures.
    Functions that allow to change the assertion behaviour are now declared in <code>&lt;CGAL/assertions_behaviour.h&gt;</code>.

<li>Qt3 based demos are still there but the documentation has been removed as the CGAL::Qt_Widget will be deprecated.

<li>Qt4 based demos use the Qt GraphicsView framework and the libQGLViewer.
</ul>

<h3> Installation</h3>

<ul>
<li> install_cgal has been replaced by CMake.
</ul>


<h3> Polynomial  (new package)</h3>
<ul>
<li> This package introduces a concept Polynomial_d, a concept for multivariate polynomials in d variables.
</ul>


<h3>Modular Arithmetic (new package)</h3>
<ul>
<li>  This package provides arithmetic over finite fields.
</ul>


<h3>Number Types</h3>
<ul>
<li> the counter Interval_nt::number_of_failures() has been removed, replaced by
    a profiling counter enabled with CGAL_PROFILE.


<li> Fix of a bug in CORE/Expr.h; as a consequence, the arrangement demo works properly when handling
     arrangements of conics, for example, when defining an arc with 5 points.

</ul>



<h3>3D Spherical Geometry Kernel  (new package)</h3>
<ul>
<li> This package is an extension of the linear CGAL Kernel. It offers functionalities on spheres,
    circles, circular arcs and line segments in the 3D space.
</ul>

<h3> Linear Kernel</h3>
<ul>
<li> We recommend that you use the object_cast() function instead of assign()
    to extract an object from a CGAL::Object, for efficiency reasons.
<li> The Kernel archetypes provided by the 2D/3D linear kernel have been removed.
<li> The deprecated linear kernel functors Construct_supporting_line_2 and
    Construct_supporting_line_3 have been removed.
<li> Ambiant_dimension and Feature_dimenison have been added to retrieve the
    potentially compile-time dimension of a space or of an object.
<li> barycenter() functions have been added.

<li> The geometric object Circle_3 as well as predicates and constructions have been added to the kernel

<li>The missing intersection/do_intersect between Line_3 and Line_3 has been added as well.
</ul>


<h3>3D Triangulations</h3>
<ul>
<li> Removed the deprecated functions Cell:mirror_index() and Cell::mirror_vertex().
<li> Derecursification of two functions that in some cases lead to stack overflows
</ul>


<h3>3D Nef Polyhedron</h3>
<ul>
<li> n-ary union/intersection
<li> intersection with halfspace under standard kernel
<li> constructor for polylines
</ul>


<h3>CGAL and the Qt4 GraphicsView (new package)</h3>
<ul>
<li> 2D CGAL Kernel objects and many data structures have can be rendered in a QGraphicsView
</ul>

<h3>STL Extensions:</h3>
<ul>
<li> The functor adaptors for argument binding and composition
    (bind_*, compose, compose_shared, swap_*, negate, along with the helper
    functions set_arity_* and Arity class and Arity_tag typedefs) which were provided
    by <code>&lt;CGAL/functional.h&gt;</code> have been removed.  Please use the better boost::bind
    mecanism instead.  The concept AdaptableFunctor has been changed accordingly
    such that only a nested result_type is required.
<li> The accessory classes Twotuple, Threetuple, Fourtuple and Sixtuple are also
    deprecated (use CGAL::array instead).
<li> CGAL::Triple and CGAL::Quadruple are in the process of being replaced by
    boost::tuple.  As a first step, we strongly recommend that you replace
    the direct access to the data members (.first, .second, .third, .fourth),
    by the get&lt;i&gt;() member function; and replace the make_triple and make_quadruple
    maker functions by make_tuple.<br>
    This way, in a further release, we will be able to switch to boost::tuple more easily.
<li> The class CGAL::Uncertain&lt;&gt; has been documented.  It is typically used to report
    uncertain results for predicates using interval arithmetic, and other filtering
    techniques.
</ul>


<h3>2D Arrangements</h3>
<ul>
  <li> Changed the name of the arrangement package from Arrangement_2 to Arrangement_on_surface_2
    to reflect the potential capabilities of the package to construct and maintain arrangements
    induced by curves embedded on two dimensional surfaces in three space. Most of these capabilities
    will become available only in future releases though.
  <li> Enhanced the geometry traits concept to handle arrangements embedded on surfaces. Each geometry-traits
    class must now define the 'Boundary_category' tag.
  <li> Fixed a bug in Arr_polyline_traits_2.h, where the operator that compares two curves failed to evaluate
    the correct result (true) when the curves are different, but their graphs are identical.
  <li> Permanently removed IO/Arr_postscript_file_stream.h and IO/Polyline_2_postscript_file_stream.h,
    as they depend on obsolete features and LEDA.
  <li> Fixed several bugs in the arrangement demo and enhanced it. e.g., fixed background color change,
    allowed vertex coloring , enabled "smart" color selection, etc.
  <li> Enhanced the arrangement demo with new features, such as allowing the abortion of the merge function
    (de-select), updated the how-to description, etc.
  <li> Replace the functions CGAL::insert_curve(), CGAL::insert_curves(), CGAL::insert_x_monotone_curve(),
    and CGAL::insert_x_monotone_curves() with a single overloaded function CGAL::insert(). The former
    4 functions are now deprecated, and may no longer be supported in future releases.
</ul>

<h3>Envelopes of Surfaces in 3D</h3>

<ul>
<li> Fixed a bug in the computation of the envelope of unbounded planes caused by multiple removals
    of vertices at infinity.
</ul>

<h3>2D Regularized Boolean Set-Operations</h3>
<ul>
  <li> Fixed a bug in connect_holes() that caused failures when connecting holes touching the outer boundary.
  <li> Fixed the concept GeneralPolygonSetTraits_2. Introduced two new concepts GpsTraitsGeneralPolygon_2
    and GpsTraitsGeneralPolygonWithHoles_2. Fixed the definition of the two nested required types Polygon_2
    and Polygon_with_holes_2 of the GeneralPolygonSetTraits_2 concept. They must model now the two new
    concepts above.
  <li> Added a default template parameter to 'General_polygon_set_2' to allow users to pass their specialized
    DCEL used to instantiate the underlying arrangement.
  <li> Enhanced the BOP demo to use multiple windows.
</ul>

<h3>2D Minkowski Sums</h3>
<ul>
 <li> Fixed a few bugs in the approximate offset function, making it robust to highly degenerate inputs.
  <li> Fixed a bug in the exact Minkowski sum computation when processing degenerate inputs that induce overlapping
    of contiguous segments in the convolution cycles.
  <li> Optimized the approximate offset function (reduced time consumption up to a factor of 2 in some cases).
  <li> Added functionality to compute the offset (or to approximate the offset) of a Polygon_with_holes_2
    (and not just of a Polygon_2).
  <li> Added the functionality to compute (or to approximate) the inner offset of a polygon.
</ul>

</DIV>


<h2 id="release3.3.1">Release 3.3.1</h2>
<DIV>
<p>Release date: August 2007</p>

<p>This is a bug fix release.
</p>

<h3>General</h3>
<ul>
<li> Intel C++ 9 was wrongly recognized as unsupported by install_cgal.
<li> Added autolink (for Visual C++) for the CGALImageIO and CGALPDB libraries.
<li> Fixed bug in Memory_sizer when using more than 4GB of memory (64bit).
</ul>

<h3>Number Types</h3>
<ul>
<li> Fixed bug in FPU rounding mode macros (affected only the alpha architecture).
<li> Fixed bug in MP_Float constructor from double for some particular values.
<li> Fixed bug in to_double(Lazy_exact_nt) sometimes returning NaN.
</ul>

<h3>Kernel</h3>
<ul>
<li> Fixed forgotten derivation in Circular_kernel_2::Has_on_2
<li> Added some missing functions in Bbox_3 compared to Bbox_2.
</ul>

<h3>Skin Surface Meshing</h3>
<ul>
<li> The new Skin Surface Meshing package had been forgotten in the list of
  changes and the release announcement of CGAL 3.3:
    This package allows to build a triangular mesh of a skin surface.
    Skin surfaces are used for modeling large molecules in biological computing.
</ul>

<h3>Arrangements</h3>
<ul>
<li> Fixed a bug in the Arrangement_2 package in dual arrangement representation
  for Boost graphs when reporting all halfedges of a face.
<li> Fixed a bug in the Arrangement sweep-line when using a specific polyline
  configuration.
<li> Fixed bug in Arrangement_2 in walk along a line point location for unbounded curves.
<li> Fixed bug in aggregated insertion to Arrangement_2.
<li> Fixed bug in Arrangment_2 class when inserting an unbounded curve from an existing vertex.
<li> Fixed bug when dealing with a degenerate conic arc in Arr_conic_traits_2 of
  the Arrangment package, meaning a line segment which is part of a degenerate
  parabola/hyperbola.
<li> Fixed bug in the Bezier traits-class:
    properly handle line segments.
    properly handle comparison near a vertical tangency.
</ul>

<h3>2D Polygon </h3>
<ul>
<li> Fixed bug in degenerate case of Polygon_2::is_convex() for equal points.
</ul>

<h3>2D Triangulations</h3>
<ul>
<li> Fixed bug in Regular_triangulation_2.
</ul>

<h3>3D Triangulations</h3>
<ul>
<li> Added a circumcenter() function in the default Cell type parameter
     Triangulation_ds_cell_base_3, so that the .dual() member function of
     Delaunay still work as before, without requiring the explicit use of
     Triangulation_cell_base.
<li> Added missing operator-&gt;() to Facet_circulator.
</ul>

<h3>Interpolation</h3>
<ul>
<li> Fixed bug in Interpolation 3D about the normalization coefficient initialization.
</ul>

<h3>3D Boolean Operations on Nef Polyhedra</h3>
<ul>
<li> Fixed bug in construction of Nef_polyhedron_3 from off-file. Now, always the
  inner volume is selected.
<li> Fixed bug in conversion from Nef_polyhedron_3 to Polyhedron_3. Polyhedron_3 was not cleared
  at the beginning.
<li> Fixed bug in Nef_polyhedron_3 in update of indexes for construction of external structure.
</ul>

<h3>Third Party Libraries Shipped with CGAL</h3>
<ul>
<li> TAUCS supports now 64 bits platforms.
<li> CAUTION: Since version 3.3.1, CGAL is no longer compatible with the official
           release of TAUCS (currently 2.2). Make sure to use the version
           modified by the CGAL project and available from the download section
           of http://www.cgal.org.
</ul>

</DIV>



<h2 id="release3.3">Release 3.3</h2>
<DIV>
<p>Release date: May 2007</p>

<p>
Version 3.3 differs from version 3.2.1 in the platforms that are supported and
in functionality.  There have also been a number of bug fixes for this release.
</p>

<p>Additional supported platforms
<ul>
<li> GNU g++ 4.1 and 4.2
<li> Intel C++ compiler 9
<li> Microsoft Visual C++ compiler 8.0
</ul>

<p>The following platforms are no longer supported:

<UL>
   <LI>Intel 8
</UL>

<p>CGAL now supports Visual C++ "Checked iterators" as well as the debug mode
of GNU g++'s STL (-D_GLIBCXX_DEBUG).</p>

<p>CGAL now works around the preprocessor macros 'min' and 'max' defined
in <code>&lt;windows.h&gt;</code> which were clashing with min/max functions.
</p>


<H3>Installation</H3>

<ul>
<li>On Windows the libraries built in Developer Studio now have names
  which encode the compiler version, the runtime and whether it was
  built in release or debug mode. The libraries to link against are
  chosen with linker pragmas in header files.
<li>On all platforms but Windows shared and static versions of the libraries are generated
</ul>

<h3>Manuals</h3>
<ul>
<li> The Package Overview page now also hosts the precompiled demos.
</ul>

<h3>Algebraic Foundations</h3>


<p>
<ul>
  <li>Algebraic Foundations (new package)<br>

This package defines what algebra means for CGAL, in terms of concepts, classes and functions. The main features are: (i) explicit concepts for interoperability of types (ii) separation between algebraic types (not necessarily embeddable into the reals), and number types (embeddable into the reals).

<p>
 <li>Number Types<br>
  Fixed_precision_nt and Filtered_exact number types have been removed.
</ul>

<h3>Kernels</h3>

<p>
<ul>
  <li> 2D Circular Kernel<br>
Efficiency improved through geometric filtering of predicates, introduced with
  the filtered kernel Filtered_bbox_circular_kernel_2<.>, and also chosen for the
  predefined kernel Exact_circular_kernel_2.

  <li> Linear Kernel<br>
 Exact_predicates_exact_constructions_kernel memory and run-time improvements
  through usage of lazy geometric constructions instead of lazy arithmetic.
</ul>

<h3> Data Structures and Algorithms</h3>

<p>
<ul>
<li> Surface Mesh Simplification  (new package)<br>

  This package provides a mesh simplification framework using edge collapse
  operations, and provides the Turk/Lindstrom simplification algorithm.

<p>
<li> Skin Surface Meshing  (new package)<br>

  This package allows to build a triangular mesh of a skin surface.
    Skin surfaces are used for modeling large molecules in biological
    computing. The surface is defined by a set of balls, representing
    the atoms of the molecule, and a shrink factor that determines the
    size of the smooth patches gluing the balls together.

<p>
<li>Estimation of Local Differential Properties  (new package)<br>

  This package allows to compute local differential quantities of a surface from a point sample

<p>
<li>Approximation of Ridges and Umbilics on Triangulated Surface Meshes   (new package)<br>

  This package enables the approximation of differential features on
  triangulated surface meshes. Such curvature related features are
  lines: ridges or crests, and points: umbilics.

<p>
<li>Envelopes of Curves in 2D  (new package)<br>

  This package contains two sets of functions that construct the lower and upper envelope diagram
  for a given range of bounded or unbounded curves.

<p>
<li>Envelopes of Surfaces in 3D  (new package)<br>

  This package contains two sets of functions that construct the lower and upper envelope diagram
  for a given range of bounded or unbounded surfaces. The envelope diagram is realized as a
  2D arrangement.

<p>
<li>Minkowski Sums in 2D  (new package)<br>

  This package contains functions for computing planar Minkowski sums of two closed polygons,
  and for a polygon and a disc (an operation also known as offsetting or dilating a polygon).
  The package also contains an efficient approximation algorithm for the offset computation,
  which provides a guaranteed approximation bound while significantly expediting the running
  times w.r.t. the exact computation procedure.

<p>
<li>Surface Mesh Parametrization<br>

  Added Jacobi and SSOR preconditioners to OpenNL solver, which makes it
  much faster and more stable.

<p>
<li>2D Arrangements<br>

<ul>
<li> Added support for unbounded curves.
<li> Added a traits class that supports bounded and unbounded linear objects,
  namely lines, rays and line segments.
<li> Added traits classes that handle circular arcs based on the circular kernel.
<li> Added a traits class that supports Bezier curves.
<li> Enhanced the traits class that supports rational functions to
  handle unbounded (as well as bounded) arcs
<li> Added a free function called decompose() that produces the symbolic vertical decomposition of a
  given arrangement, performing a batched vertical ray-shooting query from all arrangement vertices.
<li> Fixed a memory leak in the sweep-line code.
<li> Fixed a bug in computing the minor axis of non-degenerate hyperbolas.
</ul>

<li>Boolean Set Operations<br>
<ul>
<li> Added the DCEL as a default template parameter to the General_polygon_set_2 and Polygon_set_2 classes.
  This allows users to extend the DCEL of the underlying arrangement.
<li> Added a function template called connect_holes() that connects the holes in a given polygon with holes,
  turning it into a sequence of points, where the holes are connceted to the outer boundary using
  zero-width passages.
<li> Added a non-const function member to General_polygon_set_2 that obtains the underlying arrangement.
</ul>

<p>
<li>2D and 3D Triangulations<br>
<ul>
<li> The constructors and insert member functions which take an iterator range perform spatial sorting
  in order to speed up the insertion.
</ul>


<p>
<li>Optimal Distances
<br>
<ul>
<li>Polytope_distance_d:
  has support for homogeneous points; bugfix in fast exact version.
</ul>


<p>
<li>Bounding Volumes
<br>
<ul>
<li>Min_annulus_d has support for homogeneous points; bugfix in fast exact version.
</ul>

</ul>

<h3> Support Library</h3>

<ul>
<li>CGAL and the Boost Graph Library (BGL) (new package)<br>

This package provides the glue layer for several CGAL data structures such that
they become models of the BGL graph concept.

<p>
<li>Spatial Sorting  (new package)<br>

This package allows to sort points and other objects along a Hilbert curve
which can improve the performance of algorithms like triangulations.
It is used by the constructors of the triangulation package which have
an iterator range of points as argument.

<p>
<li>Linear and Quadratic Programming Solver  (new package)<br>
This package contains algorithms for minimizing linear and
convex quadratic functions over polyhedral domains, described by linear
equations and inequalities.
</ul>
</DIV>





<h2 id="release3.2.1">Release 3.2.1</h2>
<DIV>
<p>Release date: July 2006</p>

<p>
This is a bug fix release
</p>

<h3> Number Types</h3>
<ul>
  <li> Fix MP_Float constructor which crashed for some values.
</ul>

<h3> Kernel </H3>
<ul>
  <li> Rename Bool to avoid a clash with a macro in X11 headers.
</ul>
<h3> Arrangement</H3>

<ul>
  <li> Derived the Arr_segment_traits_2 Arrangement_2 traits class from the parameterized Kernel.
    This allows the use of this traits class in an extended range of applications that require
    kernel objects and operations on these objects beyond the ones required by the Arrangement_2
    class itself.
  <li> Fixed a compilation bug in the code that handles overlay of arrangements instantiated with
    different DCEL classes.
  <li> Fixed a couple of bugs in the implementation of the Trapezoidal RIC point-location strategy
</ul>

<h3> Triangulation, Alpha Shapes </H3>
<ul>
  <li> Qualify calls to filter_iterator with "CGAL::" to avoid overload ambiguities with
  Boost's filter_iterator.
</ul>

<h3> Surface Mesher</H3>
<ul>
  <li>  Fixed a bug in iterators of the class template Surface_mesh_complex_2_in_triangulation_3
</ul>

<h3> Surface Mesh Parametrisation </H3>
<ul>
  <li>   Updated the precompiled taucs lib
</ul>
<h3> Kinetic Data Structures</H3>
<ul>
  <li> Fixed problems caused by old versions of gcc being confused by operator! and operator int()
  <li> Added point removal support to the Active_objects_vector
</ul>

</DIV>


<h2 id="release3.2">Release 3.2</h2>
<DIV>
<p>Release date: May 2006</p>

<p>
Version 3.2 differs from version 3.1 in the platforms that are supported and
in functionality.  There have also been a number of bug fixes for this release.
</p>

<p>The following platforms are no longer supported:

<UL>
   <LI>SunPro CC versions 5.4 and 5.5 on Solaris
   <LI>SGI Mips Pro
</UL>

<p>
For Visual C++ the installation scripts choose the multi-threaded dynamically
linked runtime (/MD). Before it was the single-threaded static runtime (/ML).</p>


<H3>Installation</H3>

<ul>
<li>The install tool tries to find third party libraries
   at "standard" locations.
<li> Installers for Apple, Windows, and rpms.
</ul>

<h3>Manuals</h3>
<ul>
<li> User and Reference manual pages of a package are in the same chapter
</ul>


<h3>Kernels</h3>

<p>
<ul>
  <li> 2D Circular Kernel (new package)<br>
This package is an extension of the linear CGAL Kernel. It offers functionalities
on circles, circular arcs and line segments in the plane.
</ul>

<h3> Data Structures and Algorithms</h3>

<p>
<ul>
<li>  2D Regularized Boolean Set-Operations (new package)<br>

This package consists of the implementation of Boolean set-operations
on point sets bounded by weakly x-monotone curves in 2-dimensional
Euclidean space. In particular, it contains the implementation of
regularized Boolean set-operations, intersection predicates, and point
containment predicates.

<p>
<li> 2D Straight Skeleton and Polygon Offsetting  (new package)<br>

This package implements an algorithm to construct a halfedge data
structure representing the straight skeleton in the interior of 2D
polygons with holes and an algorithm to construct inward offset
polygons at any offset distance given a straight skeleton.


<p>
<li> 2D Voronoi Diagram Adaptor  (new package)<br>

This package provides an adaptor that adapts a
2-dimensional triangulated Delaunay graph to the corresponding
Voronoi diagram, represented as a doubly connected edge list (DCEL)
data structure. The adaptor has the ability to automatically
eliminate, in a consistent manner, degenerate features of the Voronoi
diagram, that are artifacts of the requirement that Delaunay graphs
should be triangulated even in degenerate configurations. Depending on
the type of operations that the underlying Delaunay graph supports,
the adaptor allows for the incremental or dynamic construction of
Voronoi diagrams and can support point location queries.


<p>
<li>3D Surface Mesher  (new package)<br>

This package provides functions to generate surface meshes that
interpolate smooth surfaces. The meshing algorithm is based on
Delaunay refinement and provides some guarantees on the resulting
mesh: the user is able to control the size and shape of the mesh
elements and the accuracy of the surface approximation. There is no
restriction on the topology and number of components of input
surfaces. The surface mesher may also be used for non smooth surfaces
but without guarantee.

<p>
Currently, implementations are provided for implicit surfaces
described as the zero level set of some function and surfaces
described as a gray level set in a three-dimensional image.</p>


<p>
<li> 3D Surface Subdivision Methods  (new package)<br>

Subdivision methods recursively refine a control mesh and generate
points approximating the limit surface. This package consists of four
popular subdivision methods and their refinement hosts. Supported
subdivision methods include Catmull-Clark, Loop, Doo-Sabin and sqrt(3)
subdivisions. Their respective refinement hosts are PQQ, PTQ, DQQ and
sqrt(3) refinements. Variations of those methods can be easily
extended by substituting the geometry computation of the refinement
host.


<p>
<li>  Planar Parameterization of Triangulated Surface Meshes  (new package)<br>

Parameterizing a surface amounts to finding a one-to-one mapping from
a suitable domain to the surface. In this package, we focus on
triangulated surfaces that are homeomorphic to a disk and on piecewise
linear mappings into a planar domain. This package implements some of
the state-of-the-art surface mesh parameterization methods, such as
least squares conformal maps, discrete conformal map, discrete
authalic parameterization, Floater mean value coordinates or Tutte
barycentric mapping.


<p>
<li> Principal Component Analysis  (new package)<br>

This package provides functions to compute global informations on the
shape of a set of 2D or 3D objects such as points. It provides the
computation of axis-aligned bounding boxes, centroids of point sets,
barycenters of weighted point sets, as well as linear least squares
fitting for point sets in 2D, and point sets as well as triangle sets
in 3D.


<p>
<li>2D Placement of Streamlines  (new package)<br>

Visualizing vector fields is important for many application domains. A
good way to do it is to generate streamlines that describe the flow
behaviour. This package implements the "Farthest Point Seeding"
algorithm for placing streamlines in 2D vector fields. It generates a
list of streamlines corresponding to an input flow using a specified
separating distance. The algorithm uses a Delaunay triangulation to
model objects and adress different queries, and relies on choosing the
centers of the biggest empty circles to start the integration of the
streamlines.


<p>
<li>  Kinetic Data Structures  (new package)<br>

Kinetic data structures allow combinatorial structures to be
maintained as the primitives move. The package provides
implementations of kinetic data structures for Delaunay triangulations
in two and three dimensions, sorting of points in one dimension and
regular triangulations in three dimensions. The package supports exact
or inexact operations on primitives which move along polynomial
trajectories.


<p>
<li>   Kinetic Framework  (new package)<br>

Kinetic data structures allow combinatorial geometric structures to be
maintained as the primitives move. The package provides a framework to
ease implementing and debugging kinetic data structures. The package
supports exact or inexact operations on primitives which move along
polynomial trajectories.


<p>
<li> Smallest Enclosing Ellipsoid   (new package)<br>

This algorithm is new in the chapter Geometric Optimisation.

<p>
<li>  2D Arrangement (major revision)<br>

This package can be used to construct, maintain, alter, and display
arrangements in the plane. Once an arrangement is constructed, the
package can be used to obtain results of various queries on the
arrangement, such as point location. The package also includes generic
implementations of two algorithmic frameworks, that are, computing the
zone of an arrangement, and line-sweeping the plane, the arrangements
is embedded on.

<p>
Arrangements and arrangement components can also be extended to store
additional data. An important extension stores the construction
history of the arrangement, such that it is possible to obtain the
originating curve of an arrangement subcurve.</p>


<p>
<li>   Geometric Optimisation (major revision)<br>

The underlying QP solver which is the foundation for several algorithms
in the Geometric Optimisation chapter has been completely rewritten.

<p>
<li>3D Triangulation (new functionality)<br>

Regular_triangulation_3 now offers vertex removal.

</ul>


</DIV>

<h2 id="release3.1">Release 3.1</h2>
<DIV>
<p>Release date: December 2004</p>
<p>Version 3.1 differs from version 3.0 in the platforms that are supported and
in functionality.  There have also been a number of bug fixes for this release.</p>


<p>
Additional supported platforms:
<UL>
   <LI> MS Visual C++, version 7.3. and 8.0
   <LI> Intel 8.0
   <LI> SunPro CC versions 5.4 and 5.5 on Solaris
   <LI> GNU g++ versions 3.4 on Linux, Solaris, Irix, cygwin, FreeBSD, and MacOS X
  <LI> Darwin (MacOS X) and IA64/Linux support.
</UL>
<p>
The following platforms are no longer supported:
<UL>
   <LI>MS Visual C++, version 7.0
</UL>

<p>
The following functionality has been added or changed:<BR><BR>

<H3>All</H3>
<UL>
    <LI> The  CORE 1.7 library for exact
      real arithmetic.
    <LI>Updated  GMP to 4.1.3.
    <LI>Added Mpfr a library for multiple-precision floating-point computations with exact rounding.
    <LI>Added Boost 1.32.0 (only include files).
</UL>

<H3>Installation</H3>
<UL>
   <LI> new option --disable-shared to omit building libCGAL.so.
</UL>


<H3>Manuals</H3>
<UL>
    <LI> Merged all major manuals in one multi-part manual, which provides
      now cross-links between the CGAL Kernel, the CGAL Basic Library,
      and the CGAL Support Library HTML manuals.

    <LI> Improved layout.
</UL>

<H3>Kernels</H3>

<UL>
   <LI> Improved efficiency of filtered kernels.
   <LI>More predicates and constructions.
</UL>


<H3>Basic Library</H3>


<UL>
  <LI> 2D Segment Voronoi Diagram (new package)<BR>

A data structure for Voronoi diagrams of segments in the plane under the Euclidean metric. The Voronoi edges
are arcs of straight lines and parabolas. The algorithm provided in this package is incremental.
</LI>

<LI>  2D Conforming Triangulations and Meshes (new package)<BR>

An implementation of Shewchuk's algorithm  to construct conforming triangulations and 2D meshes.
</LI>



  <LI> 3D Boolean Operations on  Nef Polyhedra (new package)<BR>
A new class (Nef_polyhedron_3) representing 3D Nef polyhedra, a
      boundary representation for cell-complexes bounded by halfspaces
      that supports boolean operations and topological operations in full
      generality including unbounded cells, mixed dimensional cells (e.g.,
      isolated vertices and antennas). Nef polyhedra distinguish between
      open and closed sets and can represent non-manifold geometry.

</LI>

<LI>  2D and Surface Function Interpolation (new package)<BR>

This package implements different methods for scattered data interpolation: Given
measures of a function on a set of discrete data points, the task is
to interpolate this function on an arbitrary query point. The package
further offers functions for natural neighbor interpolation.

</LI>

 <LI> Planar Nef polyhedra embedded on the sphere (new package)<BR>
      A new class (Nef_polyhedron_S2) designed and supported mainly to
      represent sphere neighborhoods around vertices of the three-
      dimensional Nef polyhedra.
</LI>

 <LI> Box_intersection_d (new package)<BR>

      A new efficient algorithm for finding all intersecting pairs for
      large numbers of iso-oriented boxes, i.e., typically these will be
      bounding boxes of more complicated geometries. Useful for (self-)
      intersection tests of surfaces etc.
</LI>


<LI>  2D Snap Rounding (new package)<BR>

Snap Rounding is a well known method for converting
arbitrary-precision arrangements of segments into a fixed-precision
representation. In the study of robust geometric
computing, it can be classified as a finite precision approximation
technique. Iterated Snap Roundingis a modification
of Snap Rounding in which each vertex is at least half-the-width-of-a-pixel away
from any non-incident edge. This package supports both
methods.
</LI>

<LI>3D Triangulations

<UL>
 <LI> Triangulation_3: added operator==(),removed push_back() and copy_triangulation().
<LI> Delaunay_3 : added nearest_vertex(), move_point(), vertices_in_conflict().
<LI> Regular_3 :  added filtered traits class, and nearest_power_vertex().
</UL>


<LI> Planar_map and Arrangement_2

<UL>
<LI> The interface of the two traits functions that compute the intersection of two given curves changed. The functions nearest_intersection_to_right() and nearest_intersection_to_left() return an object of type CGAL::Object that represents either an empty intersection, a point, or an overlapping subcurve.
<LI> Requirements to define two binary tags were added to the traits concept of the Planar_map as follows:
<EM>Has_left_category</EM> - indicates whether the functions curves_compare_y_at_x_left() and nearest_intersection_to_left() are implemented in the traits model.
<EM>Has_reflect_category</EM> - indicates whether the functions point_reflect_in_x_and_y() and curve_reflect_in_x_and_y() are implemented in the traits model. They can be used as an alternative to the two function in the previous item.
<LI> A new constructor of the Segment_cached_2 type that represents a segment in the Arr_segment_cached_traits_2 traits class was introduced. The new constructor accepts the segment endpoints as well as the coefficients of the underlying line.
<LI> A new version of the conic-arc traits, based on CORE version 1.7 was introduced. This new traits class makes use of CORE's rootOf() operator to compute the intersection points in the arrangement, making its code much simpler and more elegant than the previous version. In addition, new constructors for conic arcs are provided. The new traits class usually performs about 30% faster than the version included in CGAL 3.0
<LI> The traits class that handles continuous piecewise linear curves, namely Arr_polyline_traits_2, was rewritten. The new class is parametrized with a traits class that handles segments, say Segment_traits. The polyline curve defined within the Arr_polyline_traits_2 class is implemented as a vector of segments of type Segment_traits::Curve_2.
<LI> A meta traits class, namely Arr_curve_data_traits_2,  that extends the curve type of the planar-map with arbitrary additional data was introduced. It should be instantiated with a regular traits-class and a class that contains all extraneous data associated with a curve.
<LI>  The class that represents the trapezoidal-decomposition point location strategy was renamed to Pm_trapezoid_ric_point_location.
<LI> The Arrangement demo was rewritten. It covers many more features, has a much better graphical user interface, and comes with online documentation.
<LI> Few bugs in the sweep-line module related to overlapping vertical segments were fixed. This module is used by the aggregate insert method that inserts a collection of curves at once.
</UL>


<LI>Triangulation_2

<UL>
<LI> added a filtered trait class in the regular triangulation
<LI> added split and join operations in the triangulation data structure class
</UL>

<LI>Alpha_shapes_3

<UL>
<LI>major changes in the implementation of the class Alpha_shapes_3.
<LI>New implementation results in a true GENERAL mode
    allowing null and negative alpha-values. It also fixed the edges classification bug
    and introduces a classification of vertices.
</UL>

<LI>Min_ellipse_2

<UL>
 <LI> made access to approximate double representation public
 <LI> fixed bugs in conversion to double representation
 <LI> added <TT>is_circle()</TT> method
 <LI> minor performance improvements
</UL>

<LI>Min_sphere_of_spheres_d:

<UL>
<LI> The models

    <TT>Min_sphere_of_spheres_d_traits_2&lt;K,FT,UseSqrt,Algorithm&gt;</TT>,
    <TT>Min_sphere_of_spheres_d_traits_3&lt;K,FT,UseSqrt,Algorithm&gt;</TT>, and
    <TT>Min_sphere_of_spheres_d_traits_d&lt;K,FT,Dim,UseSqrt,Algorithm&gt;</TT>

  of concept <TT>MinSphereOfSpheresTraits</TT> now represent a sphere
  as a <TT>std::pair&lt;Point,Radius&gt;</TT> (and not any more as a
  <TT>CGAL::Weighted_point&lt;Point,Weight&gt;</TT>)
<LI> Internal code cleanup; in particular, implementation details
  don't pollute the namespace CGAL anymore
</UL>


<LI>Polyhedron_3

<UL>
      <LI> New Tutorial on CGAL Polyhedron for Subdivision Algorithms with
        interactive demo viewer in source code available.

      <LI> Added example program for efficient self-intersection test.
      - Added small helper functions, such as vertex_degree, facet_degree,
        edge_flip, and is_closed.
</UL>

<LI> Apollonius Graph (Voronoi of Circles)

 <UL>
       <LI> Reduced memory requirements by approximately a factor of two.
 </UL>

</UL>

</DIV>


<h2 id="release3.0.1">Release 3.0.1</h2>
<DIV>
<p>Release date: February 2004</p>

<p>This is a bug-fix release.
No new features have been added in 3.0.1.  Here is the list of bug-fixes.<p>

<H3> Polyhedral Surface</H3>

<ul>
  <li>Fixed wrong include files for output support. Added example.
</ul>

<H3>Planar_map</H3>

<ul>
  <li>Fixed the so called "Walk-along-a-line" point-location strategy to
      correctly handle a degenerate case.
</ul>

<H3>2D Triangulation</H3>

<ul>
  <li> added missing figure in html doc
  <li> in  Line_face_circulator_2.h:<br>
       Fixed changes made to support handles with a typedef to iterator.
       The fix concerns operator== and !=.
</ul>

<H3>Alpha_shapes_3</H3>

<ul>
  <li>fixed classify member function for edges.
</ul>


<H3>  Number types</H3>

<ul>
  <li>Lazy_exact_nt:
    <ul>
      <li>added the possibility to select the relative precision of
          <tt>to_double()</tt> (by default 1e-5).  This should fix reports
          that some circumcenters computations have poor coordinates,
          e.g. nan).
      <li>when exact computation is triggered, the interval is recomputed,
          this should speed up some kinds of computations.
    </ul>
  <li><tt>to_interval(Quotient&lt;MP_Float&gt;)</tt>: avoid spurious overflows.
</ul>

<H3>Kernel</H3>

<ul>
  <li>
  missing acknowledgment in the manual and minor clarification of

     <tt>intersection()</tt> documentation.
</ul>

</div>

<h2 id="release3.0">Release 3.0</h2>
<DIV>

<p>Release date: October 2003 </p>

<p>Version 3.0 differs from version 2.4 in the platforms that are supported and
in functionality.  There have also been a number of bug fixes for this release.</p>

<p>The license has been changed to either the LGPL (GNU Lesser General Public
License v2.1) or the QPL (Q Public License v1.0) depending on each package.
So CGAL remains free of use for you, if your usage meets the criteria of these
licenses, otherwise, a commercial license has to be purchased from
GeometryFactory.</p>

<p>
Additional supported platforms:
<UL>
   <LI> MS Visual C++, version 7.1.
   <LI> SunPro CC versions 5.4 and 5.5 on Solaris
   <LI> GNU g++ versions 3.2 and 3.3 on Linux, Solaris, Irix, cygwin, and FreeBSD.
   <LI> MipsPRO CC 7.30 and 7.40 with both the n32 and n64 ABIs.
</UL>
<p>
The following platforms are no longer supported:
<UL>
   <LI>MS Visual C++, version 6.
   <LI>  GNU g++ 2.95.2 (2.95.3 is still supported)
   <LI>  Kai C++ and Borland C++, all versions
</UL>

<p>
The following functionality has been added or changed:<BR><BR>

<B>All</B>
<UL>
    <LI> The  CORE library for exact
      computations is now distributed as part of CGAL as well.
</UL>


<H3>Kernels</H3>


<UL>
   <LI>3 typedefs have been added to ease the choice of a robust and fast kernel:
     <UL>
      <LI> Exact_predicates_inexact_constructions_kernel
      <LI> Exact_predicates_exact_constructions_kernel
      <LI> Exact_predicates_exact_constructions_kernel_with_sqrt
     </UL>
    <LI> Progress has been made towards the complete adaptability and
      extensibility of our kernels.
    <LI> New faster Triangle_3 intersection test routines.
		<br><i>(see Erratum)</i>
    <LI> Added a Kernel concept archetype to check that generic algorithms
      don't use more functionality than they should.
    <LI> A few more miscellaneous functions.
</UL>

<H3>Basic Library</H3>

<UL>
  <LI> 2D Apollonius Graph (new package)<BR>
Algorithms for computing the Apollonius
      graph in two dimensions.  The Apollonius graph is the dual of the
      Apollonius diagram, also known as the additively weighted Voronoi
      diagram.  The latter can be thought of as the Voronoi diagram of a set
      of circles under the Euclidean metric, and it is a generalization of the
      standard Voronoi diagram for points.  The algorithms provided are
      dynamic.

  <LI>dD Min Sphere of Spheres (new package)<BR>
      Algorithms to compute the smallest
      enclosing sphere of a given set of spheres in R<sup>d</sup>.
      The package provides
      an algorithm with maximal expected running time
      <i>O(2<sup>O(d)</sup> n)</i> and a
      fast and robust heuristic (for dimension less than 30).

<LI>Spatial Searching (new package)<BR>
Provides exact and approximate distance
      browsing in a set of points in <i>d</i>-dimensional space using
      implementations of algorithms supporting:
      <ul>
        <li> both nearest and furthest neighbor searching
        <li> both exact and approximate searching
        <li> (approximate) range searching
        <li> (approximate) <i>k</i>-nearest and <i>k</i>-furthest neighbor
             searching
        <li> (approximate) incremental nearest and incremental furthest neighbor
          searching
        <li> query items representing points and spatial objects.
      </ul>

 <LI><B>Kd-tree</b><br>
this package is deprecated, its documentation is removed.
      It is replaced by the Spatial Searching package.

  <LI>Largest_empty_rectangle_2<BR>
       Given a set of points P in the plane, the class
       Largest_empty_iso_rectangle_2 is a data structure that
       maintains an iso-rectangle with the largest area among all
       iso-rectangles that are inside a given iso-rectangle bounding box,
       and that do not contain any point of the point set P.

<LI> 2D Triangulation and
     3D Triangulation<BR>
     <UL>
      <LI> The classes Triangulation_data_structure_2 (and 3), which implements
        the data structure for 2D triangulation class, now makes use of
        CGAL::Compact_container (see Support Library section below).
      <LI> The triangulation classes use a Rebind mecanism to provide
        the full flexibility on Vertex and Face base classes.
        This means that it is possible for the user to derive its own Face
        of Vertex base class, adding a functionality that makes use of
        types defined by the triangulation data structure like Face_handle
        or Vertex_handle.
      <LI> New classes Triangulation_vertex_base_with_info_2 (and 3) and
	Triangulation_face_base_with_info_2 (and 3) to make easier the
        customisation of base classes in most cases.
     </UL>

<LI> 2D Triangulation<BR>
     <UL>
      <LI> Regular triangulation provides an easy access to hidden points.
      <LI> The Triangulation_hierarchy_2, which provide an efficient location
	data structure, can now be used with any 2D triangulation class plugged
        in (including Regular triangulations).
      </ul>

<LI> 3D Triangulation<BR>
     <UL>
     <LI> faster vertex removal function in Delaunay_triangulation_3.
      <LI> Delaunay_triangulation_3 is now independent of the order of insertions
        of the points (in case of degenerate cosphericity).
      <LI>Regular_triangulation_3 now hides vertices (and updates itself) when
        inserting a coinciding point with greater weight.  This required a new
        predicate.
      <LI> deprecated functions: copy_triangulation(), push_back(),
        set_number_of_vertices().
      <LI> Triangulation_3 now gives non-const access to the data structure.
     </UL>

<LI> Interval Skip List (new package)<BR>
An interval skip list is a data strucure for finding all intervals
      that contain a point, and for stabbing queries, that is for answering
      the question whether a given point is contained in an interval or not.

<LI>
       Planar Maps and

       Arrangements<BR>

 The changes concern mainly the traits classes.
      <OL>
        <LI> New traits hierarchy and interface:
           The set of requirements was made sound and complete. A couple of
	   requirements were eliminated, few others were redefined, and some
	   were renamed. A hierarchy of three traits classes for the
	   Planar_map_2, Planar_map_with_intersections_2, and Arrangement_2
	   types was established to include only the necessary requirements at
           each level. It was determined that for the aggregate insertion-
	   operation based on a sweep-line algorithm only a subset of the
	   requirements is needed. Preconditions were added where appropriate
	   to tighten the requirements further.

           <p>
           The following functions have been renamed:
           <UL>
           <LI> point_is_same() renamed to point_equal()
           <LI> curve_is_same() renamed to curve_equal()
           <LI> curve_is_in_x_range() renamed to point_in_x_range()
           <LI> curve_compare_at_x() renamed to curves_compare_y_at_x()
             Furthermore, a precondition has been added that the reference
	     point is in the x-range of both curves.
           <LI> curve_compare_at_x_right() renamed to
	     curves_compare_y_at_x_to_right().
             Furthermore, a precondition has been added that both curves are
	     equal at the reference point and defined to its right.
           <LI> curve_compare_at_x_left() renamed to
	     curves_compare_y_at_x_to_left().
             Furthermore, a precondition has been added that both curves are
	     equal at the reference point and defined to its right.
           <LI> curve_get_point_status() renamed to curve_compare_y_at_x().
             Furthermore, a precondition has been added that the point is in
	     the x-range of the curve. Consequently, the function now returns a
	     Comparison_result (instead of a special enum).
           <LI> make_x_monotone() renamed to curve_make_x_monotone()
             See more details below.
           <LI> curve_flip() renamed to curve_opposite()
           </UL>

           The following functions have been removed:
           <UL>
           <LI> curve_is_between_cw()
           <LI> point_to_left()
           <LI> point_to_right()
           <LI> is_x_monotone()
           <LI> point_reflect_in_x_and_y()
           <LI> curve_reflect_in_x_and_y()
           <LI> do_intersect_to_right()
           <LI> do_intersect_to_left()
           </ul>

           Most functions, are required by the PlanarMapTraits_2 concept,
	   except for the make_x_monotone(), nearest_intersection_to_right(),
           nearest_intersection_to_left(), curves_overlap() and
	   curve_opposite(). PlanarMapWithIntersectionsTraits_2 requires all
	   these functions, except curve_opposite(), needed only by the
	   ArrangementTraits_2 concept.
           <p>
           Furthermore, the two functions curve_compare_at_x_left() and
           nearest_intersection_to_left() can be omitted, if the two functions
	   point_reflect_in_x() and curve_reflect_in_x() are implemented.
	   Reflection can be avoided, if the two _left functions are supplied.

        <LI> The type X_curve_2 of the PlanarMapWithIntersectionsTraits_2
           concept was renamed to X_monotone_curve_2, and the distinction
	   between this type and the Curve_2 type was made firm. The method
	   is_x_monotone() of the PlanarMapWithIntersectionsTraits_2 concept
	   was removed. The related method curve_make_x_monotone() is now
	   called for each input curve of type Curve_2 when curves are inserted
           into a Planar_map_with_intersections_2 to subdivide the input curve
	   into x-monotone sub-curves (and in case the curve is already
	   x-monotone, this function is responsible for casting it to an
	   x-monotone curve).

        <LI> New and improved traits classes:
           <LI> Conic traits - Arr_conic_traits_2
             Support finite segments of ellipses, hyperbolas and parabolas, as
	     well as line segments. The traits require an exact real number-
	     type, such as leda_real or CORE::Expr.

           <LI> Segment cached traits - Arr_segment_cached_traits_2
	     This class uses an improved representation for segments that helps
	     avoiding cascaded computations, thus achieving faster running
	     times. To work properly, an exact rational number-type should be
	     used.

           <LI> Polyline traits - Arr_polyline_traits_2
             The polyline traits class has been reimplemented to work in a more
	     efficient, generic manner. The new class replaces the obsolete
	     Arr_polyline_traits class. It is parameterized with a segment
	     traits class.

           <LI> Hyperbola and segment traits - Arr_hyper_segment_traits_2
             Supports line segments and segments of canonical hyperbolas.
	     This is the type of curves that arise when projecting segments
	     in three-space rotationally around a line onto a plane containing
	     the line. Such projections are often useful in CAD/CAM problems.

        <LI> Removed old traits class:
           <UL>
            <LI> The models of the PlanarMapWithIntersectionsTraits_2 concept
	      below became obsolete, as the new conic traits, namely
	      Arr_conic_traits_2, supports the same functionality and is much
	      more efficient.
              <UL>
                <LI> Arr_circles_real_traits
                <LI> Arr_segment_circle_traits
              </UL>
           <LI> The segment traits class and the new polyline traits class were
	      reimplemented using standard CGAL-kernel calls. This essentially
	      eliminated the corresponding leda traits classes, namely:
              <UL>
                <LI> Pm_leda_segment_traits_2
                <LI> Arr_leda_segment_traits_2
                <LI> Arr_leda_polyline_traits
              </UL>
              With the use of the Leda_rat_kernel new external package the same
	      functionality can be achieved with less overhead and more
	      efficiency.
      </UL>

<LI> Sweep Line<BR>
      <UL>
       <LI> The Sweep_line_2 package was reimplemented. As a consequence it is much
        more efficient, its traits is tighter (namely neither the two _left nor
	the reflection functions are required), and its interface has changed a
	bit.
        <OL>
          <LI> The following global functions have been removed:
            <UL>
             <LI> sweep_to_produce_subcurves_2()
             <LI> sweep_to_produce_points_2()
             <LI> sweep_to_construct_planar_map_2()
            </UL>
           Instead, the public methods of the Sweep_line_2 class listed below
	   were introduced:
           <UL>
             <LI> get_subcurves() - Given a container of curves, this function
	     returns a list of curves that are created by intersecting the
	     input curves.

             <LI> get_intersection_points() - Given a range of curves, this function
	     returns a list of points that are the intersection points of the
	     curves.

             <LI> get_intersecting_curves() - Given a range of curves, this function
	     returns an iterator to the beginning of a range that contains the
	     list of curves for each intersection point between any two curves
	     in the specified range.
           </UL>
        <LI> It is possible to construct a planar map with intersections (or an
	   arrangement) by inserting a range of curves into an empty map. This
	   will invoke the sweep-line process to construct the map more
	   efficiently.
       </OL>
      <LI> New interface functions to the Planar_map_with_intersections_2 class.
        The Planar_map_with_intersections_2 class maintains a planar map of
	input curves that possibly intersect each other and are not necessarily
	x-monotone. If an input curve, or a set of input curves, are known to
	be x-monotone and pairwise disjoint, the new functions below can be
	used to insert them into the map efficiently.
       </UL>
  </OL>
<LI> Polyhedral Surface<BR>
     <UL>
      <LI> The old design that was deprecated since CGAL 2.3 has been removed.
      <LI> Class <tt>Polyhedron_incremental_builder_3</tt>:
	 <UL>
	  <LI>Renamed local enum <tt>ABSOLUTE</tt> to
              <tt>ABSOLUTE_INDEXING</tt>, and <tt>RELATIVE</tt> to
              <tt>RELATIVE_INDEXING</tt> to avoid conflicts with similarly
              named macros of another library.
	  <LI>Changed member functions <tt>add_vertex()</tt>,
              <tt>begin_facet()</tt>, and <tt>end_facet()</tt> to return
              useful handles.
          <LI>Added <tt>test_facet()</tt> to check facets for validity
              before adding them.
          <LI>Added <tt>vertex( size_t i)</tt> to return <tt>Vertex_handle</tt>
              for index <tt>i</tt>.
	 </ul>
     </ul>

<LI> Halfedge Data Structure<BR>
     <UL>
      <LI> The old design that was deprecated since CGAL 2.3 has been removed.
     </UL>

</UL>

<H3>Support Library</H3>

<ul>
    <li> New container class Compact_container, which (roughly) provides the
      flexibility of std::list, with the memory compactness of std::vector.

    <li> Geomview_stream: added a function
      gv.draw_triangles(InputIterator begin, InputIterator end)
      which draws a set of triangles much more quickly than one by one.

    <li> Number types:
      <ul>
      <li> number types are now required to provide a function:
        std::pair&lt;double, double&gt;  to_interval(const NT &).
      <li> number types are now required to provide mixed operators with "int".
      <li> CLN support removed.
      <li> faster square() for MP_Float.
      <li> added Gmp_q.
      </ul>

    <li> Qt_widget:
      <ul>
       <li> New classes:
        <ul>
	<li> Qt_help_window: provides a simple way to show some helpful
	  information about a demo as an HTML page.
	<li> Qt_widget_history: provides basic functionality to manipulate
	  intervals of Qt_widget class. The current visible area of Qt_widget
          is mapped to an interval. Each interval could be stored in the
	  Qt_widget_history object. So you can use this object to navigate in
          history.  It is mostly used by Qt_widget_standard_toolbar.
         </ul>
      <li> Changes:
        <ul>
	<li> Qt_widget_standard_toolbar: is derived from QToolBar class, so pay
	  attention to modify your code, if you used this class. Some public
	  methods were introduced to control the history object that the
          toolbar use to navigate.
	<li> the icons are now part of libCGALQt.
        </ul>
      <li> Deprecated members of Qt_widget:
        <ul>
        <li> add_to_history(), clear_history(), back(), forth(): use forward(),
          back() and clear_history() of the Qt_widget_standard_toolbar instead.
        <li> custom_redraw(): use redraw_on_back() and redraw_on_front() instead.
         </ul>
      <li> Optimizations:
        the output operators of the following classes have been optimized:
        <ul>
        <li> CGAL::Segment_2  (now tests for intersection with the drawing area)
        <li> CGAL::Triangle_2 (now tests for intersection with the drawing area)
        <li> CGAL::Triangulation_2 (is optimized for faster display on zooming)
        </ul>
      </ul>
</ul>

<p id="kernelerratum-3.0"><H3>Erratum in the Kernel manual</H3>

<ul>
<li> Intersection test routines
    <p>The documentation of
    CGAL::do_intersect
    should mention, for the 3D case:
    <br>
    Also, in three-dimensional space <i>Type1</i> can be
    <ul>
        <li>either
        <i>Plane_3&lt;Kernel&gt;</i>
        <li>or <i>Triangle_3&lt;Kernel&gt;</i>
    </ul>
    and <i>Type2</i> any of
    <ul>
        <li><i>Plane_3&lt;Kernel&gt;</i>
        <li><i>Line_3&lt;Kernel&gt;</i>
        <li><i>Ray_3&lt;Kernel&gt;</i>
        <li><i>Segment_3&lt;Kernel&gt;</i>
        <li><i>Triangle_3&lt;Kernel&gt;</i>
    </ul>

    <p>
    In the same way, for
    <i>Kernel::DoIntersect_3</i>:
    <br>
    for all pairs <i>Type1</i> and <i>Type2</i>, where
    the type <i>Type1</i> is
    <ul>
        <li>either
        <i>Kernel::Plane_3</i>
        <li>or <i>Kernel::Triangle_3</i>
    </ul>

    and <i>Type2</i> can be any of the following:
    <ul>
        <li><i>Kernel::Plane_3</i>
        <li><i>Kernel::Line_3</i>
        <li><i>Kernel::Ray_3</i>
        <li><i>Kernel::Segment_3</i>
        <li><i>Kernel::Triangle_3</i>
    </ul>

    <p>
    Philippe Guigue (I<small>NRIA</small> Sophia-Antipolis) should be
    mentioned as one of the authors.

</ul>

</DIV>

<h2 id="release2.4">Release 2.4</h2>
<DIV>
<p>Release date: May 2002</p>
<p>Version 2.4 differs from version 2.3 in the platforms that are supported and
in functionality.  There have also been a number of bug fixes for this release.</p>

<p>
Additional supported platforms:
<UL>
   <LI> Microsoft Visual C++, version 7.
   <LI> SunPro 5.3 (with patch 111685-05) on Solaris
   <LI> g++ 3.1 on Linux and Solaris
</UL>

<p>
The following functionality has been added or changed:<BR><BR>

<H3>Kernels</H3>

<UL>
   <LI> Point_d has been removed from the 2D and 3D kernels.  This type is
        now available from the d-dimensional kernel only.
</UL>

<H3>Basic Library</H3>

<UL>

  <LI> 2D Polygon Partitioning<BR>

      Traits requirements for optimal partitioning have been changed slightly.
     <BR><BR>

  <LI> 2D Sweep line<BR>

      A new package that implements a sweep-line algorithm to compute
      arrangements of curves for different families of curves, which are
      not necessarily line segments  (e.g., it also works for circular arcs).
      The resulting output can be the list of vertex points, the resulting
      subcurves or a planar map.
      <BR><BR>

  <LI>
       Planar Maps and

       Arrangements

  <UL>
  <LI> New quicker insertion functions of Planar_map_2 for cases where more
      precomputed information is available regarding the position of
      the inserted curve in the map.

  <LI> New query function for planar maps that determines whether a given
      point is within a given face of the planar map.

  <LI> New iterator over edges of planar maps in addition to the existing
      iterator over halfedges.

  <LI>  New copy constructor and assignment operator for arrangements.
  </UL>
  <BR><BR>

  <LI>
       Polyhedral Surface
  <UL>
  <LI>  new design introduced with release 2.3 now supported by VC7 compiler

  <LI>  Extended functionality of Polyhedron_incremental_builder:
        absolute indexing allows one to add new surfaces to existing ones.
  </UL>
  <BR><BR>

  <LI> 2D Triangulation
  <UL>
  <LI> There is a new triangulation data structure replacing the two
       previous ones. This new data structure is coherent with the 3d
       triangulation data structure and offer the advantages of both
       previous ones. Backward compatibility is ensured and this change
       is transparent for the user of triangulation classes.
  <LI> Constrained and Delaunay constrained triangulations are now able
       to handle intersecting input constraints.
       The behavior of constrained triangulations with repect to
       intersection of input constraints can be customized using
       an intersection tag.
  <LI> A new class Constrained_triangulation_plus offers a constrained
       hierarchy on top of a constrained triangulations. This additionnal
       data structure describes the subdivision of the original constraints
       into edges of the triangulations.
  </UL>
  <BR><BR>


  <LI> 3D Triangulation
   <UL>
   <LI> Running time improved by a better and more compact management of
        memory allocation

   <LI> Various improvements and small functionalities added:
     <UL>
     <LI> Triangulation_3&lt;GT,Tds&gt;::triangle() returns a triangle oriented
          towards the outside of the cell c for facet (c,i)
     <LI> New function insert(Point, Locate_type, Cell_handle, int, int)
          which avoids the location step.
     <LI> New function to get access to cells in conflict in a Delaunay
          insertion : find_conflicts() and insert_in_hole()
     <LI> New function TDS::delete_cells(begin, end).
     <LI> New functions : degree(v), reorient(), remove_decrease_dimension(),
          remove_from_simplex().
     </UL>

   <LI> Changes of interface:
     <UL>
     <LI> vertices and cells are the same for the triangulation data
          structure and the geometric triangulation
     <LI> the triangulation data structure uses Vertex_handle (resp
          Cell_handle) instead of Vertex* (resp Cell*).
     <LI> incident_cells() and incident_vertices() are templated by output
          iterators
     <LI> changes in the iterators and circulators interface:
        <UL>
        <LI> Iterators and circulators are convertible to handles
             automatically, no need to call "->handle()" anymore.
        <LI> Vertex_iterator split into All_vertices_iterator and
             Finite_vertices_iterator (and similar for cells...).
        <LI> TDS::Edge/Facet iterators now support operator->.
        </UL>
     </UL>
  </UL>
  <BR><BR>
  <LI> 2D Search structures<BR>
      Additional range search operations taking a predicate functor have been
      added
  </UL>

<H3>Support Library</H3>
<UL>
<LI>   Qt_widget
  <UL>
  <LI> We have added a new class for visualization of 2D CGAL objects.
       It is derived from Trolltech's Qt class QWidget and privdes a
       used to scale and pan.
  <LI> Some demos were developed for the following packages: 2D Alpha shapes,
       2D Convex Hull, Largest empty 2D rectangle, Maximum k-gon,
       Minimum ellipse,  Minimum 2D quadrilateral, 2D polygon partitioning
       2D regular and constrained triangulation.
  <LI> Tutorials are available to help users get used to Qt_widget
  </UL>
  <BR><BR>

<LI> Timer<BR>

     Fixed Timer class (for user process time) to have no wrap-around
     anymore on Posix-compliant systems.
</UL>

<p>
The following functionality is no longer supported:
<UL>
<LI> Planar maps of infinite curves (the so-called planar map bounding-box).
</UL>

<p>
Bugs in the following packages have been fixed:
   3D Convex hull, 2D Polygon partition, simple polygon generator

<p>
Also attempts have been made to assure compatability with the upcoming LEDA
release that introduces the leda namespace.

<p>
<H3>Known problems</H3>
<UL>
<LI> 2D Nef Polyhedra contains a memory leak.  Memory problems are also
     the likely cause of occasional run-time errors on some platforms.
<LI> The d-dimensional convex hull computation produces run-time errors on
     some platforms because of memory management bugs.
<LI> The new Halfedge Data Structure design introduced with release 2.3
     does not work on VC6.  See the release notes in the manual for more
     information.
<LI> The following deficiencies relate to planar maps, planar maps of
     intersecting curves (pmwx), arrangements and sweep line.
   <UL>
    <LI> On KCC, Borland and SunPro we guarantee neither compilation nor
         correct execution for all of the packages above.
    <LI> On VC6 and VC7 we guarantee neither compilation nor correct
         execution of the sweep line package.
    <LI> On CC (on Irix 6.5) the trapezoidal decomposition point location
         strategy is problematic when used with planar maps, pmwx, or
         arrangements (mind that this is the default for planar maps).
    <LI> On CC (on Irix 6.5) sweep line with polyline traits does not compile
         (mind that the so-called leda polyline traits does compile).
    <LI> On g++ (on Irix 6.5) the segment-circle (Arr_segment_circle_traits_2)
         traits does not compile for either of the above packages.
   </UL>
</UL>


</DIV>


<h2  id="release2.3">Release 2.3</h2>
<DIV>
<p>Release date: August 2001</p>

<p>Version 2.3 differs from version 2.2 in the platforms that are supported and
in functionality.</p>

<P>
Additional supported platform:

<UL>
   <LI> Gnu g++ 3.0 on Solaris and Linux
</UL>

<p>
The following functionality has been added:<BR><BR>

<H3>Kernels</H3>
<UL>
<LI> The 2D and 3D kernels now serve as models of the new kernel concept
     described in the recent paper, "An Adaptable and Extensible Geometry
     Kernel" by Susan Hert, Micheal Hoffmann, Lutz Kettner, Sylvain Pion,
     and Michael Seel to be presented at
     WAE 2001 (and
     soon available as a technical report).  This new kernel is
     completely compatible with the previous design but is more flexible
     in that it allows geometric predicates as well as objects to be easily
     exchanged and adapted individually to users' needs.

<LI> A new kernel called <TT>Simple_homogeneous</TT> is available. It is
     equivalent to <TT>Homogeneous</TT> but without reference-counted objects.

<LI> A new kernel called <TT>Filtered_kernel</TT> is available that allows
     one to build kernel traits classes that use exact and efficient predicates.

<LI> There are two classes, <TT>Cartesian_converter</TT> and
     <TT>Homogeneous_converter</TT>
     that allows one to convert objects between different Cartesian and
     homogeneous kernels, respectively.

<LI> A new d-dimensional kernel, <TT>Kernel_d</TT> is available.  It provides
     diverse kernel objects, predicates and constructions in d dimensions with
     two representations based on the kernel families <TT>Cartesean_d</TT> and
     <TT>Homogeneous_d</TT>
</UL>

<H3>Basic Library</H3>
   Almost all packages in the basic library have been adapted to the
   new kernel design to realize the flexibility this design makes possible.
   In several packages, this means that the traits class requirements have
   changed to conform to the function objects offered in the kernels so the
   kernels themselves can be used as traits classes in many instances.

<UL>
<LI>
    2D Convex Hull<BR>
    The traits requirements have changed slightly to bring them in line with
    the CGAL kernels.

<LI>
    3D Convex Hull
<UL>
  <LI> The function <TT>convex_hull_3</TT> now uses a new implementation of the
       quickhull algorithm and no longer requires LEDA.
  <LI> A new <TT>convex_hull_incremental_3</TT> function based on the new
       d-dimensional convex hull class is available for comparison purposes.
</UL><BR>

<LI>
     <TT>Convex_hull_d, Delaunay_d</TT><BR>
     Two new application classes offering the calculation of d-dimensional
     convex hulls and delaunay triangulations<BR><BR>

<LI>
     Polygons and Polygon Operations<BR>
     <UL>
       <LI> The traits class requirements have been changed.
       <LI> The simplicity test has a completely new implementation.
       <LI> Properties like convexity, simplicity and area can now be cached by
            polygons. You need to set a flag to select this behaviour.
     </UL>
     <BR>

     <BR><BR>
<LI>
     Planar Nef Polyhedra<BR>
     A new class (<TT>Nef_polyhedron_2</TT>) representing planar Nef polyhedra =
     rectilinearly bounded points sets that are the result of binary and
     topological operations starting from halfplanes.

     <BR><BR>
<LI> A new package offering functions to

     partition planar polygons into
     convex and y-monotone pieces is available.

     <BR><BR>
<LI>
     Planar Maps and

     Arrangements
     <UL>
     <LI> A new class <TT>Planar_map_with_intersections_2&lt;Planar_map&gt;</TT> for
          planar maps of possibly intersecting, possibly non-x-monotone,
          possibly overlapping curves (like <TT>Arrangement_2</TT> but without
          the hierarchy tree).

     <LI> I/O utilities for planar maps and arrangements for textual and
          graphical streams. (It is possible to save and later reload built
          planar maps or arrangements.)

     <LI> New arrangement traits class for line segments and circular arcs
          (<TT>Arr_segment_circle_traits&lt;NT&gt;</TT>).

     <LI> New faster traits for polylines specialized for using the LEDA
          rational kernel (<TT>Arr_leda_polylines_traits</TT>). The LEDA
          traits for segments was also made faster.

     <LI> A new point location strategy
          (<TT>Pm_simple_point_location&lt;Planar_map&gt;</TT>).
     </UL>
     <BR><BR>

<LI>
     Halfedge Data Structure<BR><BR>

     The halfedge data structure has been completely revised. The new design
     is more in line with the STL naming scheme and it provides a safe and
     coherent type system throughout the whole design (no void* pointers
     anymore), which allows for better extendibility. A user can add new
     incidences in the mesh easily. The new design also uses standard
     allocators with a new template parameter that has a suitable default.
     <BR><BR>

     The old design is still available, but its use is deprecated, see the
     manual of
     deprecated packages for its documentation. Reported bugs in
     copying the halfedge data structure (and therefore also polyhedral
     surfaces) have been fixed in both designs. Copying a list-based
     representation is now based on hash maps instead of std::map and is
     therefore considerably faster.

     <BR><BR>
<LI>
      Polyhedral Surface

     <BR><BR>
     The polyhedral surface has been rewritten to work with the new
     halfedge data structure design. The user level interface of the
     <TT>CGAL::Polyhedron_3</TT> class is almost backwards compatible with the
     previous class. The exceptions are the template parameter list,
     everything that relies on the flexibility of the underlying
     halfedge data structure, such as a self-written facet class, and
     that the distinction between supported normals and supported planes
     has been removed. Only planes are supported. See the manuals for
     suggestions how to handle normals instead of planes.

     <BR><BR>
     More example programs are provided with polyhedral surfaces,
     for example, one about Euler operator and one computing a subdivision
     surface given a control mesh as input.

     <BR><BR>
     The old design is still available for backwards compatibility and to
     support older compiler, such as MSVC++6.0. For the polyhedral surface,
     old and new design cannot be used simultaneously (they have identical
     include file names and class names). The include files select
     automatically the old design for MSVC++6.0 and the new design
     otherwise. This automatism can be overwritten by defining appropriate
     macros before the include files. The old design is selected with the
     <TT>CGAL_USE_POLYHEDRON_DESIGN_ONE</TT> macro. The new design is selected
     with the <TT>CGAL_USE_POLYHEDRON_DESIGN_TWO</TT> macro.

     <BR><BR>
<LI>
     2D Triangulation
     <UL>
     <LI> The geometric traits class requirements have been changed to conform
          to the new CGAL kernels.  CGAL kernel classes can be used as traits
          classes for all 2D triangulations except for regular triangulations.

     <LI> Additionnal functionality:
     <UL>
     <LI> dual method for regular triangulations (to build a power diagram)
     <LI> unified names and signatures for various "find_conflicts()"
          member functions in Delaunay and constrained Delaunay triangulation.
     <LI> As an alternative to the simple insert() member function,
          insertion of points in those triangulation can be performed using the
          combination of find_conflicts() and star_hole() which eventually
          allows the user to keep track of deleted faces.
     </UL>

     <LI> More demos and examples
     </UL>

     <BR>
<LI>
      3D Triangulation
     <UL>
     <LI> Major improvements
          <UL>
            <LI> A new class <TT>Triangulation_hierarchy_3</TT> that allows a
                 faster point location, and thus construction of the Delaunay
                 triangulation
            <LI> A new method for removing a vertex from a Delaunay
                 triangulation that solves all degenerate cases
            <LI> Running time of the usual location and insertion methods
                 improved
         </UL>

     <LI> A bit more functionality, such as
          <UL>
          <LI> New geomview output
          <LI> dual methods in Delaunay triangulations to draw the Voronoi
               diagram
          </UL>
     <LI> More demos and examples

     <LI> Changes in interface
          <UL>
          <LI> Traits classes requirements have been modified
          <LI> The kernel can be used directly as a traits class (except for
               regular triangulation)
          <LI> insert methods in <TT>Triangulation_data_structure</TT> have a
               new interface
          </UL>
     </UL>
     <BR>
<LI> A new class (<TT>Alpha_shapes_3</TT>) that computes Alpha shapes of point
     sets in 3D is available.

     <BR><BR>
<LI> The traits requirements for matrix search and
     minimum quadrilaterals have been changed to bring them
     in line with the CGAL kernels.
     <BR><BR>

<LI> Point_set_2
    <UL>
    <LI>  now independent of LEDA; based on the CGAL Delaunay triangulation
    <LI>  traits class requirements adapted to new kernel concept.
    <LI>  function template versions of the provided query operations are
          available
    </UL>
</UL>

<H3>Support Library</H3>
<UL>
<LI>  Number types:
      <UL>
       <LI> <TT>Lazy_exact_nt&lt;NT&gt;</TT> is a new number type wrapper to speed
            up exact number types.
       <LI> <TT>MP_Float</TT> is a new multiprecision floating point number
            type. It can do exact additions, subtractions and multiplications
            over floating point values.
      </UL>

<LI>  <TT>In_place_list</TT> has a new third template parameter
      (with a suitable default) for an STL-compliant allocator.

<LI>
      <TT>Unique_hash_map</TT> is a new support class.

<LI>
      <TT>Union_find</TT> is a new support class.

<LI>
     <TT>Geomview_stream</TT> :
    <UL>
    <LI> Geomview version 1.8.1 is now required.
    <LI> no need to have a <TT>~/.geomview</TT> file anymore.
    <LI> new output operators for triangulations.
    <LI> new output operators for <TT>Ray_2</TT>, <TT>Line_2</TT>,
         <TT>Ray_3</TT>, <TT>Line_3</TT>, <TT>Sphere_3</TT>.
    <LI> various new manipulators.
    </UL>

<LI> Window stream
    In cooperation with Algorithmic Solutions, GmBH (distributors of
    the LEDA library), we can now offer a visualization package
    downloadable in binary form that supports visualization on a ported
    version of the LEDA window lib.
</UL>

</DIV>


<h2 id="release2.2">Release 2.2</h2>
<DIV>
<p>Release date: October 2000</p>

<p>Version 2.2 differs from version 2.1 in the platforms that are supported and
in functionality.</p>

<P>
Additional supported platforms:

<UL>
   <LI> the KAI compiler (4.0) on Solaris 5.8
   <LI> Borland C++ (5.5)
</UL>

<p>
The following functionality has been added:

<UL>
<LI> There is a new, non-reference-counted kernel, Simple_cartesian. Because
     reference counting is not used, and thus coordinates are stored within a
     class, debugging is easier using this kernel.  This kernel can also be
     faster in some cases than the reference-counted Cartesian kernel.

<LI> New optimisation algorithms
     <UL>
        <LI> Min_annulus_d - Algorithm for computing the smallest enclosing
             annulus of points in arbitrary dimension
        <LI> Polytope_distance_d - Algorithm for computing the (squared)
             distance between two convex polytopes in arbitrary dimension
        <LI> Width_3 - Algorithm for computing the (squared) width of points
             sets in three dimensions
     </UL>

<LI> 2D Triangulations
     <UL>
       <LI> There are now two triangulation data structures available in CGAL.
            The new one uses a list to store the faces and allows one to
            represent two-dimensional triangulations embedded in three spaces
            as well as planar triangulations.
       <LI> The triangulation hierarchy which allows fast location query
            is now available.
     </UL>

<LI> Inifinite objects can now be included in planar maps.

<LI> Removal as well as insertions of vertices for 3D Delaunay triangulations
     is now possible.

<LI> A generator for ``random'' simple polygons is now available.

<LI> In directory demo/Robustness, programs that demonstrate typical robustness
     problems in geometric computing are presented along with the solutions to
     these problems that CGAL provides.
</UL>

<P>
The following functionality has been removed:
<UL>
  <LI> The binary operations on polygons (union, intersection ...) have been
       removed.  Those operations were not documented in the previous release
       (2.1).  Arrangements can often be used as a substitute.
</UL>
</DIV>


<h2  id="release2.1">Release 2.1</h2>

<DIV>
<p>Release date: January 2000</p>

<p>Version 2.1 differs from version 2.0 in the platforms that are supported and
in functionality.</p>

<p>
Supported platforms:

<UL>
   <LI> the newest gnu compiler (2.95.2) on Sun, SGI, Linux and Windows.
   <LI> the Microsoft Visual C++ compiler, version 6.
   <LI> the mips CC compiler version 7.3 under Irix.
</UL>

Support for the old g++ compiler (2.8) and for mips CC 7.2 has been dropped.

<BR><BR>
The following functionality has been added:

<UL>
<LI> Alpha shapes and weighted alpha shapes in 2D. Alpha shapes are a
     generalization of the convex hull of a point set.
<LI> Arrangements in 2D. Arrangements are related to and based on planar maps.
     The major difference between the two is that curves are allowed to
     intersect in the case of arrangements.
<LI> Extensions to triangulations in 2D.  Constrained triangulations are now
     dynamic: they support insertions of new constraint as well as removal of
     existing constraints.  There are also constrained Delaunay triangulations.
<LI> Triangulations in 3D were added, both Delaunay triangulations and regular
     triangulations.
<LI> Min_quadrilateral optimisations have been added.  These are algorithms to
     compute the minimum enclosing rectangle/parallelogram (arbitrary
     orientation) and the minimum enclosing strip of a convex point set.
<LI> 2d Point_set is a package for 2d range search operations, Delaunay
     triangulation, nearest neighbor queries. This package works only if
     LEDA
     is installed.
<LI> Support for GeoWin visualization library. This also depends on
     LEDA.
<LI> Support for using the
     CLN number type
     together with CGAL.
</LI>
</UL>
</DIV>


<h2 id="release2.0">Release 2.0</h2>
<DIV>
<p>Release date: June 1999</p>

<p>The main difference from release 1.2 is the
introduction of namespaces -- namespace <TT>std</TT> for code from
the standard library and namespace <TT>CGAL</TT> for
the CGAL library.
</DIV>


<h2 id="release1.2">Release 1.2</h2>
<DIV>
<p>Release date: January 1999</p>
<p>Additions to release 1.1 include: </p>

<UL>
   <LI>topological map
   <LI>planar map overlay
   <LI>regular and constrained triangulations
</UL>
</DIV>


<h2  id="release1.1">Release 1.1</h2>
<DIV>
<p>Release date: July 1998</p>

<p>Additions to release 1.0 include:
<UL>
   <LI>3D intersections </LI>
   <LI>kD points </LI>
   <LI>3D convex hull </LI>
   <LI>kD smallest enclosing sphere </LI>
</UL>
</DIV>



<h2 id="release1.0">Release 1.0</h2>
<DIV>
<p>Release date: April 1998</p>

<p>Additions to release 0.9 include:
<UL>
   <LI>Polyhedral surfaces </LI>
   <LI>Halfedge Data Structure</LI>
   <LI>Planar maps </LI>
</UL>
</DIV>


<h2 id="release0.9">Release 0.9</h2>
<DIV>
<p>Release date: June 1997</p>
<p>Initial (beta) release of the CGAL library.
</DIV>

<!--#include virtual="/footer.inc" -->
</td>
</tr>
</table>
</BODY>
</HTML><|MERGE_RESOLUTION|>--- conflicted
+++ resolved
@@ -295,14 +295,8 @@
     </li>
     <li> New IO functions for PLY format (Polygon File
       Format): <code>CGAL::read_ply_points()</code>,
-<<<<<<< HEAD
-      <code>CGAL::read_ply_points_and_normals()</code>,
-      <code>CGAL::write_ply_points()</code>
-      and <code>CGAL::write_ply_points_and_normals()</code>.</li>
-=======
       <code>CGAL::read_ply_points_and_normals()</code>, <code>CGAL::read_ply_custom_points()</code>,
       <code>CGAL::write_ply_points()</code> and <code>CGAL::write_ply_points_and_normals()</code>.</li>
->>>>>>> 5f6029e2
   </ul>
   <h3>Surface Mesh Parameterization</h3>
   <ul>
