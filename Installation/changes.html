<!DOCTYPE HTML PUBLIC "-//W3C//DTD HTML 4.01 Transitional//EN" "http://www.w3.org/TR/html4/loose.dtd">
<!-- $Id$
     $URL$
-->
<html lang="en-US">
<HEAD>
  <META HTTP-EQUIV="Content-Type" CONTENT="text/html; charset=utf-8">
  <LINK TITLE="CGAL style" REL=stylesheet TYPE="text/css" HREF="cgal.css">
  <style type="text/css">
    h2 { margin-left: 0; }
  </style>

<!--
  <style type="text/css">
    h2
    {
      counter-reset:section;
    }

    h3
    {
      counter-reset:subsection;
    }

    h3:before
    {
      content:counter(section) ". ";
      counter-increment:section;
    }

    h4:before
    {
      counter-increment:subsection;
      content:counter(section) "." counter(subsection) " ";
    }
  </style>
-->
  <TITLE>CGAL - Release History</TITLE>
</HEAD>

<!--#config timefmt="%d %B %y" -->

<BODY>
<table>
<tr>

<!--#include virtual="menu.inc.html" -->



<td valign="top">
<H1>Release History</H1>

<HR>

<table>
<tr>
<td width="2%">
<td width="28%">

<table CELLSPACING=0>
<<<<<<< HEAD
<tr><td><a href="#release4.6">4.6</a>&nbsp;<td> (? 2015)
=======
<tr><td><a href="#release4.5.1">4.5.1</a>&nbsp;<td> (XX 2014)
>>>>>>> a096cdf4
<tr><td><a href="#release4.5">4.5</a>&nbsp;<td> (October 2014)
<tr><td><a href="#release4.4">4.4</a>&nbsp;<td> (April 2014)
<tr><td><a href="#release4.3">4.3.1</a>&nbsp;<td> (November 2013)
<tr><td><a href="#release4.3">4.3</a>&nbsp;<td> (October 2013)
<tr><td><a href="#release4.2">4.2</a>&nbsp;<td> (March 2013)
<tr><td><a href="#release4.1">4.1</a>&nbsp;<td> (September 2012)
<tr><td><a href="#release4.0.2">4.0.2</a>&nbsp;<td> (July 2012)
<tr><td><a href="#release4.0.1">4.0.1</a>&nbsp;<td> (July 2012)
<tr><td><a href="#release4.0">4.0</a>&nbsp;<td> (March 2012)
<tr><td><a href="#release3.9">3.9</a>&nbsp;<td> (September 2011)
<tr><td><a href="#release3.8">3.8</a>&nbsp;<td> (April 2011)
<tr><td><a href="#release3.7">3.7</a>&nbsp;<td> (October 2010)
<tr><td><a href="#release3.6.1">3.6.1</a>&nbsp;<td> (June 2010)
<tr><td><a href="#release3.6">3.6</a>&nbsp;<td> (March 2010)
<tr><td><a href="#release3.5.1">3.5.1</a>&nbsp;<td> (December 2009)
<tr><td><a href="#release3.5">3.5</a>&nbsp;<td> (October 2009)
<tr><td><a href="#release3.4">3.4</a>&nbsp;<td> (January 2009)
<tr><td><a href="#release3.3.1">3.3.1</a><td> (August 2007)
<tr><td><a href="#release3.3">3.3</a><td> (May 2007)
<tr><td><a href="#release3.2.1">3.2.1</a><td> (July 2006)
<tr><td><a href="#release3.2">3.2</a><td> (May 2006)
<tr><td><a href="#release3.1">3.1</a><td> (December 2004)
<tr><td><a href="#release3.0.1">3.0.1</a><td> (February 2004)
<tr><td><a href="#release3.0">3.0</a><td> (October 2003)
<tr><td><a href="#release2.4">2.4</a><td> (May 2002)
<tr><td><a href="#release2.3">2.3</a><td> (August 2001)
<tr><td><a href="#release2.2">2.2</a><td> (October 2000)
<tr><td><a href="#release2.1">2.1</a><td> (January 2000)
<tr><td><a href="#release2.0">2.0</a><td> (June 1999)
<tr><td><a href="#release1.2">1.2</a><td> (January 1999)
<tr><td><a href="#release1.1">1.1</a><td> (July 1998)
<tr><td><a href="#release1.0">1.0</a><td> (April 1998)
<tr><td><a href="#release0.9">0.9</a><td> (June 1997)
</table>

<td width="60%">
<table>
<caption align=BOTTOM>
Number of lines of code of CGAL<br>
(using <a href="http://www.dwheeler.com/sloccount/"> David A. Wheeler's
'SLOCCount'</a>, restricted to the <code>include/CGAL/</code>
and <code>src/</code> directories).
</caption>
<tr><td><img src="images/release_history_sloccount.png" alt="Releases size graph">
</table>
<td width="10%">
</table>

<HR>


<<<<<<< HEAD
<h2 id="release4.6">Release 4.6 </h2>
<div>
  <p>Release date: XXX 2015 </p>

<!-- Installation (and general changes) -->
<!-- New packages -->
<!-- Major and breaking changes -->
<!-- Arithmetic and Algebra -->
<!-- Combinatorial Algorithms -->
<!-- Geometry Kernels -->
<!-- Convex Hull Algorithms -->
<!-- Polygons -->
<!-- Cell Complexes and Polyhedra -->
<!-- Arrangements -->
<!-- Triangulations and Delaunay Triangulations -->
<!-- Voronoi Diagrams -->
<!-- Mesh Generation -->
  <h3>3D Mesh Generation</h3>
  <ul>
    <li>Add member functions <code>output_boundary_to_off</code> and
        <code>output_facets_in_complex_to_off</code>
        in the class <code>CGAL::Mesh_complex_3_in_triangulation_3</code>
        to export the boundary of a domain or a subdomain.</li>
  </ul>
<!-- Geometry Processing -->
<!-- Spatial Searching and Sorting -->
<!-- Geometric Optimization -->
<!-- Interpolation -->
<!-- Support Library -->

<!-- end of the div for 4.6 -->
=======
<h2 id="release4.5.1">Release 4.5.1 </h2>
<div>
  <p>Release date: XX 2014 </p>

  <h3>3D Mesh Generation</h3>
  <ul>
    <li>Fix a bug in the sliver exudation preservation of boundaries. </li>
  </ul>
>>>>>>> a096cdf4
</div>

<h2 id="release4.5">Release 4.5 </h2>
<div>
  <p>Release date: October 2014 </p>

<!-- Installation (and general changes) -->
  <h3>Installation</h3>
  <ul>
    <li>Changes in the set of supported platforms:
      <ul>
        <li>The Microsoft Windows Visual C++ compiler 2008 (VC9) is no
          longer supported since CGAL-4.5.</li>
      </ul>
    </li>
    <li>Since CGAL version 4.0, Eigen was the recommended third-party
      library to use with <i>Planar Parameterization of Triangulated
      Surface Meshes</i>, <i>Surface Reconstruction from Point
      Sets</i>, <i>Approximation of Ridges and Umbilics on Triangulated
      Surface Meshes</i>, and <i>Estimation of Local Differential
      Properties of Point-Sampled Surfaces</i> packages. From CGAL
      version 4.5, Taucs, Blas and Lapack are no longer supported.
    </li>
    <li>CGAL is now compatible with the new CMake version 3.0.</li>
  </ul>

<!-- New packages -->
  <h3>Triangulated Surface Mesh Deformation (new package)</h3>
  <ul>
    <li> This package allows to deform a triangulated surface mesh
      under positional constraints of some of its vertices without
      requiring any additional structure other than the surface mesh itself.
      The methods provided implements an as-rigid-as-possible deformation.
      Note that the main class name has changed between the 4.5-beta1 and the 4.5
      releases to better match the CGAL naming conventions
      (from <code>CGAL::Deform_mesh</code> to <code>CGAL::Surface_mesh_deformation</code>).
    </li>
  </ul>

<!-- Major and breaking changes -->
  <h3>CGAL and the Boost Graph Library (major changes)</h3>
  <ul>
    <li>Cleanup of the <code>HalfedgeGraph</code> concept. In particular:
    <ul>
      <li>Introduction of the notion of <code>halfedge_descriptor</code> in
        the specialization of the
        class <code>boost::graph_traits</code>.</li>
      <li>Deprecation of <code>halfedge_graph_traits</code>.</li>
      <li>A model of <code>HalfedgeGraph</code> is considered as an
        undirected graph. Thus any call to <code>edges()</code> should be
        replaced by <code>halfedges()</code> and <code>num_edges()</code>
        now returns the number of (undirected) edges.
      <li><b>Breaking change:</b> <code>is_border_edge</code>
        and <code>is_border_halfedge</code> properties are removed.  The
        free functions <code>is_border()</code>
        and <code>is_border_edge()</code> should be used instead.</li>
      <li>Renaming of <code>HalfedgeGraph</code> specific free
        functions.</li>
    </ul>
    </li>
    <li>Introduction of the <code>FaceGraph</code> concept.</li>
    <li>Adaptation of the package <em>Triangulated Surface Mesh
      Simplification</em> and of the
      class <code>AABB_halfedge_graph_segment_primitive</code> from the
      package <em>3D Fast Intersection and Distance Computation</em> to
      the API change.</li>
    <li>Update of the package <em>Triangulated Surface Mesh
      Segmentation</em> and of the class
      <code>AABB_face_graph_triangle_primitive</code> from the
      package <em>3D Fast Intersection and Distance Computation</em> to
      accept model of the newly introduced concepts.</li>
    <li>Offer <em>Euler</em> operations as free functions for models of the
      graph concepts provided by CGAL.</li>
    <li>Specialization of <code>boost::graph_traits</code>
      for <code>OpenMesh::PolyMesh_ArrayKernelT</code> as proof of
      concept.  A <code>OpenMesh::PolyMesh_ArrayKernelT</code> becomes a
      model of the aforementioned concepts when including
      <code>CGAL/boost/graph/graph_traits_PolyMesh_ArrayKernelT.h</code>.</li>
  </ul>

<!-- Geometry Kernels -->
  <h3>dD Geometry Kernel</h3>
  <ul>
    <li> A new model <code>Epick_d</code> of the <code>Kernel_d</code>
      concept is introduced. It provides better performance through
      arithmetic filtering and specializations for fixed dimensions. It may
      not work with compilers as old as gcc-4.2, but was tested with
      gcc-4.4.</li>
  </ul>

<!-- Convex Hull Algorithms -->
  <h3>3D Convex Hulls</h3>
  <ul>
    <li> Clean up the documentation of the concepts</li>
  </ul>

<!-- Arrangements -->
  <h3>2D Arrangements</h3>
  <ul>
    <li>Fixed a bug in removing an unbounded curve (e.g., a ray) from
      an arrangement induced by unbounded curves.</li>
  </ul>

  <h3>2D Snap Rounding</h3>
  <ul>
    <li> Replaced use of private <code>kd_tree</code> with CGAL's
      official <code>Kd_tree</code> from <code>Spatial_searching</code>
      package; results in a small performance gain. Removed the
      private <code>kd_tree</code> package.
    </li>
  </ul>

<!-- Triangulations and Delaunay Triangulations -->
  <h3>3D Triangulations</h3>
  <ul>
    <li> Add an experimental parallel version of the Delaunay triangulation
      and the regular triangulation algorithms, which allows parallel
      insertion and removal of point ranges.</li>
  </ul>

<!-- Mesh Generation -->
  <h3>3D Mesh Generation</h3>
  <ul>
    <li>Add a new constructor for the
      class <code>Labeled_mesh_domain_3</code> which takes
      an <code>Iso_cuboid_3</code>.</li>
    <li>Add a new labeling function wrapper for meshing multi-domain.</li>
    <li>The meshing functionality in the Qt demos
      in <code>demo/Polyhedron/</code> and <code>demo/Mesh_3/</code> can
      now use the handling of 1d-features, that exists in CGAL since
      version 3.8.
    <li> Add an experimental parallel version of the 3D mesh refinement and
      mesh optimization methods.
    </li>
    <li>Add caching of circumcenters to
      <code>Regular_triangulation_cell_base_3</code>. The cache value is
      computed when <code>cell->circumcenter()</code>
      or <code>rt.dual(cell)</code> functions are called.
    </li>
  </ul>

<!-- Geometry Processing -->
  <h3>Point Set Processing and Surface Reconstruction from Point Sets</h3>
  <ul>
    <li>The former demo has been removed and is fully merge in the
    Polyhedron demo.</li>
  </ul>

  <h3>Point Set Processing</h3>
  <ul>
    <li>Workaround a bug in dijsktra shortest path of boost 1.54 by
      shipping and using the boost header from the 1.55 release. This
      header will be used only if you are using the version 1.54 of
      boost.
    </li>
  </ul>

  <h3>Triangulated Surface Mesh Simplification</h3>
  <ul>
    <li>
      <b>Breaking change:</b> Due to the cleanup of the concepts of the
      package <em>CGAL and the Boost Graph Library</em>, the named
      parameter <code>edge_is_border_map</code> has been removed, and the
      named parameter
      <code>edge_is_constrained_map</code> now expects a property map with
      an edge descriptor as key type (vs. halfedge descriptor before).
    </li>
    <li>Add some optimization in the code making the implementation faster
      (depending on the cost and the placement chosen). However, for an
      edge which collapse is not topologically valid, the vector of
      vertices of the link provided by its profile might contains
      duplicates, thus also breaking the orientation guarantee in the
      vector.  This must not be a problem for users as the edge is not
      collapsible anyway but if it is a absolute requirement for user
      defined cost/placement, defining the
      macro <code>CGAL_SMS_EDGE_PROFILE_ALWAYS_NEED_UNIQUE_VERTEX_IN_LINK</code>
      will restore the former behavior.
    </li>
  </ul>

<!-- Spatial Searching and Sorting -->
  <h3>dD Spatial Searching</h3>
  <ul>
    <li> Added methods <code>reserve(size_t size)</code> and <code>size_t
      capacity()</code> to class <code>Kd_tree</code> to allocate memory
      to store <code>size</code> points and to report that number (STL
      compliance).
    </li>
  </ul>

<!-- Support Library -->
  <h3>STL Extensions for CGAL</h3>
  <ul>
    <li> Add <code>Compact_container::operator[]</code>, allowing a direct
      access to the ith element of a compact container.</li>
    <li> Add <code>Concurrent_compact_container</code>, a compact container
      which allows concurrent insertion and removal.</li>
  </ul>

<!-- end of the div for 4.5 -->
</div>

<h2 id="release4.4">Release 4.4 </h2>
<div>
  <p>Release date: April 2014 </p>
  <h3>Installation</h3>
  <ul>
    <li>Additional supported platforms:
      <ul>
        <li>The Apple Clang compiler version 5.0 is now supported on
          OS X Mavericks.</li>
        <li>The Microsoft Windows Visual C++ compiler 2013 (VC12) is now
          supported.</li>
      </ul>
    </li>
  </ul>
  <h3>Triangulated Surface Mesh Segmentation (new package)</h3>
  <ul>
    <li> This package implements the segmentation of triangulated surface meshes
         based on the Shape Diameter Function (SDF). In addition, it also provides
         functions to generate segmentations based on a user defined alternative
         to the SDF.
    </li>
  </ul>


  <h3>Number Types</h3>
  <ul>
    <li> A new class <code>CGAL::Mpzf</code> is introduced on some platforms
      for exact ring operations. It is used to improve the speed of the
      evaluation of predicates in degenerate situations.</li>
  </ul>

  <h3>2D and 3D Geometry Kernel </h3>
  <ul>
    <li> Fix a bug introduced in CGAL 4.3 when computing the intersection
         of two 3D triangles.</li>
  </ul>

  <h3>2D Polygon Partitioning</h3>
  <ul>
    <li>Bug fix to make the partition algorithms working with a Lazy kernel such as
        <code>Exact_predicates_exact_constructions_kernel</code>.
    </li>
  </ul>

  <h3>2D Regularized Boolean Set-Operations</h3>
  <ul>
    <li>Fix two memory leaks in
      <code>CGAL::General_polygon_set_2</code>.
    </li>
  </ul>

  <h3>Combinatorial Maps and Linear Cell Complex</h3>
  <ul>
    <li> <code>null_dart_handle</code> is no longer a static data member in
      the <code>CombinatorialMap</code> concept. This implies to move the
      following methods of <code>Dart</code> concept
      into <code>CombinatorialMap</code>
      concept: <code>is_free</code>, <code>highest_nonfree_dimension</code>,
      <code>opposite</code> and <code>other_extremity</code>. We also
      transform the static methods <code>vertex_attribute</code>
      and <code>point</code> of <code>Linear_cell_complex</code> class into
      non static methods. You can define the CGAL_CMAP_DEPRECATED macro to
      keep the old behavior.
    </li>
  </ul>

  <h3>2D Arrangements</h3>
  <ul>
    <li> Revise the API of <b>polylines</b>. In particular,
      <i>construction</i> is now done using functors
      and <i>iteration</i> is possible only on the segments of a
      polyline.
    <li>Fix a bug in the <i>Landmark</i> point-location strategy.</li>
  </ul>

  <h3>2D Snap Rounding</h3>
  <ul>
    <li>Fix a memory leak</li>
  </ul>

  <h3>2D Triangulations</h3>
  <ul>
    <li>Add different overloads of the function <code>insert_constraints</code>
        that inserts a range of points and segments, or a range of segments.
        These functions uses the spatial sorting in order to speed
        up the time needed for the insertion.
    </li>
  </ul>

  <h3>3D Periodic Triangulations</h3>
  <ul>
    <li>Add a method to locate point with inexact predicates.
    </li>
  </ul>

  <h3>3D Alpha Shapes</h3>
  <ul>
    <li> Add member functions in <code>CGAL::Alpha_shape_3</code> to give
         access to the alpha status of edges and facets
         (<code>get_alpha_status())</code>.</li>
    <li> Add another filtration method
          (<code>filtration_with_alpha_values()</code>) that reports the
          alpha value at which each face appears in the filtration.</li>
  </ul>

  <h3>3D Mesh Generation</h3>
  <ul>
    <li>Fix the access to functions <code>number_of_facets</code>
	and <code>number_of_cells</code> in
	<code>Mesh_complex_3_in_triangulation_3</code>.
    </li>
    <li>Change the internal API of the sliver perturber, to make possible
	for developers to optimize another criterion than the (default)
	minimal dihedral angle.  Developers can also define a new
	perturbation vector (for angles we had gradient of squared
	circumradius, gradient of volume, gradient of minimal dihedral
	angle, and random) which is better suitable to optimize their
	criterion.
    </li>
    <li>Improve the use of cache values in <code>Mesh_cell_base_3</code> to
          (re)compute circumcenters and sliver criterion values only when
          needed.
    </li>
  </ul>

  <h3>Triangulated Surface Mesh Simplification</h3>
  <ul>
    <li>Fix a bug in the way edges can be marked as non-removable by adding
        a named-parameter <code>edge_is_constrained_map</code> to the function
        <code>edge_collapse</code></li>
  </ul>

  <h3>dD Spatial Searching</h3>
  <ul>
    <li>Fix a documentation bug: The property map passed as template
      parameter to the classes
      <code>Search_traits_adapter</code> and <code>Distance_adapter</code>
      must be a lvalue property map. To avoid incorrect usage, a static
      assertion has been added in the CGAL code to prevent the user from
      instantiating these classes with an incorrect property map type.</li>
  </ul>

 <h3>CGAL ipelets</h3>
  <ul>
    <li> Better description of the demo ipelets in the user manual     </li>
    <li> New ipelet for pencils of circles</li>
    <li> New ipelet for hyperbolic geometry in Poincaré model</li>
    <li> The generator ipelet now generates point in a selected zone</li>
    <li> Hilbert sort ipelet implements two policies</li>
  </ul>
</div>

<h2 id="release4.3">Release 4.3 </h2>
<div>
  <p> Release date: October 2013 </p>

  <h3>The CGAL Manual</h3>
  <ul>
    <li>The documentation of CGAL is now generated with Doxygen.</li>
  </ul>

  <h3>2D Periodic Triangulations (new package)</h3>
  <ul>
    <li> This package allows to build and handle triangulations of point
      sets in the two dimensional flat torus. Triangulations are built
      incrementally and can be modified by insertion or removal of
      vertices. They offer point location facilities.  The package provides
      Delaunay triangulations and offers nearest neighbor queries and
      primitives to build the dual Voronoi diagrams.
    </li>
  </ul>

  <h3>API Changes</h3>
      <h4>2D and 3D Geometry Kernel </h4>
      <ul>
        <li> The intersection functions and functors used to return
          a <code>CGAL::Object</code> in order to deal with the different
          possible return types. However, depending on the arguments it is
          possible to reduce the possible return types to a small set. For
          this reason and to take advantage of the type safety, we decided
          to use <code>boost::variant</code> instead
          of <code>CGAL::Object</code>.  The <code>result_of</code>
          protocol is now even more useful to determine the return type of
          the intersection functions and functors. The change should be
          relatively transparent to the user thanks to the implicit
          constructor added to <code>CGAL::Object</code>. However, it is
          recommended to upgrade your code.  The previous behavior can be
          restored by defining the
          macro <code>CGAL_INTERSECTION_VERSION</code> to 1.
        </li>
      </ul>
      <h4>2D Arrangements</h4>
      <ul>
        <li> The type of the result of point location queries changed to
	  <code>boost::variant</code> (from <code>CGAL::Object</code>).
	  For convenience, the previous behavior can be restored by defining
	  the macro <code>CGAL_ARR_POINT_LOCATION_VERSION</code> to 1.
	<li> Introduced an optimization for operations on large and dense
	  arrangements.
        </li>
      </ul>
      <h4>3D Fast Intersection and Distance Computation</h4>
      <ul>
        <li>Following the intersection API
          change, <code>Object_and_primitive_id</code> has been replaced by
          a template class
          <code>Intersection_and_primitive_id&lt;Query&gt;</code> to determine
          the type depending on the query object type.
        </li>
      </ul>
      <h4>CGAL and Boost Property Maps</h4>
      <ul>
        <li>The <code>key_type</code> of the property maps provided by CGAL
          used to be an iterator. In order to be more easily re-used,
          the <code>key_type</code> has been changed to be
          the <code>value_type</code> of the iterator.  The packages that
          have been updated to match these changes are <b>Point Set
          Processing</b> and <b>Surface Reconstruction from Point Sets</b>.
          However, for most users this change should be transparent if the
          default property maps were used.  For convenience, the former
          behavior can be enabled by defining the
          macro <code>CGAL_USE_PROPERTY_MAPS_API_V1</code>.
    </li>
  </ul>

  <h3>Algebraic Foundations</h3>
  <ul>
    <li>For convenience, add an overload of <code>make_rational()</code>
    taking a pair of numbers.</li>
  </ul>

  <h3>2D and 3D Geometry Kernel </h3>
  <ul>
    <li>A <code>Iso_rectangle_2</code> can now be constructed from
      a <code>Bbox_2</code> and an <code>Iso_cuboid_3</code> from
      a <code>Bbox_3</code>. </li>
    <li> The implementation of <code>CGAL::Object</code> has been updated
      and now uses <code>boost::shared_ptr</code>
      and <code>boost::any</code>. This implementation is faster.
    </li>
    <li>Add to <code>Bbox_2</code> and <code>Bbox_3</code>
      a <code>+=</code> operator as well as free functions to get the
      bounding box of a range of geometric objects.
    </li>
  </ul>

  <h3>Combinatorial Maps</h3>
  <ul>
    <li>Two bug fixes: do not use the 2 least significant bits for cell
      attribute without dart support; share the mark when copying a
      CMap_cell_iterator.</li>
    <li>Add a constructor taking a given combinatorial map as argument,
      possibly with different dimension and/or different attributes. This
      allows to transform a combinatorial map.</li>
    <li>Add operator= and swap method.</li>
    <li>Add dynamic onmerge/onsplit functions that can be associated
      dynamically to i-attributes and which are automatically called when
      i-cells are split/merged.</li>
    <li>Add a function allowing to reverse the orientation of a
      combinatorial map, and another one to reverse one connected component
      of a combinatorial map.</li>
  </ul>

  <h3>3D Boolean Operations on Nef Polyhedra</h3>
  <ul>
    <li>Bug-fix in IO when using <code>Lazy_exact_nt</code> as number type
      or <code>Exact_predicates_exact_constructions_kernel</code> as
      kernel.</li>
  </ul>

  <h3>2D Triangulations</h3>
  <ul>
    <li>Extend the concept <code>TriangulationDataStructure_2</code> to
      require a more general <code>copy_tds</code> function that allows a
      copy between TDS of different types. The CGAL model has been
      updated.</li>
    <li>Add a way to efficiently insert a range of points with information
      into the 2D constrained Delaunay triangulations.
  </ul>

  <h3>3D Triangulations</h3>
  <ul>
    <li>Extend the concept <code>TriangulationDataStructure_3</code> to
      require a more general <code>copy_tds</code> function that allows a
      copy between TDS of different types. The CGAL model has been
      updated.</li>
    <li>Add an advanced function to set the infinite vertex of the
      triangulation for low level operations</li>
    <li>Fix a bug in the function inserting a range of points with info
      when the <code>Fast_location</code> tag is used</li>
  </ul>

  <h3>2D Segment Delaunay Graph</h3>
  <ul>
    <li>Add functions <code>insert_points</code>
      and <code>insert_segments</code> to insert a range of points and
      segments. These functions uses the spatial sorting in order to speed
      up the time needed for the insertion. The
      function <code>insert(Input_iterator first, Input_iterator beyond,
      Tag_true)</code> has been updated to dispatch the input when possible
      to these functions.
    </li>
  </ul>

  <h3>2D Apollonius Graphs</h3>
  <ul>
    <li>Modified insertion algorithm so that the code can handle
      pseudo-circles as well.</li>
    <li>Updated implementation of the vertex conflict predicate by a
      faster version.</li>
  </ul>

  <h3>3D Mesh Generation</h3>
  <ul>
    <li>Speed-up <code>Mesh_3</code> and in particular the global
      optimizers (Lloyd and ODT) by introducing a
      parameter <code>do_freeze</code> to prevent from moving vertices
      which would move of very small displacements.</li>
    <li> Introduce new data structures and options for speed-up and
      compacity. Note that <code>Compact_mesh_cell_base_3</code> and
      <code>Mesh_vertex_base_3</code> are now our favoured implementations
      of the concepts MeshCellBase_3 and MeshVertexBase_3.
    </li>
    <li>Introduce a new constructor
      for <code>Polyhedral_mesh_domain_3</code> that takes a bounding
      polyhedron to be meshed along with a polyhedral surface entirely
      included in it.  This allows the user to mesh a polyhedral domain
      with internal surface(s) which can be non-watertight and even
      non-manifold.
    </li>
    <li> Several documentation bug fixes.</li>
    <li> Provide the ability to plug in custom cell_base/vertex_base
      classes into the Mesh_triangulation_3 class. </li>
  </ul>

  <h3>Triangulated Surface Mesh Simplification</h3>
  <ul>
    <li>Fix a segmentation fault that was happening when some edges of length 0
        were in the input mesh.</li>
  </ul>
  <h3>3D Fast Intersection and Distance Computation</h3>
  <ul>
    <li>Following the intersection API
      change, <code>Object_and_primitive_id</code> has been replaced by a
      template class
      <code>Intersection_and_primitive_id&lt;Query&gt;</code> to determine
      the type depending on the query object type.
    </li>
    <li>Introduce the
      class <code>AABB_halfedge_graph_segment_primitive</code>, which
      replaces the class <code>AABB_polyhedron_segment_primitive</code>
      (which is now deprecated).  The new class is more general and can be
      used with any model of <code>HalfedgeGraph</code>.</li>
    <li>Introduce the class <code>AABB_face_graph_triangle_primitive</code>
      which replaces the
      class <code>AABB_polyhedron_triangle_primitive</code> (which is now
      deprecated).</li>
    <li>Document the classes <code>AABB_segment_primitive</code>
      and <code>AABB_triangle_primitive</code> that were already used in
      some examples.</li>
    <li>Add a generic primitive class <code>AABB_primitive</code> that
      allows to define a primitive type by defining only two property
      maps.</li>
    <li>Introduce a new concept of
      primitive <code>AABBPrimitiveWithSharedData</code>. It allows to have
      some data shared between the primitives stored in
      a <code>AABB_tree</code>.  With this you can, for example have a
      primitive wrapping an integer which refers to the position of a
      geometric object in a <code>std::vector</code>.  Only one reference
      to this vector will be stored in the traits of the tree.  The
      concept <code>AABBTraits</code>, its model <code>AABB_traits</code>
      and the class <code>AABB_tree</code> have been updated accordingly.
      However, everything is backward compatible.</li>
    <li> Fix a memory leak in the destructor of the
    class <code>AABB-tree</code></li>
  </ul>

  <h3>STL Extensions for CGAL</h3>
  <ul>
    <li>Add to <code>Dispatch_output_iterator</code>
      and <code>Dispatch_or_drop_output_iterator</code> an operator to
      accept and dispatch a tuple of values.
    </li>
  </ul>

  <h3>Concurrency in CGAL</h3>
  <ul>
    <li>Add a <code>FindTBB</code> CMake module so that one can easily link
      with TBB to write shared-memory parallel code.</li>
    <li>Introduce two new tags: Sequential_tag and Parallel_tag</li>
  </ul>
</div>

<h2 id="release4.2">Release 4.2 </h2>
<div>
  <p> Release date: March 2013 </p>

  <h3>Installation</h3>
  <ul>
    <li>Additional supported platforms:
      <ul>
        <li>The Microsoft Windows Visual C++ compiler 2012 (VC11) is now
        supported.</li>
      </ul>
    </li>
    <li>With Microsoft Visual C++ (all supported versions), the compiler
      flags <code>/bigobj</code> and <code>/wd4503</code> are added by CGAL
      CMake scripts.
    </li>
    <li>This is the last release whose "<tt>UseCGAL.cmake</tt>" file (if
      using CGAL in a CMake build environment) contains the line
<pre>
  link_libraries(${CGAL_LIBRARIES_DIR} ${CGAL_3RD_PARTY_LIBRARIES_DIRS})
</pre>
      as this is a deprecated CMake command. The correct way to link with
      CGAL's libraries (as for required 3rd party libraries) is to use
      '<code>target_link_libraries</code>' which specifies for each build
      target which libraries should be linked. The following serves as
      example:
<pre>
  find_package(CGAL)
  include(${CGAL_USE_FILE})
  add_executable(myexe main.cpp)
  target_link_libraries(myexe ${CGAL_LIBRARIES}
                              ${CGAL_3RD_PARTY_LIBRARIES})
</pre>
      We also expect further changes in CGAL's CMake setup (change of
      variable names, consistency of filename and output, removing
      essential libraries, building executables, removal of
      '<code>${CGAL_3RD_PARTY_LIBRARIES}</code>').
    </li>
  </ul>

  <h3>2D Arrangements</h3>
  <ul>
    <li> Enhanced the 2D-arrangements demonstration program and ported it
      to Qt4. The new demonstration program makes use of the CGAL Graphics
      View framework, in which the 2D primitives are individually
      represented as objects in a scene. (The implementations of several
      demos in CGAL already make use of this framework.) This project was
      carried out as part of the 2012 Google Summer of Code program.</li>
    <li>Fixed a bug in the Walk-Along-A-Line point location strategy for
      arrangements induced by unbounded curves.</li>
  </ul>

  <h3>2D Circular Geometry Kernel</h3>
  <ul>
    <li>Fix the intersection type computed when intersecting two identical circles.</li>
    <li>Forward correctly the result type of the linear kernel functors</li>
  </ul>

  <h3>2D Triangulations</h3>
  <ul>
    <li> Add mechanism to avoid call stack overflow
    in <code>Delaunay_triangulation_2</code>
    and <code>Constrained_Delaunay_triangulation_2</code>.
    <li> Add a constructor for <code>Regular_triangulation_2</code>
    and <code>Delaunay_triangulation_2</code> from a range of points or a
    range of points with info.
  </ul>

  <h3>2D Voronoi Diagram Adaptor</h3>
  <ul>
    <li> Bug-fix: Add ccb() method in face type as documented.
  </ul>

  <h3>3D Minkowski Sum of Polyhedra</h3>
  <ul>
    <li> Fix a memory leak.
  </ul>

  <h3>3D Fast Intersection and Distance Computation</h3>
  <ul>
    <li> Update requirements of the concepts <code>AABBTraits</code>
    and <code>AABBGeomTraits</code> to match the implementation of the
    package.
  </ul>

  <h3>Generator</h3>
  <ul>
    <li> Addition of the <code>Combination_enumerator</code>
  </ul>

  <h3>STL Extensions</h3>
  <ul>
    <li>Introduction of <code>CGAL::cpp11::result_of</code> as an alias to
      the tr1 implementation from boost of the <code>result_of</code>
      mechanism.  When all compilers supported by CGAL will have a Standard
      compliant implemention of the C++11 <code>decltype</code> feature, it
      will become an alias to
      <code>std::result_of</code>.
    </li>
  </ul>

  <h3>Surface Reconstruction from Point Sets</h3>
  <ul>
    <li> Performance improvements and addition of an option to better
    reconstruct undersampled zones. The poisson reconstruction plugin
    of the Polyhedron demo has an option to switch it on.
  </ul>
</div>


<h2 id="release4.1">Release 4.1 </h2>
<div>
  <p> Release date: October 2012</p>

  <h3>Installation</h3>
  <ul>
    <li>Additional supported platforms:
      <ul>
        <li>The Apple Clang compiler versions 3.1 and 3.2 are now supported on
          Mac OS X.</li>
      </ul>
    </li>
    <li>Improved configuration for essential and optional external third party software</li>
    <li>Added more general script to create CMakeLists.txt files: <tt>cgal_create_CMakeLists</tt></li>
    <li>Availability tests for C++11 features are now performed with the help of <a href="http://www.boost.org/libs/config">Boost.Config</a>. A Boost version of 1.40.0 or higher is needed to use C++11 features.</li>
  </ul>

  <h3>2D Arrangement</h3>
  <ul>
    <li>Improved the implementation of the incremental randomized
      trapezoidal decomposition point-location strategy. The new
      implementation enables point location in unbounded arrangements. It
      constructs a search structure of guaranteed linear size with
      guaranteed logarithmic query time.
    </li>
  </ul>

  <h3>2D Convex Hulls and Extreme Points </h3>
  <ul>
    <li>Speed up the preprocessing stage of the Akl-Toussaint implementation (used by the free function <code>convex_hull_2</code> when forward iterators are provided as input).</li>
  </ul>

  <h3>Combinatorial Maps</h3>
  <ul>
    <li>Minor bugfix; replace some functors by methods.</li>
  </ul>

  <h3>Linear Cell Complex</h3>
  <ul>
    <li>Improve the demo: add a widget showing all the volumes and an operation to create a Menger sponge.</li>
  </ul>

  <h3>Kernels</h3>
  <ul>
    <li>All Kernel functors now support the result_of protocol.</li>
  </ul>

  <h3>STL_Extensions for CGAL</h3>
  <ul>
    <li>The namespace <code>cpp0x</code> has been renamed <code>cpp11</code>. The old name is still available for backward compatibility.</li>
  </ul>

</div>

<h2 id="release4.0.2">Release 4.0.2</h2>
<DIV>
<p>Release date: Jul 2012</p>

<p>
This is a bug fix release. It fixes a bug in
the <code>CMakeLists.txt</code> for CGAL-4.0.1, that prevented even
building the libraries.
</p>

</div>

<h2 id="release4.0.1">Release 4.0.1</h2>

<DIV>
<p>Release date: Jul 2012</p>

<p>
This is a bug fix release. Apart various minor fixes in the documentation,
the following has been changed since CGAL-4.0:</p>

<h3> 2D Voronoi Diagram Adaptor (re-added)</h3>
<ul>
  <li>The package <em>2D Voronoi Diagram Adaptor</em> was temporarily
  removed from the CGAL distribution because of license issues. That
  package is now back into CGAL.
  </li>
</ul>

<h3>2D and 3D Geometry Kernel </h3>
<ul>
  <li>Fix a bug in the <code>Segment_3-Triangle_3</code> intersection function in the case the segment is collinear with a triangle edge.</li>
  <li>Fix a bug in the <code>Projection_traits_.._3</code> class in the case a segment was parallel to the x-axis.</li>
</ul>

<h3>Algebraic Kernel</h3>
<ul>
  <li>Avoid the linking error "duplicate symbols" when two compilation units
    using the algebraic kernel are linked.</li>
</ul>

<h3>3D Boolean Operations on Nef Polygons Embedded on the Sphere</h3>
<ul>
<li>Fix a memory leak due to the usage of an internal mechanism that has
  been replaced by <code>boost::any</code>. This also influences the
  packages 2D Boolean Operations on Nef Polygons, 3D Boolean Operations on
  Nef Polyhedra, Convex Decomposition of Polyhedra, and 3D Minkowski Sum of
  Polyhedra.</li>
</ul>

<h3>2D Arrangement</h3>
<ul>
<li>Fix several memory leaks.</li>
</ul>

<h3>2D Mesh Generation</h3>
<ul>
  <li>Fix a compilation error in the
  header <code>&lt;CGAL/Mesh_2/Do_not_refine_edges.h&gt;</code> when g++
  version 4.7 is used.</li>
</ul>

<h3>Surface Mesh Generation and 3D Mesh Generation</h3>
<ul>
  <li>Fix an important bug in the <code>CGAL_ImageIO</code> library, that
  could lead to wrong result when meshing from a 3D image.</li>
  <li>Fix the compilation of the demo in <code>demo/Surface_mesher</code>,
  when Boost version 1.48 or 1.49 is used.</li>
</ul>

<h3>Surface Mesh Parameterization</h3>
<ul>
<li>Fix a memory leak.</li>
<li>Fix a compatibility issue with Eigen-3.1 of <code>Eigen_solver_traits</code>. This fix also affects the usage of
that class in the package <i>Surface Reconstruction from Point Sets</i>.</li>
</ul>

</DIV>

<h2 id="release4.0">Release 4.0 </h2>
<DIV>
<p> Release date: March 2012</p>

<p>
CGAL 4.0 offers the following improvements and new functionality :  </p>

<h3>License Changes</h3>
  <p>The whole CGAL-3.x series was released under a combination of LGPLv2 (for
  the foundations of CGAL), and QPL (for the high-level packages). QPL was
  the former license of the graphical toolkit Qt, but that license is not
  supported by any major free software project. Furthermore, the terms of
  the LGPLv2 license are ambiguous for a library of C++ templates, like
  CGAL.</p>

  <p>The CGAL project, driven by the CGAL Editorial Board, has decided to
  change the license scheme of CGAL. We increased the major number
  of the CGAL version to '4' in order to reflect this license change.
  The CGAL-4.x series is released under:</p>
  <ul>
    <li>LGPLv3+ (that is LGPL <em>"either version 3 of the License, or (at your
    option) any later version"</em>), for the foundations of CGAL, instead
    of LGPLv2,</li>
    <li>GPLv3+ for the high-level packages, instead of QPL.</li>
  </ul>

<h3>General</h3>
<ul>
  <li>On Windows, CGAL libraries are now built by default as shared
      libraries (also called DLL). To run applications that use .dll files
      of CGAL, you must either copy the .dll files into the directory of
      the application, or add the path of the directory that contains those
      .dll files into the PATH environment variable.
  </li>
  <li>On Windows, the CMake scripts of CGAL now search for shared version
      of the Boost libraries. You must ensure that the .dll files of Boost are
      found by the dynamic linker.  You can, for example, add the path to
      the Boost .dll files to the PATH environment variable.
  </li>
  <li>On Windows, CMake version 2.8.6 or higher is now required.
  </li>
  <li>Eigen version 3.1 or later is now the recommended third party library to use
      in  <i>Planar Parameterization of Triangulated Surface Meshes</i>,
      <i>Surface Reconstruction from Point Sets</i>,
      <i>Approximation of Ridges and Umbilics on Triangulated Surface Meshes</i>, and
      <i>Estimation of Local Differential Properties of Point-Sampled Surfaces</i>
      packages. If you use Eigen you no longer need Taucs, Lapack or Blas to use those
      packages (and any other in CGAL).
  </li>
</ul>


<h3>Linear Cell Complex (new package)</h3>
<ul>
  <li>This package implements linear cell complexes, objects in
    d-dimension  with linear geometry. The combinatorial part of
    objects is described by a combinatorial map, representing all the
    cells of the object plus the incidence and adjacency relations
    between cells. Geometry is added to combinatorial maps simply by
    associating a point to each vertex of the map.  This data
    structure can be seen as the generalization in dD of the
    <code>Polyhedron_3</code>.</li>
</ul>

<h3> 2D Voronoi Diagram Adaptor (temporarily removed)</h3>
<ul>
<li>  As the copyright holder of this package has not granted
  the right to switch from QPL to GPL, this package is
  removed from the distribution.

  Note that it is "only" an adapter, that is the functionality
  of point/segment/disk Voronoi diagram is offered through
  the Delaunay triangulation, segment Delaunay graph,
  and Apollonius graph.</li>
</ul>

<h3>AABB Tree</h3>
<ul>
  <li>Document constness of member functions of the <code>AABB_tree</code> class.</li>
  <li>The class <code>AABB_tree</code> is now guaranteed to be read-only thread-safe. As usual in CGAL,
      this small overhead introduced for thread-safety can be deactivated by defining <code>CGAL_HAS_NO_THREADS</code>.</li>
</ul>

<h3>2D Alpha Shapes</h3>
<ul>
  <li>Add an extra template parameter to the class <code>Alpha_shape_2</code> that allows a certified construction using
      a traits class with exact predicates and inexact constructions.</li>
  <li>An object of type <code>Alpha_shape_2</code> can now be constructed from a triangulation.</li>

</ul>

<h3>3D Alpha Shapes</h3>
<ul>
  <li>Add an extra template parameter to the class <code>Alpha_shape_3</code> that allows a certified construction using
      a traits class with exact predicates and inexact constructions.</li>
</ul>

<h3>Geometric Object Generators</h3>
<ul>
  <li> <code>Random_points_in_iso_box_d</code> (deprecated since 3.8) has been
  removed. Use <code>Random_points_in_cube_d</code> instead.
</ul>

<h3>Linear and Quadratic Programming Solver</h3>
<ul>
<li>Minor bugfix.</li>
</ul>

<h3>Spatial Searching</h3>
<ul>
  <li>The const-correctness of this package have been worked out. The transition for users should be smooth in
  general, however adding few const in user code might be needed in some cases.
  </li>
  <li>The class <code>Kd_tree</code> is now guaranteed to be read-only thread-safe. As usual in CGAL,
      this small overhead introduced for thread-safety can be deactivated by defining <code>CGAL_HAS_NO_THREADS</code>.</li>
  <li>Bug-fix in <code>Orthogonal_incremental_neighbor_search</code> and <code>Incremental_neighbor_search</code> classes. Several calls to <code>begin()</code>
      now allow to make several nearest neighbor search queries independently.</li>
</ul>

<h3>STL Extension</h3>
<ul>
  <li><code>CGAL::copy_n</code> is now deprecated for <code>CGAL::cpp0x::copy_n</code> which uses <code>std::copy_n</code>, if available on the platform.</li>
  <li><code>CGAL::successor</code> and <code>CGAL::predecessor</code> are now deprecated for <code>CGAL::cpp0x::next</code> and <code>CGAL::cpp0x::prev</code>. These functions
  use the standard versions if available on the platform. Otherwise, <code>boost::next</code> and <code>boost::prior</code> are used.</li>
</ul>

<h3>Triangulation_2</h3>
<ul>
  <li> Fix a thread-safety issue in <code>Delaunay_triangulation_2</code> remove functions.  As usual in CGAL,
      the small overhead introduced for thread-safety can be deactivated by defining <code>CGAL_HAS_NO_THREADS</code>.</li>
  <li> Add extraction operator for the class <code>Constrained_triangulation_2</code> (and thus to all inheriting classes).</li>
</ul>

</div>

<h2 id="release3.9">Release 3.9 </h2>
<DIV>
<p> Release date: September 2011</p>

<p>
CGAL 3.9 offers the following improvements and new functionality :  </p>

<h3>General</h3>
<ul>
  <li>The class <code>Root_of_2</code> is now deprecated. It is recommended to use the class <code>Sqrt_extension</code> instead.</li>
  <li>The class <code>Sqrt_extension</code> is now used everywhere in CGAL where an algebraic number of degree 2 is needed.
      This change has been done in the <code>Root_of_traits</code> mechanism (indirectly packages 2D Circular kernel and 3D Spherical kernel)
      and the packages 2D Segment Delaunay Graphs and 2D Arrangements.</li>
  <li>Various fixes in the manual.</li>
</ul>

<h3>Combinatorial Maps (new package)</h3>
<ul>
  <li>This package provides a new combinatorial data structure allowing to describe any orientable subdivided object whatever its dimension.
  It describes all cells of the subdivision and all the incidence and adjacency relations between these cells.
  For example it allows to describe a 3D object subdivided in vertices, edges, faces and volumes.
  This data structure can be seen as the generalization in dD of the halfedge data structure.</li>
</ul>

<h3>3D Convex Hull (major performance improvement)</h3>
<ul>
      <li>The quickhull implementation of CGAL (<code>CGAL::convex_hull_3</code>)
          has been worked out to provide very better performances.</li>
      <li>The function <code>CGAL::convex_hull_3</code> no longer computes the plane
          equations of the facets of the output polyhedron. However an example is
          provided to show how to compute them easily.</li>
      <li>A global function <code>convex_hull_3_to_polyhedron_3</code> is now provided to extract
      the convex hull of a 3D points set from a triangulation of these points.</li>
</ul>

<h3>dD Spatial Searching (major new feature added)</h3>
<ul>
      <li>A traits-class and distance adapter that together with a point property map,
       allow to make nearest neighbor queries on keys instead of points have been added.</li>
      <li>Few bug fixes in the documentation have revealed some inconsistencies
      that have been corrected. Two traits class concept are now documented (<code>RangeSearchTraits</code>
      and <code>SearchTraits</code>). Most other changes concerns only classes documented as advanced.
      One issue that user can encounter is due to an additional requirement on the nested
      class <code>Construct_cartesian_const_iterator_d</code> defined in the concept SearchTraits that must
      provide a nested type <code>result_type</code>.</li>
</ul>

<h3>Spatial Sorting  (major new feature added)</h3>
<ul>
      <li>General dimension is now supported.</li>
      <li>Hilbert sorting admits now two policies: splitting at
      median or at middle (see user manual).</li>
      <li>Using a property map, sorting on keys instead of points is now easier</li>
</ul>

<h3>dD Kernel</h3>
<ul>
      <li>The d-dimensional kernel concept and models have been modified
          to additionally provide two new functors <code>Less_coordinate_d</code> and <code>Point_dimension_d</code>.</li>
</ul>

<h3>2D Arrangements</h3>
<ul>
      <li>A new geometry-traits class that handles rational arcs, namely
	<code>Arr_rational_function_traits_2</code>, has been introduced.
	It replaced an old traits class, which handled the same family of
	curves, but it was less efficient. The new traits exploits CGAL
	algebraic kernels and polynomials, which were not available at
	the time the old traits class was developed.</li>
      <li>A new geometry traits concept called
	<code>ArrangementOpenBoundaryTraits_2</code> has been introduced.
	A model of this concept supports curves that approach the open
	boundary of an iso-rectangular area called parameter space, which can
	be unbounded or bounded. The general code of the package, however,
	supports only the unbounded parameter space. We intend to enhance the
	general code to support also bounded parameter spaces in a future
	release.</li>
      <li>The deprecated member function <code>is_at_infinity()</code> of
        <code>Arrangement_2::Vertex</code> has been removed. It has been previously
        replaced new function <code>is_at_open_boundary()</code>.

      <li> The tags in the geometry traits that indicate the type of boundary of
       the embedding surface were replaced by the following new tags:
<pre>
         Left_side_category
         Bottom_side_category
         Top_side_category
         Right_side_category
</pre>
       It is still possible not to indicate the tags at all. Default values are assumed. This however will
       produce warning messages, and should be avoided.</li>
</ul>
</div>


<h2 id="release3.8">Release 3.8 </h2>
<DIV>
<p> Release date: April 2011</p>

<p>
CGAL 3.8 offers the following improvements and new functionality :  </p>

<h3>General</h3>
<ul>
  <li>Boost version 1.39 at least is now required.</li>
  <li>Initial support for the LLVM Clang compiler (prereleases of version 2.9).</li>
  <li>Full support for the options -strict-ansi of the Intel Compiler 11,
  and -ansi of the GNU g++ compiler.</li>
  <li>Adding a concept of ranges. In the following releases, it will be the
      way to provide a set of objects (vs. a couple of iterators).</li>
  <li>Fix a memory leak in CORE polynomials.</li>
  <li>Various fixes in the manual.</li>
</ul>

<h3>3D Mesh Generation (major new feature added)</h3>
<ul>
  <li>Adding the possibility to handle sharp features: the 3D Mesh
 generation package now offers the possibility to get in the final mesh an
 accurate representation of 1-dimensional sharp features present in the
 description of the input domain.
</ul>

<h3>2D Triangulations (major new feature added)</h3>
<ul>
  <li>Add a way to efficiently insert a range of points with information
      into a 2D Delaunay and regular triangulation.
  <li>Add member function mirror_edge taking an edge as parameter.
  <li>Fix an infinite loop in constrained triangulation.
</ul>

<h3>3D Triangulations (major new feature added)</h3>
<ul>
  <li>Add a way to efficiently insert a range of points with information into
      a 3D Delaunay and regular triangulation.
  <li>Add a member function to remove a cluster of points from a Delaunay or
      regular triangulation.
  <li>function vertices_in_conflict is renamed vertices_on_conflict_zone_boundary
      for Delaunay and regular triangulation. Function vertices_inside_conflict_zone
      is added to regular triangulation.
  <li>Structural filtering is now internally used in locate function of Delaunay
      and regular triangulation. It improves average construction time by 20%.
  <li>Added demo.
</ul>

<h3>3D Alpha Shapes (major new feature added)</h3>
<ul>
  <li> The new class Fixed_alpha_shape_3 provides a robust and
       faster way to compute one alpha shape (with a fixed value of alpha).
</ul>


<h3>AABB tree</h3>
<ul>
  <li>Adding the possibility to iteratively add primitives to an existing
      tree and to build it only when no further insertion is needed.
</ul>

<h3>2D and 3D Kernel</h3>
<ul>
  <li>Better handling of 2D points with elevation (3D points projected onto
      trivial planes). More general traits classes (Projection_traits_xy_3,
      Projection_traits_yz_3,Projection_traits_yz_3) are provided to work with
      triangulations, algorithms on polygons, alpha-shapes, convex hull algorithm...
      Usage of former equivalent traits classes in different packages is now deprecated.
  <li>Exact_predicates_exact_constructions_kernel now better use the static filters
      which leads to performance improvements.
  <li>Add an overload for the global function angle, taking three 3D points.
  <li>In the 2D and 3D kernel concept, the constant Boolean Has_filtered_predicates
      is now deprecated. It is now required to use Has_filtered_predicates_tag
      (being either Tag_true or Tag_false).
  <li>Compare_distance_2 and Compare_distance_3 provide additional operators
      for 3 and 4 elements.
  <li>Add intersection test and intersection computation capabilities
      between an object of type Ray_3 and either an object of type Line_3, Segment_3 or Ray_3.
  <li>Improve intersection test performance between an object of type Bbox_3 and an object of type
      Plane_3 or Triangle_3 by avoiding arithmetic filter failures.
</ul>

<h3>2D Envelope</h3>
<ul>
  <li>Env_default_diagram_1 is deprecated, Envelope_diagram_1 should be used instead.
</ul>

<h3>3D Envelope</h3>
<ul>
  <li>A new demo program called <tt>L1_Voronoi_diagram_2</tt> has been
    introduced. It demonstrates how 2D Voronoi diagrams of points under
    the L1 metric are constructed using lower envelopes.
</ul>


<h3>dD Kernel</h3>
<ul>
  <li>Add functor Compute_coordinate_d to Kernel_d concept.
</ul>

<h3>Geometric Object Generators</h3>
<ul>
  <li> CGAL::Random uses boost::rand48 instead of std::rand.
  <li>Adding to CGAL::Random a way to generate random integers.
  <li>Adding generators for dD points.
</ul>

<h3>Algebraic Foundations</h3>
<ul>
  <li>Algebraic_structure_traits now provides an Inverse functor for Fields.
      There is also a new global function inverse.
</ul>

<h3>Bounding Volumes</h3>
<ul>
  <li> dD Min sphere of spheres has a new traits class for the min sphere of points.
</ul>

<h3>Triangulated Surface Mesh Simplification</h3>
<ul>
  <li>The priority queue internally used to prioritize edge simplifications is no longer
      a relaxed heap but a binomial heap. This fix guarantees that all edges satisfying
      a simplification criteria are removed (if possible).
</ul>

<h3>3D Boolean Operations on Nef Polyhedra</h3>
<ul>
  <li>Allow construction of a 3D nef polyhedron from a 3D polyhedron with normals.
</ul>

<h3>2D Arrangements</h3>
<ul>
  <li>Fix a bug in the method insert_at_vertices of the Arrangement_2 class.
  <li>Fix several bugs in the traits class Arr_Bezier_curve_traits_2 for arrangement of Bezier curves.
</ul>

<h3>2D Minkowski Sums</h3>
<ul>
  <li>A bug in the convolution method was fixed.
</ul>
</DIV>

<h2 id="release3.7">Release 3.7 </h2>
<DIV>
<p> Release date: October 2010</p>

<p>
CGAL 3.7 offers the following improvements and new functionality :  </p>


<h3>General</h3>

  <ul>
  <li>The configuration of CGAL libraries now requires CMake>=2.6.

  <li>Changes in the set of supported platforms:
    <ul>
    <li>GNU g++ 4.5 supported (with or without the compilation option
      -std=c++0x).

    <li>Initial support for the option -strict-ansi of the Intel Compiler 11.
      The CGAL libraries compile with that option, and most CGAL headers
      have been fixed. The packages "3D Boolean Operations on Nef
      Polyhedra" (Nef_3), "Convex Decomposition of Polyhedra"
      (Convex_decomposition_3), and "3D Minkowski Sum of Polyhedra"
      (Minkowski_sum_3) are known to still fail to compile with that
      compiler flag.

    <li>The Microsoft Windows Visual C++ compiler 2010 (VC10), that was
      experimentally supported by CGAL-3.6.1, is now fully supported. Note
      that CMake>=2.8.2 is required for that support.

    <li>The Microsoft Windows Visual C++ compiler 2005 (VC8) is no longer
      supported by the CGAL project since CGAL-3.7.

    <li>With Microsoft Windows Visual C++ (VC9 and VC10), the optional
      dependencies Gmp, Mpfr, Blas, Lapack, Taucs no longer use Boost-style
      name mangling. Only one variant is now provided by the CGAL Windows
      installer (release, with dynamic runtime).
    </ul>
  <li>Some demos now require a version of Qt4 >= 4.3.

  <li>CGAL_PDB is no longer provided with CGAL. An alternative solution for
    people interested in reading PDB files is to use ESBTL
    (http://esbtl.sourceforge.net/).

  <li>Fix issues of the CGAL wrappers around the CORE library, on 64 bits
    platforms.
  </ul>


<h3>Arithmetic and Algebra</h3>
<ul>
  <li> New models Algebraic_kernel_d_1 and Algebraic_kernel_d_2 for the
    corresponding concepts. They provide generic support for various
    coefficient types
</ul>

<h3>Arrangements</h3>
<ul>
  <li> A new model Arr_algebraic_segment_traits_2 of ArrangementTraits_2 that
    supports algebraic curves of arbitrary degree in the plane
</ul>


<h3> 2D Triangulations</h3>
<ul>
  <li>The Delaunay and regular 2D triangulations now use a symbolic
    perturbation to choose a particular triangulation in co-circular cases.

  <li>The return type of the template member function
    insert(It beg, It end), taking an iterator range of points,
    has been changed from int to std::ptrdiff_t.

  <li>Classes Triangulation_euclidean_traits_xy_3, Triangulation_euclidean_traits_yz_3
    and Triangulation_euclidean_traits_xz_3 are now model of the concept
    ConstrainedTriangulationTraits_2. They can be used with and without intersection
    of constraints.

  <li>2D Delaunay and basic triangulations now provide vertex relocation by
    the mean of these two new methods: move and move_if_no_collision. The
    methods are also available for the hierarchy
    (Triangulation_hierarchy_2).

</ul>

<h3>3D Triangulations</h3>
   <ul>
  <li>The return type of the template member function
    insert(It beg, It end), taking an iterator range of points,
    has been changed from int to std::ptrdiff_t.
  <li>3D Delaunay triangulations now provide vertex relocation by the mean
    of these two new methods: move and move_if_no_collision. This works in
    both Compact_policy and Fast_policy.
</ul>

<h3>2D and 3D Alpha Shapes</h3>
  <ul>
  <li>The type int in the API has been changed to std::size_t
    so that CGAL can deal with large data sets (64 bit addresses).
  </ul>


<h3>2D Mesh Generation</h3>
  <ul>
  <li>The execution of the 2D mesh generator is now deterministic (same at
    each run).
  </ul>

<h3>3D Mesh Generation</h3>
  <ul>
  <li>The efficiency of the 3D mesh generator has been improved (the number
    of calls to the oracle per inserted vertex has globally decrease).
    This is achieved through a slight change of the mesh generator strategy
    which implies that a surface component that is not detected at the
    surface mesher level will never be discovered by chance, owing to the
    refinement of some tetrahedra, as it could happen before.
    Please note that defining the macro
    CGAL_MESH_3_USE_OLD_SURFACE_RESTRICTED_DELAUNAY_UPDATE switches back to
    the old behavior.

  <li>A demo program is now available.
  </ul>

<h3>Surface Reconstruction from Point Sets</h3>
  <ul>
  <li>Improved performance and minor bug fix.
  </ul>


<h3>2D Range and Neighbor Search</h3>
  <ul>
  <li>The type int in the API has been changed to std::size_t
    so that CGAL can deal with large data sets (64 bit addresses).
</ul>

</DIV>



<h2 id="release3.6.1">Release 3.6.1</h2>

<DIV>
<p>Release date: June 2010</p>

<p>
This is a bug fix release. The following has been changed
since CGAL-3.6:</p>

<h3>General</h3>

  <ul>
  <li> Fix compilation errors with recent Boost versions (since 1.40).

  <li> Initial support for the Microsoft Visual C++ compiler 10.0 (MSVC
    2010). For that support, CMake>=2.8.2 is required.
    Note also that the compiler option "/bigobj" is necessary to compile
    some CGAL programs with MSVC 2010.
</ul>


<h3>Polynomial</h3>
<ul>
  <li>Fix compilation errors with the Microsoft Visual C++ compiler and the
    Intel C++ compiler.
</ul>

<h3> Polyhedron</h3>
<ul>
  <li> Fix a compilation errors in demo/Polyhedron/:
     <li> issue with the location of qglobal.h of Qt4 on MacOS X,
     <li> missing texture.cpp, if TAUCS is used,
  <li> Fix the location of built plugins of demo/Polyhedron/, when CGAL is
    configured with WITH_demos=ON
</ul>

<h3> 3D Periodic Triangulations</h3>
<ul>
  <li> Fixed bug in the triangulation hierarchy for periodic triangulations.
</ul>

<h3> 2D Mesh Generation</h3>
<ul>
   <li> Fix a bug that lead to precondition violation.
  <li> Improve the user manual about the member function is_in_domain() of the
    Face type.
  <li> The 2D meshing process is now deterministic (sorting of bad faces no
    longer relies on pointers comparisons).
</ul>

<h3> 3D Mesh Generation</h3>
<ul>
  <li>Fix a linking errors (duplicate symbols) when <code>&lt;CGAL/refine_mesh_3.h&gt;</code> is
    included in different compilation units.
</ul>

<h3> Spatial Searching</h3>
<ul>
  <li> Fix a bug in <code>&lt;CGAL/Orthogonal_k_neighbor_search.h&gt;</code> when several
    nearest neighbors are at the same distance from the query point.
</ul>

<h3> IO Streams</h3>
<ul>
  <li>Fix a bug in <code>&lt;CGAL/IO/VRML_2_ostream.h&gt;</code> that generated VRML 2 files with
    an invalid syntax for IndexedFaceSet nodes.
</ul>

<h3> Triangulation_2</h3>
<ul>
  <li> Add missing Compare_distance_2 functor in trait classes Triangulation_euclidean_traits_xy_3
    Triangulation_euclidean_traits_yz_3 and Triangulation_euclidean_traits_xz_3.
    This was preventing calling member function nearest_vertex of Delaunay_triangulation_2
    instantiated with one of these traits.
    </ul>
</DIV>

<h2 id="release3.6">Release 3.6</h2>

<DIV>
<p>Release date: March 2010</p>

<p>
CGAL 3.6 offers the following improvements and new functionality : </p>

<h3>General</h3>

  <ul><li> Boost version 1.34.1 at least is now required.</ul>


<h3>Arithmetic and Algebra</h3>

<h4>Algebraic Kernel (new package)</h4>

  <ul>
    <li> This new package is targeted to provide black-box implementations of
    state-of-the-art algorithms to determine, compare and approximate real
    roots of univariate polynomials and bivariate polynomial systems. It
    includes models of the univariate algebraic kernel concept, based on
    the library RS.
  </ul>

<h4>Number Types</h4>

  <ul>
    <li>Two new arbitrary fixed-precision floating-point number types have been
    added: the scalar type Gmpfr and the interval type Gmpfi, based on the
    MPFR and MPFI libraries respectively.
  </ul>


<h3>Geometry Kernels</h3>

<h4>2D and 3D Geometry Kernel</h4>
<ul>
<li> Add new do_intersect() and intersection() overloads:
  <ul>
    <li> do_intersect(Bbox_3, Bbox_3/Line_3/Ray_3/Segment_3)
    <li> intersection(Triangle_3, Line_3/Ray_3/Segment_3)
  </ul>
</ul>

<h3>Polygons</h3>

<h4>2D Regularized Boolean Set-Operations</h4>
<ul>
<li> Fixed General_polygon_set_2::arrangement() to return the proper type
    of object.
</ul>


<h3>Arrangement</h3>

<h4>2D Arrangements</h4>

<ul><li> Fixed passing a (const) traits object to the constructor of Arrangement_2.

<li> Introduced Arrangement_2::fictitious_face(), which returns the fictitious
    face in case of an unbounded arrangement.

<li> Fixed a bug in Bezier-curve handling.

<li> Added (back) iterator, number_of_holes(), holes_begin(), and holes_end()
    to the default DCEL for backward compatibility.

<li> Added (simple) versions of the free overlay() function. It employs the
    default overlay-traits, which practically does nothing.
</ul>

<h3> Polyhedron</h3>
<ul>
  <li> Fix a compilation errors in demo/Polyhedron/:
   <ul>
     <li> issue with the location of qglobal.h of Qt4 on MacOS X,
     <li> missing texture.cpp, if TAUCS is used,
   </ul>
  <li> Fix the location of built plugins of demo/Polyhedron/, when CGAL is
    configured with WITH_demos=ON
  <li> Fix a bug in test_facet function of the incremental builder:
    the function did not test if while a new facet makes a vertex manifold,
    no other facet incident to that vertex breaks the manifold property.
</ul>

<h3>Triangulations and Delaunay Triangulations</h3>

<h4>2D/3D Regular Triangulations</h4>

<ul><li> Weighted_point now has a constructor from Cartesian coordinates.
</ul>

<h4>3D Triangulations</h4>

<ul><li> Regular_triangulation_3 : semi-static floating-point filters are now used
    in its predicates, which can speed up its construction by a factor of about 3
    when Exact_predicates_inexact_constructions_kernel is used.

<li> The class Regular_triangulation_filtered_traits_3 is deprecated, the class
    Regular_triangulation_euclidean_traits_3 must be used instead. The
    predicates of that traits will be filtered if the kernel given as template
    parameter of that traits is itself a filtered kernel.

<li> Triangulation_hierarchy_3 is now deprecated, and replaced by a simpler
    CGAL::Fast_location policy template parameter of Delaunay_triangulation_3.

<li> The old version of remove() (enabled with CGAL_DELAUNAY_3_OLD_REMOVE)
    has been deleted.
</ul>

<h4>3D Periodic Triangulations</h4>

<ul><li> New demo: 3D periodic Lloyd algorithm.

<li> New functionality for Voronoi diagrams: dual of an edge and of a vertex,
    volume and centroid of the dual of a vertex.

<li> The package can now be used with the 3D Alpha Shapes package to compute
    periodic alpha shapes.
</ul>

<h4>3D Alpha shapes</h4>

<ul><li> The class Weighted_alpha_shape_euclidean_traits_3 is deprecated, the class
    Regular_triangulation_euclidean_traits_3 must be used instead.

<li> The package can now be used together with the 3D Periodic Triangulation
    package to compute periodic alpha shapes.
</ul>

<h4>2D/3D Triangulations, 2D Segment Delaunay Graph, 2D Apollonius Graph,
  and 3D Periodic Triangulations</h4>

<ul><li>The constructor and insert function taking ranges now produce
    structures whose iterator orders is now deterministic (same at each
    run).
</ul>


<h3>Mesh Generation</h3>

<h4>2D Mesh Generation</h4>

<ul><li> The 2D mesh generator can now be used with a constrained Delaunay
    triangulation with constraints hierarchy
    (Constrained_triangulation_plus_2).
    <li> In some cases (refinement of a constrained edge that is on the
    convex hull), the 2D mesh generator from CGAL-3.4 and CGAL-3.5
    could create invalid triangulations. This bug is now fixed.
</ul>

<h4>3D Mesh Generation</h4>

<ul><li> The mesh generator has been enriched with an optimization phase to
    provide 3D meshes with well shaped tetrahedra (and in particular no
    slivers).  The optimization phase involves four different optimization
    processes: two global optimization processes (ODT and Lloyd), a
    perturber and an exuder. Each of these processes can be activated or
    not, and tuned to the users needs and to available computer resources.
</ul>

<h3>Support library</h3>

<h4>CGAL ipelets</h4>

<ul><li> Add support for version 7 of Ipe.
</ul>

</DIV>


<h2 id="release3.5.1">Release 3.5.1</h2>
<DIV>
<p>Release date: December 2009</p>
<p>
This is a bug fix release.</p>

<h3>Documentation</h3>
<ul>
  <li>Fixes in the documentation (the online documentation of CGAL-3.5 is now
    based on CGAL-3.5.1).
  <li>Fixes to the bibliographic references.
</ul>

<h3>Windows installer</h3>
<ul>
  <li>The Windows installer of CGAL-3.5.1 fixes an issue with downloading of
    precompiled binaries of the external library TAUCS.
</ul>

<h3>Bug fixes in the following CGAL packages</h3>
  <h4>AABB tree</h4>
  <ul>
    <li>Fix a linker issue in do_intersect(Bbox_3,Bbox_3).
    <li>Fix compilation issue in do_intersect(Bbox_3,Ray_3) when using the
      parameters in this order.
  </ul>
  <h4>3D Mesh Generation</h4>
  <ul>
    <li>Fix a bug in initial points construction of a polyhedral surface.
  </ul>
</DIV>



<h2  id="release3.5">Release 3.5</h2>
<DIV>
<p>Release date: October 2009</p>
<p>
  CGAL releases will now be published about every six months. As a transition
  release, CGAL-3.5 has been developed during 9 months from the release
  CGAL-3.4.</p>

<p>Version 3.5 differs from version 3.4 in the platforms that are supported and
  in functionality.  There have also been a number of bug fixes for this release.</p>

<h3>General</h3>
<ul>
  <li>Additional supported platforms:
    <ul>
      <li>GNU g++ 4.4 supported.
      <li>Intel Compiler 11 supported on Linux
    </ul>
  <li>Fixed ABI incompatibilities when mixing CGAL and Boost Program Options
    on Windows/Visual C++ (the compilation flag -D_SECURE_SCL=0 is not
    longer use in Debug mode).
</ul>

<h3>Geometry Kernels</h3>

<h4>3D Spherical Geometry Kernel</h4>
<ul>
  <li>
    Add functionalities to manipulate circles, circular arcs and points
    that belong to the same sphere.

</ul>
<h3>Polygons</h3>

<h4>2D Regularized Boolean Set-Operations</h4>
<ul>
  <li>The polygon validation operations were enhanced and their interface was
    improved. They are now offered as free functions and applied properly.

</ul>
<h4>2D Straight Skeleton and Polygon Offsetting </h4>
<ul>
  <li>Updated the manual to document the new partial skeletons feature
    (already in the code since 3.4)

</ul>

<h3>Arrangements</h3>

<h4>2D Arrangements</h4>
<ul>
  <li>The member function is_at_infinity() of Arrangement_2::Vertex was
    replaced by the new function is_at_open_boundary(). The former is
    deprecated. While still supported in version 3.5, It will not be
    supported in future releases. The member functions boundary_type_in_x()
    and boundary_type_in_y() were permanently replaced by the functions
    parameter_space_in_x() and parameter_space_in_y(), respectively. The 2
    new functions return an enumeration of a new type, namely
    Arr_parameter_space.

  <li> The tags in the geometry traits that indicate the type of boundary of
    the embedding surface were replaced by the following new tags:
    Arr_left_side_tag
    Arr_bottom_side_tag
    Arr_top_side_tag
    Arr_right_side_tag
    In addition, the code was change, and now it is possible not to
    indicate the tags at all. Default values are assumed. This however will
    produce warning messages, and should be avoided.

  <li> All operations of the geometry traits-class were made 'const'. This
    change was reflected in the code of this package and all other packages
    that are based on it. Traits classes that maintain state, should
    declare the data members that store the state as mutable.

</ul>
<h4>Envelopes of Surfaces in 3D</h4>
<ul>
  <li> A few bugs in the code that computes envelopes were fixed, in
    particular in the code that computes the envelopes of planes.

</ul>

<h3>Triangulations and Delaunay Triangulations</h3>

<h4>3D Periodic Triangulations (new package)</h4>

<ul>
  <li> This package allows to build and handle triangulations of point sets in
    the three dimensional flat torus. Triangulations are built
    incrementally and can be modified by insertion or removal of
    vertices. They offer point location facilities.

</ul>

<h3>Mesh Generation</h3>

<h4>Surface Reconstruction from Point Sets (new package)</h4>
<ul>
  <li> This CGAL package implements an implicit surface reconstruction method:
    Poisson Surface Reconstruction. The input is an unorganized point set
    with oriented normals.

</ul>
<h4>3D Mesh Generation (new package)</h4>
<ul>
  <li> This package generates 3 dimensional meshes.  It computes isotropic
    simplicial meshes for domains or multidomains provided that a domain
    descriptor, able to answer queries from a few different types on the
    domain, is given.  In the current version, Mesh_3 generate meshes for
    domain described through implicit functional, 3D images or polyhedral
    boundaries.  The output is a 3D mesh of the domain volume and conformal
    surface meshes for all the boundary and subdividing surfaces.

</ul>
<h3>Geometry Processing</h3>

<h4>Triangulated Surface Mesh Simplification</h4>

<ul>
  <li>  BREAKING API change in the passing of the visitor object.

  <li>  Fixed a bug in the link_condition test

  <li>  Added a geometric test to avoid folding of facets

  <li>  Fixed a bug in the handling of overflow in the LindstromTurk
    computations

  <li>  Updated the manual to account for the new visitor interface

</ul>
<h4>Point Set Processing (new package)</h4>

<ul>
  <li>  This packages implements a set of algorithms for analysis, processing,
    and normal estimation and orientation of point sets.

</ul>

<h3>Spatial Searching and Sorting</h3>

<h4>AABB tree (new package)</h4>

<ul>
  <li>This package implements a hierarchy of axis-aligned bounding boxes (a
    AABB tree) for efficient intersection and distance computations between
    3D queries and sets of input 3D geometric objects.

</ul>
<h3>Support Library</h3>

<h4>CGAL_ipelets (new package):</h4>
<ul>
  <li> Object that eases the writing of Ipe's plugins that use CGAL.
    Plugins for CGAL main 2D algorithm are provided as demo.


</ul>
</DIV>


<h2 id="release3.4">Release 3.4</h2>
<DIV>
<p>Release date: January 2009</p>

<p>Version 3.4 differs from version 3.3.1 in the platforms that are supported and
in functionality.  There have also been a number of bug fixes for this release.
</p>

<h3>General</h3>
<ul>
<li> GNU g++ 4.3 supported.  Support for g++ 3.3 is dropped.
<li> Visual 9 supported. Support for Visual 7 is dropped.

<li> Boost version 1.33 at least is now required.
<li> CGAL now depends on Boost.Threads, which implies to link against
    a compiled part of Boost.

<li> The new macro CGAL_NO_DEPRECATED_CODE can be defined to disable deprecated code,
    helping users discover if they rely on code that may be removed in
    subsequent releases.

<li> Assertion behaviour:
    It is not possible anymore to set the CONTINUE mode for assertion failures.
    Functions that allow to change the assertion behaviour are now declared in <code>&lt;CGAL/assertions_behaviour.h&gt;</code>.

<li>Qt3 based demos are still there but the documentation has been removed as the CGAL::Qt_Widget will be deprecated.

<li>Qt4 based demos use the Qt GraphicsView framework and the libQGLViewer.
</ul>

<h3> Installation</h3>

<ul>
<li> install_cgal has been replaced by CMake.
</ul>


<h3> Polynomial  (new package)</h3>
<ul>
<li> This package introduces a concept Polynomial_d, a concept for multivariate polynomials in d variables.
</ul>


<h3>Modular Arithmetic (new package)</h3>
<ul>
<li>  This package provides arithmetic over finite fields.
</ul>


<h3>Number Types</h3>
<ul>
<li> the counter Interval_nt::number_of_failures() has been removed, replaced by
    a profiling counter enabled with CGAL_PROFILE.


<li> Fix of a bug in CORE/Expr.h; as a consequence, the arrangement demo works properly when handling
     arrangements of conics, for example, when defining an arc with 5 points.

</ul>



<h3>3D Spherical Geometry Kernel  (new package)</h3>
<ul>
<li> This package is an extension of the linear CGAL Kernel. It offers functionalities on spheres,
    circles, circular arcs and line segments in the 3D space.
</ul>

<h3> Linear Kernel</h3>
<ul>
<li> We recommend that you use the object_cast() function instead of assign()
    to extract an object from a CGAL::Object, for efficiency reasons.
<li> The Kernel archetypes provided by the 2D/3D linear kernel have been removed.
<li> The deprecated linear kernel functors Construct_supporting_line_2 and
    Construct_supporting_line_3 have been removed.
<li> Ambiant_dimension and Feature_dimenison have been added to retrieve the
    potentially compile-time dimension of a space or of an object.
<li> barycenter() functions have been added.

<li> The geometric object Circle_3 as well as predicates and constructions have been added to the kernel

<li>The missing intersection/do_intersect between Line_3 and Line_3 has been added as well.
</ul>


<h3>3D Triangulations</h3>
<ul>
<li> Removed the deprecated functions Cell:mirror_index() and Cell::mirror_vertex().
<li> Derecursification of two functions that in some cases lead to stack overflows
</ul>


<h3>3D Nef Polyhedron</h3>
<ul>
<li> n-ary union/intersection
<li> intersection with halfspace under standard kernel
<li> constructor for polylines
</ul>


<h3>CGAL and the Qt4 GraphicsView (new package)</h3>
<ul>
<li> 2D CGAL Kernel objects and many data structures have can be rendered in a QGraphicsView
</ul>

<h3>STL Extensions:</h3>
<ul>
<li> The functor adaptors for argument binding and composition
    (bind_*, compose, compose_shared, swap_*, negate, along with the helper
    functions set_arity_* and Arity class and Arity_tag typedefs) which were provided
    by <code>&lt;CGAL/functional.h&gt;</code> have been removed.  Please use the better boost::bind
    mecanism instead.  The concept AdaptableFunctor has been changed accordingly
    such that only a nested result_type is required.
<li> The accessory classes Twotuple, Threetuple, Fourtuple and Sixtuple are also
    deprecated (use CGAL::array instead).
<li> CGAL::Triple and CGAL::Quadruple are in the process of being replaced by
    boost::tuple.  As a first step, we strongly recommend that you replace
    the direct access to the data members (.first, .second, .third, .fourth),
    by the get&lt;i&gt;() member function; and replace the make_triple and make_quadruple
    maker functions by make_tuple.<br>
    This way, in a further release, we will be able to switch to boost::tuple more easily.
<li> The class CGAL::Uncertain&lt;&gt; has been documented.  It is typically used to report
    uncertain results for predicates using interval arithmetic, and other filtering
    techniques.
</ul>


<h3>2D Arrangements</h3>
<ul>
  <li> Changed the name of the arrangement package from Arrangement_2 to Arrangement_on_surface_2
    to reflect the potential capabilities of the package to construct and maintain arrangements
    induced by curves embedded on two dimensional surfaces in three space. Most of these capabilities
    will become available only in future releases though.
  <li> Enhanced the geometry traits concept to handle arrangements embedded on surfaces. Each geometry-traits
    class must now define the 'Boundary_category' tag.
  <li> Fixed a bug in Arr_polyline_traits_2.h, where the operator that compares two curves failed to evaluate
    the correct result (true) when the curves are different, but their graphs are identical.
  <li> Permanently removed IO/Arr_postscript_file_stream.h and IO/Polyline_2_postscript_file_stream.h,
    as they depend on obsolete features and LEDA.
  <li> Fixed several bugs in the arrangement demo and enhanced it. e.g., fixed background color change,
    allowed vertex coloring , enabled "smart" color selection, etc.
  <li> Enhanced the arrangement demo with new features, such as allowing the abortion of the merge function
    (de-select), updated the how-to description, etc.
  <li> Replace the functions CGAL::insert_curve(), CGAL::insert_curves(), CGAL::insert_x_monotone_curve(),
    and CGAL::insert_x_monotone_curves() with a single overloaded function CGAL::insert(). The former
    4 functions are now deprecated, and may no longer be supported in future releases.
</ul>

<h3>Envelopes of Surfaces in 3D</h3>

<ul>
<li> Fixed a bug in the computation of the envelope of unbounded planes caused by multiple removals
    of vertices at infinity.
</ul>

<h3>2D Regularized Boolean Set-Operations</h3>
<ul>
  <li> Fixed a bug in connect_holes() that caused failures when connecting holes touching the outer boundary.
  <li> Fixed the concept GeneralPolygonSetTraits_2. Introduced two new concepts GpsTraitsGeneralPolygon_2
    and GpsTraitsGeneralPolygonWithHoles_2. Fixed the definition of the two nested required types Polygon_2
    and Polygon_with_holes_2 of the GeneralPolygonSetTraits_2 concept. They must model now the two new
    concepts above.
  <li> Added a default template parameter to 'General_polygon_set_2' to allow users to pass their specialized
    DCEL used to instantiate the underlying arrangement.
  <li> Enhanced the BOP demo to use multiple windows.
</ul>

<h3>2D Minkowski Sums</h3>
<ul>
 <li> Fixed a few bugs in the approximate offset function, making it robust to highly degenerate inputs.
  <li> Fixed a bug in the exact Minkowski sum computation when processing degenerate inputs that induce overlapping
    of contiguous segments in the convolution cycles.
  <li> Optimized the approximate offset function (reduced time consumption up to a factor of 2 in some cases).
  <li> Added functionality to compute the offset (or to approximate the offset) of a Polygon_with_holes_2
    (and not just of a Polygon_2).
  <li> Added the functionality to compute (or to approximate) the inner offset of a polygon.
</ul>

</DIV>


<h2 id="release3.3.1">Release 3.3.1</h2>
<DIV>
<p>Release date: August 2007</p>

<p>This is a bug fix release.
</p>

<h3>General</h3>
<ul>
<li> Intel C++ 9 was wrongly recognized as unsupported by install_cgal.
<li> Added autolink (for Visual C++) for the CGALImageIO and CGALPDB libraries.
<li> Fixed bug in Memory_sizer when using more than 4GB of memory (64bit).
</ul>

<h3>Number Types</h3>
<ul>
<li> Fixed bug in FPU rounding mode macros (affected only the alpha architecture).
<li> Fixed bug in MP_Float constructor from double for some particular values.
<li> Fixed bug in to_double(Lazy_exact_nt) sometimes returning NaN.
</ul>

<h3>Kernel</h3>
<ul>
<li> Fixed forgotten derivation in Circular_kernel_2::Has_on_2
<li> Added some missing functions in Bbox_3 compared to Bbox_2.
</ul>

<h3>Skin Surface Meshing</h3>
<ul>
<li> The new Skin Surface Meshing package had been forgotten in the list of
  changes and the release announcement of CGAL 3.3:
    This package allows to build a triangular mesh of a skin surface.
    Skin surfaces are used for modeling large molecules in biological computing.
</ul>

<h3>Arrangements</h3>
<ul>
<li> Fixed a bug in the Arrangement_2 package in dual arrangement representation
  for Boost graphs when reporting all halfedges of a face.
<li> Fixed a bug in the Arrangement sweep-line when using a specific polyline
  configuration.
<li> Fixed bug in Arrangement_2 in walk along a line point location for unbounded curves.
<li> Fixed bug in aggregated insertion to Arrangement_2.
<li> Fixed bug in Arrangment_2 class when inserting an unbounded curve from an existing vertex.
<li> Fixed bug when dealing with a degenerate conic arc in Arr_conic_traits_2 of
  the Arrangment package, meaning a line segment which is part of a degenerate
  parabola/hyperbola.
<li> Fixed bug in the Bezier traits-class:
    properly handle line segments.
    properly handle comparison near a vertical tangency.
</ul>

<h3>2D Polygon </h3>
<ul>
<li> Fixed bug in degenerate case of Polygon_2::is_convex() for equal points.
</ul>

<h3>2D Triangulations</h3>
<ul>
<li> Fixed bug in Regular_triangulation_2.
</ul>

<h3>3D Triangulations</h3>
<ul>
<li> Added a circumcenter() function in the default Cell type parameter
     Triangulation_ds_cell_base_3, so that the .dual() member function of
     Delaunay still work as before, without requiring the explicit use of
     Triangulation_cell_base.
<li> Added missing operator-&gt;() to Facet_circulator.
</ul>

<h3>Interpolation</h3>
<ul>
<li> Fixed bug in Interpolation 3D about the normalization coefficient initialization.
</ul>

<h3>3D Boolean Operations on Nef Polyhedra</h3>
<ul>
<li> Fixed bug in construction of Nef_polyhedron_3 from off-file. Now, always the
  inner volume is selected.
<li> Fixed bug in conversion from Nef_polyhedron_3 to Polyhedron_3. Polyhedron_3 was not cleared
  at the beginning.
<li> Fixed bug in Nef_polyhedron_3 in update of indexes for construction of external structure.
</ul>

<h3>Third Party Libraries Shipped with CGAL</h3>
<ul>
<li> TAUCS supports now 64 bits platforms.
<li> CAUTION: Since version 3.3.1, CGAL is no longer compatible with the official
           release of TAUCS (currently 2.2). Make sure to use the version
           modified by the CGAL project and available from the download section
           of http://www.cgal.org.
</ul>

</DIV>



<h2 id="release3.3">Release 3.3</h2>
<DIV>
<p>Release date: May 2007</p>

<p>
Version 3.3 differs from version 3.2.1 in the platforms that are supported and
in functionality.  There have also been a number of bug fixes for this release.
</p>

<p>Additional supported platforms
<ul>
<li> GNU g++ 4.1 and 4.2
<li> Intel C++ compiler 9
<li> Microsoft Visual C++ compiler 8.0
</ul>

<p>The following platforms are no longer supported:

<UL>
   <LI>Intel 8
</UL>

<p>CGAL now supports Visual C++ "Checked iterators" as well as the debug mode
of GNU g++'s STL (-D_GLIBCXX_DEBUG).</p>

<p>CGAL now works around the preprocessor macros 'min' and 'max' defined
in <code>&lt;windows.h&gt;</code> which were clashing with min/max functions.
</p>


<H3>Installation</H3>

<ul>
<li>On Windows the libraries built in Developer Studio now have names
  which encode the compiler version, the runtime and whether it was
  built in release or debug mode. The libraries to link against are
  chosen with linker pragmas in header files.
<li>On all platforms but Windows shared and static versions of the libraries are generated
</ul>

<h3>Manuals</h3>
<ul>
<li> The Package Overview page now also hosts the precompiled demos.
</ul>

<h3>Algebraic Foundations</h3>


<p>
<ul>
  <li>Algebraic Foundations (new package)<br>

This package defines what algebra means for CGAL, in terms of concepts, classes and functions. The main features are: (i) explicit concepts for interoperability of types (ii) separation between algebraic types (not necessarily embeddable into the reals), and number types (embeddable into the reals).

<p>
 <li>Number Types<br>
  Fixed_precision_nt and Filtered_exact number types have been removed.
</ul>

<h3>Kernels</h3>

<p>
<ul>
  <li> 2D Circular Kernel<br>
Efficiency improved through geometric filtering of predicates, introduced with
  the filtered kernel Filtered_bbox_circular_kernel_2<.>, and also chosen for the
  predefined kernel Exact_circular_kernel_2.

  <li> Linear Kernel<br>
 Exact_predicates_exact_constructions_kernel memory and run-time improvements
  through usage of lazy geometric constructions instead of lazy arithmetic.
</ul>

<h3> Data Structures and Algorithms</h3>

<p>
<ul>
<li> Surface Mesh Simplification  (new package)<br>

  This package provides a mesh simplification framework using edge collapse
  operations, and provides the Turk/Lindstrom simplification algorithm.

<p>
<li> Skin Surface Meshing  (new package)<br>

  This package allows to build a triangular mesh of a skin surface.
    Skin surfaces are used for modeling large molecules in biological
    computing. The surface is defined by a set of balls, representing
    the atoms of the molecule, and a shrink factor that determines the
    size of the smooth patches gluing the balls together.

<p>
<li>Estimation of Local Differential Properties  (new package)<br>

  This package allows to compute local differential quantities of a surface from a point sample

<p>
<li>Approximation of Ridges and Umbilics on Triangulated Surface Meshes   (new package)<br>

  This package enables the approximation of differential features on
  triangulated surface meshes. Such curvature related features are
  lines: ridges or crests, and points: umbilics.

<p>
<li>Envelopes of Curves in 2D  (new package)<br>

  This package contains two sets of functions that construct the lower and upper envelope diagram
  for a given range of bounded or unbounded curves.

<p>
<li>Envelopes of Surfaces in 3D  (new package)<br>

  This package contains two sets of functions that construct the lower and upper envelope diagram
  for a given range of bounded or unbounded surfaces. The envelope diagram is realized as a
  2D arrangement.

<p>
<li>Minkowski Sums in 2D  (new package)<br>

  This package contains functions for computing planar Minkowski sums of two closed polygons,
  and for a polygon and a disc (an operation also known as offsetting or dilating a polygon).
  The package also contains an efficient approximation algorithm for the offset computation,
  which provides a guaranteed approximation bound while significantly expediting the running
  times w.r.t. the exact computation procedure.

<p>
<li>Surface Mesh Parametrization<br>

  Added Jacobi and SSOR preconditioners to OpenNL solver, which makes it
  much faster and more stable.

<p>
<li>2D Arrangements<br>

<ul>
<li> Added support for unbounded curves.
<li> Added a traits class that supports bounded and unbounded linear objects,
  namely lines, rays and line segments.
<li> Added traits classes that handle circular arcs based on the circular kernel.
<li> Added a traits class that supports Bezier curves.
<li> Enhanced the traits class that supports rational functions to
  handle unbounded (as well as bounded) arcs
<li> Added a free function called decompose() that produces the symbolic vertical decomposition of a
  given arrangement, performing a batched vertical ray-shooting query from all arrangement vertices.
<li> Fixed a memory leak in the sweep-line code.
<li> Fixed a bug in computing the minor axis of non-degenerate hyperbolas.
</ul>

<li>Boolean Set Operations<br>
<ul>
<li> Added the DCEL as a default template parameter to the General_polygon_set_2 and Polygon_set_2 classes.
  This allows users to extend the DCEL of the underlying arrangement.
<li> Added a function template called connect_holes() that connects the holes in a given polygon with holes,
  turning it into a sequence of points, where the holes are connceted to the outer boundary using
  zero-width passages.
<li> Added a non-const function member to General_polygon_set_2 that obtains the underlying arrangement.
</ul>

<p>
<li>2D and 3D Triangulations<br>
<ul>
<li> The constructors and insert member functions which take an iterator range perform spatial sorting
  in order to speed up the insertion.
</ul>


<p>
<li>Optimal Distances
<br>
<ul>
<li>Polytope_distance_d:
  has support for homogeneous points; bugfix in fast exact version.
</ul>


<p>
<li>Bounding Volumes
<br>
<ul>
<li>Min_annulus_d has support for homogeneous points; bugfix in fast exact version.
</ul>

</ul>

<h3> Support Library</h3>

<ul>
<li>CGAL and the Boost Graph Library (BGL) (new package)<br>

This package provides the glue layer for several CGAL data structures such that
they become models of the BGL graph concept.

<p>
<li>Spatial Sorting  (new package)<br>

This package allows to sort points and other objects along a Hilbert curve
which can improve the performance of algorithms like triangulations.
It is used by the constructors of the triangulation package which have
an iterator range of points as argument.

<p>
<li>Linear and Quadratic Programming Solver  (new package)<br>
This package contains algorithms for minimizing linear and
convex quadratic functions over polyhedral domains, described by linear
equations and inequalities.
</ul>
</DIV>





<h2 id="release3.2.1">Release 3.2.1</h2>
<DIV>
<p>Release date: July 2006</p>

<p>
This is a bug fix release
</p>

<h3> Number Types</h3>
<ul>
  <li> Fix MP_Float constructor which crashed for some values.
</ul>

<h3> Kernel </H3>
<ul>
  <li> Rename Bool to avoid a clash with a macro in X11 headers.
</ul>
<h3> Arrangement</H3>

<ul>
  <li> Derived the Arr_segment_traits_2 Arrangement_2 traits class from the parameterized Kernel.
    This allows the use of this traits class in an extended range of applications that require
    kernel objects and operations on these objects beyond the ones required by the Arrangement_2
    class itself.
  <li> Fixed a compilation bug in the code that handles overlay of arrangements instantiated with
    different DCEL classes.
  <li> Fixed a couple of bugs in the implementation of the Trapezoidal RIC point-location strategy
</ul>

<h3> Triangulation, Alpha Shapes </H3>
<ul>
  <li> Qualify calls to filter_iterator with "CGAL::" to avoid overload ambiguities with
  Boost's filter_iterator.
</ul>

<h3> Surface Mesher</H3>
<ul>
  <li>  Fixed a bug in iterators of the class template Surface_mesh_complex_2_in_triangulation_3
</ul>

<h3> Surface Mesh Parametrisation </H3>
<ul>
  <li>   Updated the precompiled taucs lib
</ul>
<h3> Kinetic Data Structures</H3>
<ul>
  <li> Fixed problems caused by old versions of gcc being confused by operator! and operator int()
  <li> Added point removal support to the Active_objects_vector
</ul>

</DIV>


<h2 id="release3.2">Release 3.2</h2>
<DIV>
<p>Release date: May 2006</p>

<p>
Version 3.2 differs from version 3.1 in the platforms that are supported and
in functionality.  There have also been a number of bug fixes for this release.
</p>

<p>The following platforms are no longer supported:

<UL>
   <LI>SunPro CC versions 5.4 and 5.5 on Solaris
   <LI>SGI Mips Pro
</UL>

<p>
For Visual C++ the installation scripts choose the multi-threaded dynamically
linked runtime (/MD). Before it was the single-threaded static runtime (/ML).</p>


<H3>Installation</H3>

<ul>
<li>The install tool tries to find third party libraries
   at "standard" locations.
<li> Installers for Apple, Windows, and rpms.
</ul>

<h3>Manuals</h3>
<ul>
<li> User and Reference manual pages of a package are in the same chapter
</ul>


<h3>Kernels</h3>

<p>
<ul>
  <li> 2D Circular Kernel (new package)<br>
This package is an extension of the linear CGAL Kernel. It offers functionalities
on circles, circular arcs and line segments in the plane.
</ul>

<h3> Data Structures and Algorithms</h3>

<p>
<ul>
<li>  2D Regularized Boolean Set-Operations (new package)<br>

This package consists of the implementation of Boolean set-operations
on point sets bounded by weakly x-monotone curves in 2-dimensional
Euclidean space. In particular, it contains the implementation of
regularized Boolean set-operations, intersection predicates, and point
containment predicates.

<p>
<li> 2D Straight Skeleton and Polygon Offsetting  (new package)<br>

This package implements an algorithm to construct a halfedge data
structure representing the straight skeleton in the interior of 2D
polygons with holes and an algorithm to construct inward offset
polygons at any offset distance given a straight skeleton.


<p>
<li> 2D Voronoi Diagram Adaptor  (new package)<br>

This package provides an adaptor that adapts a
2-dimensional triangulated Delaunay graph to the corresponding
Voronoi diagram, represented as a doubly connected edge list (DCEL)
data structure. The adaptor has the ability to automatically
eliminate, in a consistent manner, degenerate features of the Voronoi
diagram, that are artifacts of the requirement that Delaunay graphs
should be triangulated even in degenerate configurations. Depending on
the type of operations that the underlying Delaunay graph supports,
the adaptor allows for the incremental or dynamic construction of
Voronoi diagrams and can support point location queries.


<p>
<li>3D Surface Mesher  (new package)<br>

This package provides functions to generate surface meshes that
interpolate smooth surfaces. The meshing algorithm is based on
Delaunay refinement and provides some guarantees on the resulting
mesh: the user is able to control the size and shape of the mesh
elements and the accuracy of the surface approximation. There is no
restriction on the topology and number of components of input
surfaces. The surface mesher may also be used for non smooth surfaces
but without guarantee.

<p>
Currently, implementations are provided for implicit surfaces
described as the zero level set of some function and surfaces
described as a gray level set in a three-dimensional image.</p>


<p>
<li> 3D Surface Subdivision Methods  (new package)<br>

Subdivision methods recursively refine a control mesh and generate
points approximating the limit surface. This package consists of four
popular subdivision methods and their refinement hosts. Supported
subdivision methods include Catmull-Clark, Loop, Doo-Sabin and sqrt(3)
subdivisions. Their respective refinement hosts are PQQ, PTQ, DQQ and
sqrt(3) refinements. Variations of those methods can be easily
extended by substituting the geometry computation of the refinement
host.


<p>
<li>  Planar Parameterization of Triangulated Surface Meshes  (new package)<br>

Parameterizing a surface amounts to finding a one-to-one mapping from
a suitable domain to the surface. In this package, we focus on
triangulated surfaces that are homeomorphic to a disk and on piecewise
linear mappings into a planar domain. This package implements some of
the state-of-the-art surface mesh parameterization methods, such as
least squares conformal maps, discrete conformal map, discrete
authalic parameterization, Floater mean value coordinates or Tutte
barycentric mapping.


<p>
<li> Principal Component Analysis  (new package)<br>

This package provides functions to compute global informations on the
shape of a set of 2D or 3D objects such as points. It provides the
computation of axis-aligned bounding boxes, centroids of point sets,
barycenters of weighted point sets, as well as linear least squares
fitting for point sets in 2D, and point sets as well as triangle sets
in 3D.


<p>
<li>2D Placement of Streamlines  (new package)<br>

Visualizing vector fields is important for many application domains. A
good way to do it is to generate streamlines that describe the flow
behaviour. This package implements the "Farthest Point Seeding"
algorithm for placing streamlines in 2D vector fields. It generates a
list of streamlines corresponding to an input flow using a specified
separating distance. The algorithm uses a Delaunay triangulation to
model objects and adress different queries, and relies on choosing the
centers of the biggest empty circles to start the integration of the
streamlines.


<p>
<li>  Kinetic Data Structures  (new package)<br>

Kinetic data structures allow combinatorial structures to be
maintained as the primitives move. The package provides
implementations of kinetic data structures for Delaunay triangulations
in two and three dimensions, sorting of points in one dimension and
regular triangulations in three dimensions. The package supports exact
or inexact operations on primitives which move along polynomial
trajectories.


<p>
<li>   Kinetic Framework  (new package)<br>

Kinetic data structures allow combinatorial geometric structures to be
maintained as the primitives move. The package provides a framework to
ease implementing and debugging kinetic data structures. The package
supports exact or inexact operations on primitives which move along
polynomial trajectories.


<p>
<li> Smallest Enclosing Ellipsoid   (new package)<br>

This algorithm is new in the chapter Geometric Optimisation.

<p>
<li>  2D Arrangement (major revision)<br>

This package can be used to construct, maintain, alter, and display
arrangements in the plane. Once an arrangement is constructed, the
package can be used to obtain results of various queries on the
arrangement, such as point location. The package also includes generic
implementations of two algorithmic frameworks, that are, computing the
zone of an arrangement, and line-sweeping the plane, the arrangements
is embedded on.

<p>
Arrangements and arrangement components can also be extended to store
additional data. An important extension stores the construction
history of the arrangement, such that it is possible to obtain the
originating curve of an arrangement subcurve.</p>


<p>
<li>   Geometric Optimisation (major revision)<br>

The underlying QP solver which is the foundation for several algorithms
in the Geometric Optimisation chapter has been completely rewritten.

<p>
<li>3D Triangulation (new functionality)<br>

Regular_triangulation_3 now offers vertex removal.

</ul>


</DIV>

<h2 id="release3.1">Release 3.1</h2>
<DIV>
<p>Release date: December 2004</p>
<p>Version 3.1 differs from version 3.0 in the platforms that are supported and
in functionality.  There have also been a number of bug fixes for this release.</p>


<p>
Additional supported platforms:
<UL>
   <LI> MS Visual C++, version 7.3. and 8.0
   <LI> Intel 8.0
   <LI> SunPro CC versions 5.4 and 5.5 on Solaris
   <LI> GNU g++ versions 3.4 on Linux, Solaris, Irix, cygwin, FreeBSD, and MacOS X
  <LI> Darwin (MacOS X) and IA64/Linux support.
</UL>
<p>
The following platforms are no longer supported:
<UL>
   <LI>MS Visual C++, version 7.0
</UL>

<p>
The following functionality has been added or changed:<BR><BR>

<H3>All</H3>
<UL>
    <LI> The  CORE 1.7 library for exact
      real arithmetic.
    <LI>Updated  GMP to 4.1.3.
    <LI>Added Mpfr a library for multiple-precision floating-point computations with exact rounding.
    <LI>Added Boost 1.32.0 (only include files).
</UL>

<H3>Installation</H3>
<UL>
   <LI> new option --disable-shared to omit building libCGAL.so.
</UL>


<H3>Manuals</H3>
<UL>
    <LI> Merged all major manuals in one multi-part manual, which provides
      now cross-links between the CGAL Kernel, the CGAL Basic Library,
      and the CGAL Support Library HTML manuals.

    <LI> Improved layout.
</UL>

<H3>Kernels</H3>

<UL>
   <LI> Improved efficiency of filtered kernels.
   <LI>More predicates and constructions.
</UL>


<H3>Basic Library</H3>


<UL>
  <LI> 2D Segment Voronoi Diagram (new package)<BR>

A data structure for Voronoi diagrams of segments in the plane under the Euclidean metric. The Voronoi edges
are arcs of straight lines and parabolas. The algorithm provided in this package is incremental.
</LI>

<LI>  2D Conforming Triangulations and Meshes (new package)<BR>

An implementation of Shewchuk's algorithm  to construct conforming triangulations and 2D meshes.
</LI>



  <LI> 3D Boolean Operations on  Nef Polyhedra (new package)<BR>
A new class (Nef_polyhedron_3) representing 3D Nef polyhedra, a
      boundary representation for cell-complexes bounded by halfspaces
      that supports boolean operations and topological operations in full
      generality including unbounded cells, mixed dimensional cells (e.g.,
      isolated vertices and antennas). Nef polyhedra distinguish between
      open and closed sets and can represent non-manifold geometry.

</LI>

<LI>  2D and Surface Function Interpolation (new package)<BR>

This package implements different methods for scattered data interpolation: Given
measures of a function on a set of discrete data points, the task is
to interpolate this function on an arbitrary query point. The package
further offers functions for natural neighbor interpolation.

</LI>

 <LI> Planar Nef polyhedra embedded on the sphere (new package)<BR>
      A new class (Nef_polyhedron_S2) designed and supported mainly to
      represent sphere neighborhoods around vertices of the three-
      dimensional Nef polyhedra.
</LI>

 <LI> Box_intersection_d (new package)<BR>

      A new efficient algorithm for finding all intersecting pairs for
      large numbers of iso-oriented boxes, i.e., typically these will be
      bounding boxes of more complicated geometries. Useful for (self-)
      intersection tests of surfaces etc.
</LI>


<LI>  2D Snap Rounding (new package)<BR>

Snap Rounding is a well known method for converting
arbitrary-precision arrangements of segments into a fixed-precision
representation. In the study of robust geometric
computing, it can be classified as a finite precision approximation
technique. Iterated Snap Roundingis a modification
of Snap Rounding in which each vertex is at least half-the-width-of-a-pixel away
from any non-incident edge. This package supports both
methods.
</LI>

<LI>3D Triangulations

<UL>
 <LI> Triangulation_3: added operator==(),removed push_back() and copy_triangulation().
<LI> Delaunay_3 : added nearest_vertex(), move_point(), vertices_in_conflict().
<LI> Regular_3 :  added filtered traits class, and nearest_power_vertex().
</UL>


<LI> Planar_map and Arrangement_2

<UL>
<LI> The interface of the two traits functions that compute the intersection of two given curves changed. The functions nearest_intersection_to_right() and nearest_intersection_to_left() return an object of type CGAL::Object that represents either an empty intersection, a point, or an overlapping subcurve.
<LI> Requirements to define two binary tags were added to the traits concept of the Planar_map as follows:
<EM>Has_left_category</EM> - indicates whether the functions curves_compare_y_at_x_left() and nearest_intersection_to_left() are implemented in the traits model.
<EM>Has_reflect_category</EM> - indicates whether the functions point_reflect_in_x_and_y() and curve_reflect_in_x_and_y() are implemented in the traits model. They can be used as an alternative to the two function in the previous item.
<LI> A new constructor of the Segment_cached_2 type that represents a segment in the Arr_segment_cached_traits_2 traits class was introduced. The new constructor accepts the segment endpoints as well as the coefficients of the underlying line.
<LI> A new version of the conic-arc traits, based on CORE version 1.7 was introduced. This new traits class makes use of CORE's rootOf() operator to compute the intersection points in the arrangement, making its code much simpler and more elegant than the previous version. In addition, new constructors for conic arcs are provided. The new traits class usually performs about 30% faster than the version included in CGAL 3.0
<LI> The traits class that handles continuous piecewise linear curves, namely Arr_polyline_traits_2, was rewritten. The new class is parametrized with a traits class that handles segments, say Segment_traits. The polyline curve defined within the Arr_polyline_traits_2 class is implemented as a vector of segments of type Segment_traits::Curve_2.
<LI> A meta traits class, namely Arr_curve_data_traits_2,  that extends the curve type of the planar-map with arbitrary additional data was introduced. It should be instantiated with a regular traits-class and a class that contains all extraneous data associated with a curve.
<LI>  The class that represents the trapezoidal-decomposition point location strategy was renamed to Pm_trapezoid_ric_point_location.
<LI> The Arrangement demo was rewritten. It covers many more features, has a much better graphical user interface, and comes with online documentation.
<LI> Few bugs in the sweep-line module related to overlapping vertical segments were fixed. This module is used by the aggregate insert method that inserts a collection of curves at once.
</UL>


<LI>Triangulation_2

<UL>
<LI> added a filtered trait class in the regular triangulation
<LI> added split and join operations in the triangulation data structure class
</UL>

<LI>Alpha_shapes_3

<UL>
<LI>major changes in the implementation of the class Alpha_shapes_3.
<LI>New implementation results in a true GENERAL mode
    allowing null and negative alpha-values. It also fixed the edges classification bug
    and introduces a classification of vertices.
</UL>

<LI>Min_ellipse_2

<UL>
 <LI> made access to approximate double representation public
 <LI> fixed bugs in conversion to double representation
 <LI> added <TT>is_circle()</TT> method
 <LI> minor performance improvements
</UL>

<LI>Min_sphere_of_spheres_d:

<UL>
<LI> The models

    <TT>Min_sphere_of_spheres_d_traits_2&lt;K,FT,UseSqrt,Algorithm&gt;</TT>,
    <TT>Min_sphere_of_spheres_d_traits_3&lt;K,FT,UseSqrt,Algorithm&gt;</TT>, and
    <TT>Min_sphere_of_spheres_d_traits_d&lt;K,FT,Dim,UseSqrt,Algorithm&gt;</TT>

  of concept <TT>MinSphereOfSpheresTraits</TT> now represent a sphere
  as a <TT>std::pair&lt;Point,Radius&gt;</TT> (and not any more as a
  <TT>CGAL::Weighted_point&lt;Point,Weight&gt;</TT>)
<LI> Internal code cleanup; in particular, implementation details
  don't pollute the namespace CGAL anymore
</UL>


<LI>Polyhedron_3

<UL>
      <LI> New Tutorial on CGAL Polyhedron for Subdivision Algorithms with
        interactive demo viewer in source code available.

      <LI> Added example program for efficient self-intersection test.
      - Added small helper functions, such as vertex_degree, facet_degree,
        edge_flip, and is_closed.
</UL>

<LI> Apollonius Graph (Voronoi of Circles)

 <UL>
       <LI> Reduced memory requirements by approximately a factor of two.
 </UL>

</UL>

</DIV>


<h2 id="release3.0.1">Release 3.0.1</h2>
<DIV>
<p>Release date: February 2004</p>

<p>This is a bug-fix release.
No new features have been added in 3.0.1.  Here is the list of bug-fixes.<p>

<H3> Polyhedral Surface</H3>

<ul>
  <li>Fixed wrong include files for output support. Added example.
</ul>

<H3>Planar_map</H3>

<ul>
  <li>Fixed the so called "Walk-along-a-line" point-location strategy to
      correctly handle a degenerate case.
</ul>

<H3>2D Triangulation</H3>

<ul>
  <li> added missing figure in html doc
  <li> in  Line_face_circulator_2.h:<br>
       Fixed changes made to support handles with a typedef to iterator.
       The fix concerns operator== and !=.
</ul>

<H3>Alpha_shapes_3</H3>

<ul>
  <li>fixed classify member function for edges.
</ul>


<H3>  Number types</H3>

<ul>
  <li>Lazy_exact_nt:
    <ul>
      <li>added the possibility to select the relative precision of
          <tt>to_double()</tt> (by default 1e-5).  This should fix reports
          that some circumcenters computations have poor coordinates,
          e.g. nan).
      <li>when exact computation is triggered, the interval is recomputed,
          this should speed up some kinds of computations.
    </ul>
  <li><tt>to_interval(Quotient&lt;MP_Float&gt;)</tt>: avoid spurious overflows.
</ul>

<H3>Kernel</H3>

<ul>
  <li>
  missing acknowledgment in the manual and minor clarification of

     <tt>intersection()</tt> documentation.
</ul>

</div>

<h2 id="release3.0">Release 3.0</h2>
<DIV>

<p>Release date: October 2003 </p>

<p>Version 3.0 differs from version 2.4 in the platforms that are supported and
in functionality.  There have also been a number of bug fixes for this release.</p>

<p>The license has been changed to either the LGPL (GNU Lesser General Public
License v2.1) or the QPL (Q Public License v1.0) depending on each package.
So CGAL remains free of use for you, if your usage meets the criteria of these
licenses, otherwise, a commercial license has to be purchased from
GeometryFactory.</p>

<p>
Additional supported platforms:
<UL>
   <LI> MS Visual C++, version 7.1.
   <LI> SunPro CC versions 5.4 and 5.5 on Solaris
   <LI> GNU g++ versions 3.2 and 3.3 on Linux, Solaris, Irix, cygwin, and FreeBSD.
   <LI> MipsPRO CC 7.30 and 7.40 with both the n32 and n64 ABIs.
</UL>
<p>
The following platforms are no longer supported:
<UL>
   <LI>MS Visual C++, version 6.
   <LI>  GNU g++ 2.95.2 (2.95.3 is still supported)
   <LI>  Kai C++ and Borland C++, all versions
</UL>

<p>
The following functionality has been added or changed:<BR><BR>

<B>All</B>
<UL>
    <LI> The  CORE library for exact
      computations is now distributed as part of CGAL as well.
</UL>


<H3>Kernels</H3>


<UL>
   <LI>3 typedefs have been added to ease the choice of a robust and fast kernel:
     <UL>
      <LI> Exact_predicates_inexact_constructions_kernel
      <LI> Exact_predicates_exact_constructions_kernel
      <LI> Exact_predicates_exact_constructions_kernel_with_sqrt
     </UL>
    <LI> Progress has been made towards the complete adaptability and
      extensibility of our kernels.
    <LI> New faster Triangle_3 intersection test routines.
		<br><i>(see Erratum)</i>
    <LI> Added a Kernel concept archetype to check that generic algorithms
      don't use more functionality than they should.
    <LI> A few more miscellaneous functions.
</UL>

<H3>Basic Library</H3>

<UL>
  <LI> 2D Apollonius Graph (new package)<BR>
Algorithms for computing the Apollonius
      graph in two dimensions.  The Apollonius graph is the dual of the
      Apollonius diagram, also known as the additively weighted Voronoi
      diagram.  The latter can be thought of as the Voronoi diagram of a set
      of circles under the Euclidean metric, and it is a generalization of the
      standard Voronoi diagram for points.  The algorithms provided are
      dynamic.

  <LI>dD Min Sphere of Spheres (new package)<BR>
      Algorithms to compute the smallest
      enclosing sphere of a given set of spheres in R<sup>d</sup>.
      The package provides
      an algorithm with maximal expected running time
      <i>O(2<sup>O(d)</sup> n)</i> and a
      fast and robust heuristic (for dimension less than 30).

<LI>Spatial Searching (new package)<BR>
Provides exact and approximate distance
      browsing in a set of points in <i>d</i>-dimensional space using
      implementations of algorithms supporting:
      <ul>
        <li> both nearest and furthest neighbor searching
        <li> both exact and approximate searching
        <li> (approximate) range searching
        <li> (approximate) <i>k</i>-nearest and <i>k</i>-furthest neighbor
             searching
        <li> (approximate) incremental nearest and incremental furthest neighbor
          searching
        <li> query items representing points and spatial objects.
      </ul>

 <LI><B>Kd-tree</b><br>
this package is deprecated, its documentation is removed.
      It is replaced by the Spatial Searching package.

  <LI>Largest_empty_rectangle_2<BR>
       Given a set of points P in the plane, the class
       Largest_empty_iso_rectangle_2 is a data structure that
       maintains an iso-rectangle with the largest area among all
       iso-rectangles that are inside a given iso-rectangle bounding box,
       and that do not contain any point of the point set P.

<LI> 2D Triangulation and
     3D Triangulation<BR>
     <UL>
      <LI> The classes Triangulation_data_structure_2 (and 3), which implements
        the data structure for 2D triangulation class, now makes use of
        CGAL::Compact_container (see Support Library section below).
      <LI> The triangulation classes use a Rebind mecanism to provide
        the full flexibility on Vertex and Face base classes.
        This means that it is possible for the user to derive its own Face
        of Vertex base class, adding a functionality that makes use of
        types defined by the triangulation data structure like Face_handle
        or Vertex_handle.
      <LI> New classes Triangulation_vertex_base_with_info_2 (and 3) and
	Triangulation_face_base_with_info_2 (and 3) to make easier the
        customisation of base classes in most cases.
     </UL>

<LI> 2D Triangulation<BR>
     <UL>
      <LI> Regular triangulation provides an easy access to hidden points.
      <LI> The Triangulation_hierarchy_2, which provide an efficient location
	data structure, can now be used with any 2D triangulation class plugged
        in (including Regular triangulations).
      </ul>

<LI> 3D Triangulation<BR>
     <UL>
     <LI> faster vertex removal function in Delaunay_triangulation_3.
      <LI> Delaunay_triangulation_3 is now independent of the order of insertions
        of the points (in case of degenerate cosphericity).
      <LI>Regular_triangulation_3 now hides vertices (and updates itself) when
        inserting a coinciding point with greater weight.  This required a new
        predicate.
      <LI> deprecated functions: copy_triangulation(), push_back(),
        set_number_of_vertices().
      <LI> Triangulation_3 now gives non-const access to the data structure.
     </UL>

<LI> Interval Skip List (new package)<BR>
An interval skip list is a data strucure for finding all intervals
      that contain a point, and for stabbing queries, that is for answering
      the question whether a given point is contained in an interval or not.

<LI>
       Planar Maps and

       Arrangements<BR>

 The changes concern mainly the traits classes.
      <OL>
        <LI> New traits hierarchy and interface:
           The set of requirements was made sound and complete. A couple of
	   requirements were eliminated, few others were redefined, and some
	   were renamed. A hierarchy of three traits classes for the
	   Planar_map_2, Planar_map_with_intersections_2, and Arrangement_2
	   types was established to include only the necessary requirements at
           each level. It was determined that for the aggregate insertion-
	   operation based on a sweep-line algorithm only a subset of the
	   requirements is needed. Preconditions were added where appropriate
	   to tighten the requirements further.

           <p>
           The following functions have been renamed:
           <UL>
           <LI> point_is_same() renamed to point_equal()
           <LI> curve_is_same() renamed to curve_equal()
           <LI> curve_is_in_x_range() renamed to point_in_x_range()
           <LI> curve_compare_at_x() renamed to curves_compare_y_at_x()
             Furthermore, a precondition has been added that the reference
	     point is in the x-range of both curves.
           <LI> curve_compare_at_x_right() renamed to
	     curves_compare_y_at_x_to_right().
             Furthermore, a precondition has been added that both curves are
	     equal at the reference point and defined to its right.
           <LI> curve_compare_at_x_left() renamed to
	     curves_compare_y_at_x_to_left().
             Furthermore, a precondition has been added that both curves are
	     equal at the reference point and defined to its right.
           <LI> curve_get_point_status() renamed to curve_compare_y_at_x().
             Furthermore, a precondition has been added that the point is in
	     the x-range of the curve. Consequently, the function now returns a
	     Comparison_result (instead of a special enum).
           <LI> make_x_monotone() renamed to curve_make_x_monotone()
             See more details below.
           <LI> curve_flip() renamed to curve_opposite()
           </UL>

           The following functions have been removed:
           <UL>
           <LI> curve_is_between_cw()
           <LI> point_to_left()
           <LI> point_to_right()
           <LI> is_x_monotone()
           <LI> point_reflect_in_x_and_y()
           <LI> curve_reflect_in_x_and_y()
           <LI> do_intersect_to_right()
           <LI> do_intersect_to_left()
           </ul>

           Most functions, are required by the PlanarMapTraits_2 concept,
	   except for the make_x_monotone(), nearest_intersection_to_right(),
           nearest_intersection_to_left(), curves_overlap() and
	   curve_opposite(). PlanarMapWithIntersectionsTraits_2 requires all
	   these functions, except curve_opposite(), needed only by the
	   ArrangementTraits_2 concept.
           <p>
           Furthermore, the two functions curve_compare_at_x_left() and
           nearest_intersection_to_left() can be omitted, if the two functions
	   point_reflect_in_x() and curve_reflect_in_x() are implemented.
	   Reflection can be avoided, if the two _left functions are supplied.

        <LI> The type X_curve_2 of the PlanarMapWithIntersectionsTraits_2
           concept was renamed to X_monotone_curve_2, and the distinction
	   between this type and the Curve_2 type was made firm. The method
	   is_x_monotone() of the PlanarMapWithIntersectionsTraits_2 concept
	   was removed. The related method curve_make_x_monotone() is now
	   called for each input curve of type Curve_2 when curves are inserted
           into a Planar_map_with_intersections_2 to subdivide the input curve
	   into x-monotone sub-curves (and in case the curve is already
	   x-monotone, this function is responsible for casting it to an
	   x-monotone curve).

        <LI> New and improved traits classes:
           <LI> Conic traits - Arr_conic_traits_2
             Support finite segments of ellipses, hyperbolas and parabolas, as
	     well as line segments. The traits require an exact real number-
	     type, such as leda_real or CORE::Expr.

           <LI> Segment cached traits - Arr_segment_cached_traits_2
	     This class uses an improved representation for segments that helps
	     avoiding cascaded computations, thus achieving faster running
	     times. To work properly, an exact rational number-type should be
	     used.

           <LI> Polyline traits - Arr_polyline_traits_2
             The polyline traits class has been reimplemented to work in a more
	     efficient, generic manner. The new class replaces the obsolete
	     Arr_polyline_traits class. It is parameterized with a segment
	     traits class.

           <LI> Hyperbola and segment traits - Arr_hyper_segment_traits_2
             Supports line segments and segments of canonical hyperbolas.
	     This is the type of curves that arise when projecting segments
	     in three-space rotationally around a line onto a plane containing
	     the line. Such projections are often useful in CAD/CAM problems.

        <LI> Removed old traits class:
           <UL>
            <LI> The models of the PlanarMapWithIntersectionsTraits_2 concept
	      below became obsolete, as the new conic traits, namely
	      Arr_conic_traits_2, supports the same functionality and is much
	      more efficient.
              <UL>
                <LI> Arr_circles_real_traits
                <LI> Arr_segment_circle_traits
              </UL>
           <LI> The segment traits class and the new polyline traits class were
	      reimplemented using standard CGAL-kernel calls. This essentially
	      eliminated the corresponding leda traits classes, namely:
              <UL>
                <LI> Pm_leda_segment_traits_2
                <LI> Arr_leda_segment_traits_2
                <LI> Arr_leda_polyline_traits
              </UL>
              With the use of the Leda_rat_kernel new external package the same
	      functionality can be achieved with less overhead and more
	      efficiency.
      </UL>

<LI> Sweep Line<BR>
      <UL>
       <LI> The Sweep_line_2 package was reimplemented. As a consequence it is much
        more efficient, its traits is tighter (namely neither the two _left nor
	the reflection functions are required), and its interface has changed a
	bit.
        <OL>
          <LI> The following global functions have been removed:
            <UL>
             <LI> sweep_to_produce_subcurves_2()
             <LI> sweep_to_produce_points_2()
             <LI> sweep_to_construct_planar_map_2()
            </UL>
           Instead, the public methods of the Sweep_line_2 class listed below
	   were introduced:
           <UL>
             <LI> get_subcurves() - Given a container of curves, this function
	     returns a list of curves that are created by intersecting the
	     input curves.

             <LI> get_intersection_points() - Given a range of curves, this function
	     returns a list of points that are the intersection points of the
	     curves.

             <LI> get_intersecting_curves() - Given a range of curves, this function
	     returns an iterator to the beginning of a range that contains the
	     list of curves for each intersection point between any two curves
	     in the specified range.
           </UL>
        <LI> It is possible to construct a planar map with intersections (or an
	   arrangement) by inserting a range of curves into an empty map. This
	   will invoke the sweep-line process to construct the map more
	   efficiently.
       </OL>
      <LI> New interface functions to the Planar_map_with_intersections_2 class.
        The Planar_map_with_intersections_2 class maintains a planar map of
	input curves that possibly intersect each other and are not necessarily
	x-monotone. If an input curve, or a set of input curves, are known to
	be x-monotone and pairwise disjoint, the new functions below can be
	used to insert them into the map efficiently.
       </UL>
  </OL>
<LI> Polyhedral Surface<BR>
     <UL>
      <LI> The old design that was deprecated since CGAL 2.3 has been removed.
      <LI> Class <tt>Polyhedron_incremental_builder_3</tt>:
	 <UL>
	  <LI>Renamed local enum <tt>ABSOLUTE</tt> to
              <tt>ABSOLUTE_INDEXING</tt>, and <tt>RELATIVE</tt> to
              <tt>RELATIVE_INDEXING</tt> to avoid conflicts with similarly
              named macros of another library.
	  <LI>Changed member functions <tt>add_vertex()</tt>,
              <tt>begin_facet()</tt>, and <tt>end_facet()</tt> to return
              useful handles.
          <LI>Added <tt>test_facet()</tt> to check facets for validity
              before adding them.
          <LI>Added <tt>vertex( size_t i)</tt> to return <tt>Vertex_handle</tt>
              for index <tt>i</tt>.
	 </ul>
     </ul>

<LI> Halfedge Data Structure<BR>
     <UL>
      <LI> The old design that was deprecated since CGAL 2.3 has been removed.
     </UL>

</UL>

<H3>Support Library</H3>

<ul>
    <li> New container class Compact_container, which (roughly) provides the
      flexibility of std::list, with the memory compactness of std::vector.

    <li> Geomview_stream: added a function
      gv.draw_triangles(InputIterator begin, InputIterator end)
      which draws a set of triangles much more quickly than one by one.

    <li> Number types:
      <ul>
      <li> number types are now required to provide a function:
        std::pair&lt;double, double&gt;  to_interval(const NT &amp;).
      <li> number types are now required to provide mixed operators with "int".
      <li> CLN support removed.
      <li> faster square() for MP_Float.
      <li> added Gmp_q.
      </ul>

    <li> Qt_widget:
      <ul>
       <li> New classes:
        <ul>
	<li> Qt_help_window: provides a simple way to show some helpful
	  information about a demo as an HTML page.
	<li> Qt_widget_history: provides basic functionality to manipulate
	  intervals of Qt_widget class. The current visible area of Qt_widget
          is mapped to an interval. Each interval could be stored in the
	  Qt_widget_history object. So you can use this object to navigate in
          history.  It is mostly used by Qt_widget_standard_toolbar.
         </ul>
      <li> Changes:
        <ul>
	<li> Qt_widget_standard_toolbar: is derived from QToolBar class, so pay
	  attention to modify your code, if you used this class. Some public
	  methods were introduced to control the history object that the
          toolbar use to navigate.
	<li> the icons are now part of libCGALQt.
        </ul>
      <li> Deprecated members of Qt_widget:
        <ul>
        <li> add_to_history(), clear_history(), back(), forth(): use forward(),
          back() and clear_history() of the Qt_widget_standard_toolbar instead.
        <li> custom_redraw(): use redraw_on_back() and redraw_on_front() instead.
         </ul>
      <li> Optimizations:
        the output operators of the following classes have been optimized:
        <ul>
        <li> CGAL::Segment_2  (now tests for intersection with the drawing area)
        <li> CGAL::Triangle_2 (now tests for intersection with the drawing area)
        <li> CGAL::Triangulation_2 (is optimized for faster display on zooming)
        </ul>
      </ul>
</ul>

<p id="kernelerratum-3.0"><H3>Erratum in the Kernel manual</H3>

<ul>
<li> Intersection test routines
    <p>The documentation of
    CGAL::do_intersect
    should mention, for the 3D case:
    <br>
    Also, in three-dimensional space <i>Type1</i> can be
    <ul>
        <li>either
        <i>Plane_3&lt;Kernel&gt;</i>
        <li>or <i>Triangle_3&lt;Kernel&gt;</i>
    </ul>
    and <i>Type2</i> any of
    <ul>
        <li><i>Plane_3&lt;Kernel&gt;</i>
        <li><i>Line_3&lt;Kernel&gt;</i>
        <li><i>Ray_3&lt;Kernel&gt;</i>
        <li><i>Segment_3&lt;Kernel&gt;</i>
        <li><i>Triangle_3&lt;Kernel&gt;</i>
    </ul>

    <p>
    In the same way, for
    <i>Kernel::DoIntersect_3</i>:
    <br>
    for all pairs <i>Type1</i> and <i>Type2</i>, where
    the type <i>Type1</i> is
    <ul>
        <li>either
        <i>Kernel::Plane_3</i>
        <li>or <i>Kernel::Triangle_3</i>
    </ul>

    and <i>Type2</i> can be any of the following:
    <ul>
        <li><i>Kernel::Plane_3</i>
        <li><i>Kernel::Line_3</i>
        <li><i>Kernel::Ray_3</i>
        <li><i>Kernel::Segment_3</i>
        <li><i>Kernel::Triangle_3</i>
    </ul>

    <p>
    Philippe Guigue (I<small>NRIA</small> Sophia-Antipolis) should be
    mentioned as one of the authors.

</ul>

</DIV>

<h2 id="release2.4">Release 2.4</h2>
<DIV>
<p>Release date: May 2002</p>
<p>Version 2.4 differs from version 2.3 in the platforms that are supported and
in functionality.  There have also been a number of bug fixes for this release.</p>

<p>
Additional supported platforms:
<UL>
   <LI> Microsoft Visual C++, version 7.
   <LI> SunPro 5.3 (with patch 111685-05) on Solaris
   <LI> g++ 3.1 on Linux and Solaris
</UL>

<p>
The following functionality has been added or changed:<BR><BR>

<H3>Kernels</H3>

<UL>
   <LI> Point_d has been removed from the 2D and 3D kernels.  This type is
        now available from the d-dimensional kernel only.
</UL>

<H3>Basic Library</H3>

<UL>

  <LI> 2D Polygon Partitioning<BR>

      Traits requirements for optimal partitioning have been changed slightly.
     <BR><BR>

  <LI> 2D Sweep line<BR>

      A new package that implements a sweep-line algorithm to compute
      arrangements of curves for different families of curves, which are
      not necessarily line segments  (e.g., it also works for circular arcs).
      The resulting output can be the list of vertex points, the resulting
      subcurves or a planar map.
      <BR><BR>

  <LI>
       Planar Maps and

       Arrangements

  <UL>
  <LI> New quicker insertion functions of Planar_map_2 for cases where more
      precomputed information is available regarding the position of
      the inserted curve in the map.

  <LI> New query function for planar maps that determines whether a given
      point is within a given face of the planar map.

  <LI> New iterator over edges of planar maps in addition to the existing
      iterator over halfedges.

  <LI>  New copy constructor and assignment operator for arrangements.
  </UL>
  <BR><BR>

  <LI>
       Polyhedral Surface
  <UL>
  <LI>  new design introduced with release 2.3 now supported by VC7 compiler

  <LI>  Extended functionality of Polyhedron_incremental_builder:
        absolute indexing allows one to add new surfaces to existing ones.
  </UL>
  <BR><BR>

  <LI> 2D Triangulation
  <UL>
  <LI> There is a new triangulation data structure replacing the two
       previous ones. This new data structure is coherent with the 3d
       triangulation data structure and offer the advantages of both
       previous ones. Backward compatibility is ensured and this change
       is transparent for the user of triangulation classes.
  <LI> Constrained and Delaunay constrained triangulations are now able
       to handle intersecting input constraints.
       The behavior of constrained triangulations with repect to
       intersection of input constraints can be customized using
       an intersection tag.
  <LI> A new class Constrained_triangulation_plus offers a constrained
       hierarchy on top of a constrained triangulations. This additionnal
       data structure describes the subdivision of the original constraints
       into edges of the triangulations.
  </UL>
  <BR><BR>


  <LI> 3D Triangulation
   <UL>
   <LI> Running time improved by a better and more compact management of
        memory allocation

   <LI> Various improvements and small functionalities added:
     <UL>
     <LI> Triangulation_3&lt;GT,Tds&gt;::triangle() returns a triangle oriented
          towards the outside of the cell c for facet (c,i)
     <LI> New function insert(Point, Locate_type, Cell_handle, int, int)
          which avoids the location step.
     <LI> New function to get access to cells in conflict in a Delaunay
          insertion : find_conflicts() and insert_in_hole()
     <LI> New function TDS::delete_cells(begin, end).
     <LI> New functions : degree(v), reorient(), remove_decrease_dimension(),
          remove_from_simplex().
     </UL>

   <LI> Changes of interface:
     <UL>
     <LI> vertices and cells are the same for the triangulation data
          structure and the geometric triangulation
     <LI> the triangulation data structure uses Vertex_handle (resp
          Cell_handle) instead of Vertex* (resp Cell*).
     <LI> incident_cells() and incident_vertices() are templated by output
          iterators
     <LI> changes in the iterators and circulators interface:
        <UL>
        <LI> Iterators and circulators are convertible to handles
             automatically, no need to call "->handle()" anymore.
        <LI> Vertex_iterator split into All_vertices_iterator and
             Finite_vertices_iterator (and similar for cells...).
        <LI> TDS::Edge/Facet iterators now support operator->.
        </UL>
     </UL>
  </UL>
  <BR><BR>
  <LI> 2D Search structures<BR>
      Additional range search operations taking a predicate functor have been
      added
  </UL>

<H3>Support Library</H3>
<UL>
<LI>   Qt_widget
  <UL>
  <LI> We have added a new class for visualization of 2D CGAL objects.
       It is derived from Trolltech's Qt class QWidget and privdes a
       used to scale and pan.
  <LI> Some demos were developed for the following packages: 2D Alpha shapes,
       2D Convex Hull, Largest empty 2D rectangle, Maximum k-gon,
       Minimum ellipse,  Minimum 2D quadrilateral, 2D polygon partitioning
       2D regular and constrained triangulation.
  <LI> Tutorials are available to help users get used to Qt_widget
  </UL>
  <BR><BR>

<LI> Timer<BR>

     Fixed Timer class (for user process time) to have no wrap-around
     anymore on Posix-compliant systems.
</UL>

<p>
The following functionality is no longer supported:
<UL>
<LI> Planar maps of infinite curves (the so-called planar map bounding-box).
</UL>

<p>
Bugs in the following packages have been fixed:
   3D Convex hull, 2D Polygon partition, simple polygon generator

<p>
Also attempts have been made to assure compatability with the upcoming LEDA
release that introduces the leda namespace.

<p>
<H3>Known problems</H3>
<UL>
<LI> 2D Nef Polyhedra contains a memory leak.  Memory problems are also
     the likely cause of occasional run-time errors on some platforms.
<LI> The d-dimensional convex hull computation produces run-time errors on
     some platforms because of memory management bugs.
<LI> The new Halfedge Data Structure design introduced with release 2.3
     does not work on VC6.  See the release notes in the manual for more
     information.
<LI> The following deficiencies relate to planar maps, planar maps of
     intersecting curves (pmwx), arrangements and sweep line.
   <UL>
    <LI> On KCC, Borland and SunPro we guarantee neither compilation nor
         correct execution for all of the packages above.
    <LI> On VC6 and VC7 we guarantee neither compilation nor correct
         execution of the sweep line package.
    <LI> On CC (on Irix 6.5) the trapezoidal decomposition point location
         strategy is problematic when used with planar maps, pmwx, or
         arrangements (mind that this is the default for planar maps).
    <LI> On CC (on Irix 6.5) sweep line with polyline traits does not compile
         (mind that the so-called leda polyline traits does compile).
    <LI> On g++ (on Irix 6.5) the segment-circle (Arr_segment_circle_traits_2)
         traits does not compile for either of the above packages.
   </UL>
</UL>


</DIV>


<h2  id="release2.3">Release 2.3</h2>
<DIV>
<p>Release date: August 2001</p>

<p>Version 2.3 differs from version 2.2 in the platforms that are supported and
in functionality.</p>

<P>
Additional supported platform:

<UL>
   <LI> Gnu g++ 3.0 on Solaris and Linux
</UL>

<p>
The following functionality has been added:<BR><BR>

<H3>Kernels</H3>
<UL>
<LI> The 2D and 3D kernels now serve as models of the new kernel concept
     described in the recent paper, "An Adaptable and Extensible Geometry
     Kernel" by Susan Hert, Micheal Hoffmann, Lutz Kettner, Sylvain Pion,
     and Michael Seel to be presented at
     WAE 2001 (and
     soon available as a technical report).  This new kernel is
     completely compatible with the previous design but is more flexible
     in that it allows geometric predicates as well as objects to be easily
     exchanged and adapted individually to users' needs.

<LI> A new kernel called <TT>Simple_homogeneous</TT> is available. It is
     equivalent to <TT>Homogeneous</TT> but without reference-counted objects.

<LI> A new kernel called <TT>Filtered_kernel</TT> is available that allows
     one to build kernel traits classes that use exact and efficient predicates.

<LI> There are two classes, <TT>Cartesian_converter</TT> and
     <TT>Homogeneous_converter</TT>
     that allows one to convert objects between different Cartesian and
     homogeneous kernels, respectively.

<LI> A new d-dimensional kernel, <TT>Kernel_d</TT> is available.  It provides
     diverse kernel objects, predicates and constructions in d dimensions with
     two representations based on the kernel families <TT>Cartesean_d</TT> and
     <TT>Homogeneous_d</TT>
</UL>

<H3>Basic Library</H3>
   Almost all packages in the basic library have been adapted to the
   new kernel design to realize the flexibility this design makes possible.
   In several packages, this means that the traits class requirements have
   changed to conform to the function objects offered in the kernels so the
   kernels themselves can be used as traits classes in many instances.

<UL>
<LI>
    2D Convex Hull<BR>
    The traits requirements have changed slightly to bring them in line with
    the CGAL kernels.

<LI>
    3D Convex Hull
<UL>
  <LI> The function <TT>convex_hull_3</TT> now uses a new implementation of the
       quickhull algorithm and no longer requires LEDA.
  <LI> A new <TT>convex_hull_incremental_3</TT> function based on the new
       d-dimensional convex hull class is available for comparison purposes.
</UL><BR>

<LI>
     <TT>Convex_hull_d, Delaunay_d</TT><BR>
     Two new application classes offering the calculation of d-dimensional
     convex hulls and delaunay triangulations<BR><BR>

<LI>
     Polygons and Polygon Operations<BR>
     <UL>
       <LI> The traits class requirements have been changed.
       <LI> The simplicity test has a completely new implementation.
       <LI> Properties like convexity, simplicity and area can now be cached by
            polygons. You need to set a flag to select this behaviour.
     </UL>
     <BR>

     <BR><BR>
<LI>
     Planar Nef Polyhedra<BR>
     A new class (<TT>Nef_polyhedron_2</TT>) representing planar Nef polyhedra =
     rectilinearly bounded points sets that are the result of binary and
     topological operations starting from halfplanes.

     <BR><BR>
<LI> A new package offering functions to

     partition planar polygons into
     convex and y-monotone pieces is available.

     <BR><BR>
<LI>
     Planar Maps and

     Arrangements
     <UL>
     <LI> A new class <TT>Planar_map_with_intersections_2&lt;Planar_map&gt;</TT> for
          planar maps of possibly intersecting, possibly non-x-monotone,
          possibly overlapping curves (like <TT>Arrangement_2</TT> but without
          the hierarchy tree).

     <LI> I/O utilities for planar maps and arrangements for textual and
          graphical streams. (It is possible to save and later reload built
          planar maps or arrangements.)

     <LI> New arrangement traits class for line segments and circular arcs
          (<TT>Arr_segment_circle_traits&lt;NT&gt;</TT>).

     <LI> New faster traits for polylines specialized for using the LEDA
          rational kernel (<TT>Arr_leda_polylines_traits</TT>). The LEDA
          traits for segments was also made faster.

     <LI> A new point location strategy
          (<TT>Pm_simple_point_location&lt;Planar_map&gt;</TT>).
     </UL>
     <BR><BR>

<LI>
     Halfedge Data Structure<BR><BR>

     The halfedge data structure has been completely revised. The new design
     is more in line with the STL naming scheme and it provides a safe and
     coherent type system throughout the whole design (no void* pointers
     anymore), which allows for better extendibility. A user can add new
     incidences in the mesh easily. The new design also uses standard
     allocators with a new template parameter that has a suitable default.
     <BR><BR>

     The old design is still available, but its use is deprecated, see the
     manual of
     deprecated packages for its documentation. Reported bugs in
     copying the halfedge data structure (and therefore also polyhedral
     surfaces) have been fixed in both designs. Copying a list-based
     representation is now based on hash maps instead of std::map and is
     therefore considerably faster.

     <BR><BR>
<LI>
      Polyhedral Surface

     <BR><BR>
     The polyhedral surface has been rewritten to work with the new
     halfedge data structure design. The user level interface of the
     <TT>CGAL::Polyhedron_3</TT> class is almost backwards compatible with the
     previous class. The exceptions are the template parameter list,
     everything that relies on the flexibility of the underlying
     halfedge data structure, such as a self-written facet class, and
     that the distinction between supported normals and supported planes
     has been removed. Only planes are supported. See the manuals for
     suggestions how to handle normals instead of planes.

     <BR><BR>
     More example programs are provided with polyhedral surfaces,
     for example, one about Euler operator and one computing a subdivision
     surface given a control mesh as input.

     <BR><BR>
     The old design is still available for backwards compatibility and to
     support older compiler, such as MSVC++6.0. For the polyhedral surface,
     old and new design cannot be used simultaneously (they have identical
     include file names and class names). The include files select
     automatically the old design for MSVC++6.0 and the new design
     otherwise. This automatism can be overwritten by defining appropriate
     macros before the include files. The old design is selected with the
     <TT>CGAL_USE_POLYHEDRON_DESIGN_ONE</TT> macro. The new design is selected
     with the <TT>CGAL_USE_POLYHEDRON_DESIGN_TWO</TT> macro.

     <BR><BR>
<LI>
     2D Triangulation
     <UL>
     <LI> The geometric traits class requirements have been changed to conform
          to the new CGAL kernels.  CGAL kernel classes can be used as traits
          classes for all 2D triangulations except for regular triangulations.

     <LI> Additionnal functionality:
     <UL>
     <LI> dual method for regular triangulations (to build a power diagram)
     <LI> unified names and signatures for various "find_conflicts()"
          member functions in Delaunay and constrained Delaunay triangulation.
     <LI> As an alternative to the simple insert() member function,
          insertion of points in those triangulation can be performed using the
          combination of find_conflicts() and star_hole() which eventually
          allows the user to keep track of deleted faces.
     </UL>

     <LI> More demos and examples
     </UL>

     <BR>
<LI>
      3D Triangulation
     <UL>
     <LI> Major improvements
          <UL>
            <LI> A new class <TT>Triangulation_hierarchy_3</TT> that allows a
                 faster point location, and thus construction of the Delaunay
                 triangulation
            <LI> A new method for removing a vertex from a Delaunay
                 triangulation that solves all degenerate cases
            <LI> Running time of the usual location and insertion methods
                 improved
         </UL>

     <LI> A bit more functionality, such as
          <UL>
          <LI> New geomview output
          <LI> dual methods in Delaunay triangulations to draw the Voronoi
               diagram
          </UL>
     <LI> More demos and examples

     <LI> Changes in interface
          <UL>
          <LI> Traits classes requirements have been modified
          <LI> The kernel can be used directly as a traits class (except for
               regular triangulation)
          <LI> insert methods in <TT>Triangulation_data_structure</TT> have a
               new interface
          </UL>
     </UL>
     <BR>
<LI> A new class (<TT>Alpha_shapes_3</TT>) that computes Alpha shapes of point
     sets in 3D is available.

     <BR><BR>
<LI> The traits requirements for matrix search and
     minimum quadrilaterals have been changed to bring them
     in line with the CGAL kernels.
     <BR><BR>

<LI> Point_set_2
    <UL>
    <LI>  now independent of LEDA; based on the CGAL Delaunay triangulation
    <LI>  traits class requirements adapted to new kernel concept.
    <LI>  function template versions of the provided query operations are
          available
    </UL>
</UL>

<H3>Support Library</H3>
<UL>
<LI>  Number types:
      <UL>
       <LI> <TT>Lazy_exact_nt&lt;NT&gt;</TT> is a new number type wrapper to speed
            up exact number types.
       <LI> <TT>MP_Float</TT> is a new multiprecision floating point number
            type. It can do exact additions, subtractions and multiplications
            over floating point values.
      </UL>

<LI>  <TT>In_place_list</TT> has a new third template parameter
      (with a suitable default) for an STL-compliant allocator.

<LI>
      <TT>Unique_hash_map</TT> is a new support class.

<LI>
      <TT>Union_find</TT> is a new support class.

<LI>
     <TT>Geomview_stream</TT> :
    <UL>
    <LI> Geomview version 1.8.1 is now required.
    <LI> no need to have a <TT>~/.geomview</TT> file anymore.
    <LI> new output operators for triangulations.
    <LI> new output operators for <TT>Ray_2</TT>, <TT>Line_2</TT>,
         <TT>Ray_3</TT>, <TT>Line_3</TT>, <TT>Sphere_3</TT>.
    <LI> various new manipulators.
    </UL>

<LI> Window stream
    In cooperation with Algorithmic Solutions, GmBH (distributors of
    the LEDA library), we can now offer a visualization package
    downloadable in binary form that supports visualization on a ported
    version of the LEDA window lib.
</UL>

</DIV>


<h2 id="release2.2">Release 2.2</h2>
<DIV>
<p>Release date: October 2000</p>

<p>Version 2.2 differs from version 2.1 in the platforms that are supported and
in functionality.</p>

<P>
Additional supported platforms:

<UL>
   <LI> the KAI compiler (4.0) on Solaris 5.8
   <LI> Borland C++ (5.5)
</UL>

<p>
The following functionality has been added:

<UL>
<LI> There is a new, non-reference-counted kernel, Simple_cartesian. Because
     reference counting is not used, and thus coordinates are stored within a
     class, debugging is easier using this kernel.  This kernel can also be
     faster in some cases than the reference-counted Cartesian kernel.

<LI> New optimisation algorithms
     <UL>
        <LI> Min_annulus_d - Algorithm for computing the smallest enclosing
             annulus of points in arbitrary dimension
        <LI> Polytope_distance_d - Algorithm for computing the (squared)
             distance between two convex polytopes in arbitrary dimension
        <LI> Width_3 - Algorithm for computing the (squared) width of points
             sets in three dimensions
     </UL>

<LI> 2D Triangulations
     <UL>
       <LI> There are now two triangulation data structures available in CGAL.
            The new one uses a list to store the faces and allows one to
            represent two-dimensional triangulations embedded in three spaces
            as well as planar triangulations.
       <LI> The triangulation hierarchy which allows fast location query
            is now available.
     </UL>

<LI> Inifinite objects can now be included in planar maps.

<LI> Removal as well as insertions of vertices for 3D Delaunay triangulations
     is now possible.

<LI> A generator for ``random'' simple polygons is now available.

<LI> In directory demo/Robustness, programs that demonstrate typical robustness
     problems in geometric computing are presented along with the solutions to
     these problems that CGAL provides.
</UL>

<P>
The following functionality has been removed:
<UL>
  <LI> The binary operations on polygons (union, intersection ...) have been
       removed.  Those operations were not documented in the previous release
       (2.1).  Arrangements can often be used as a substitute.
</UL>
</DIV>


<h2  id="release2.1">Release 2.1</h2>

<DIV>
<p>Release date: January 2000</p>

<p>Version 2.1 differs from version 2.0 in the platforms that are supported and
in functionality.</p>

<p>
Supported platforms:

<UL>
   <LI> the newest gnu compiler (2.95.2) on Sun, SGI, Linux and Windows.
   <LI> the Microsoft Visual C++ compiler, version 6.
   <LI> the mips CC compiler version 7.3 under Irix.
</UL>

Support for the old g++ compiler (2.8) and for mips CC 7.2 has been dropped.

<BR><BR>
The following functionality has been added:

<UL>
<LI> Alpha shapes and weighted alpha shapes in 2D. Alpha shapes are a
     generalization of the convex hull of a point set.
<LI> Arrangements in 2D. Arrangements are related to and based on planar maps.
     The major difference between the two is that curves are allowed to
     intersect in the case of arrangements.
<LI> Extensions to triangulations in 2D.  Constrained triangulations are now
     dynamic: they support insertions of new constraint as well as removal of
     existing constraints.  There are also constrained Delaunay triangulations.
<LI> Triangulations in 3D were added, both Delaunay triangulations and regular
     triangulations.
<LI> Min_quadrilateral optimisations have been added.  These are algorithms to
     compute the minimum enclosing rectangle/parallelogram (arbitrary
     orientation) and the minimum enclosing strip of a convex point set.
<LI> 2d Point_set is a package for 2d range search operations, Delaunay
     triangulation, nearest neighbor queries. This package works only if
     LEDA
     is installed.
<LI> Support for GeoWin visualization library. This also depends on
     LEDA.
<LI> Support for using the
     CLN number type
     together with CGAL.
</LI>
</UL>
</DIV>


<h2 id="release2.0">Release 2.0</h2>
<DIV>
<p>Release date: June 1999</p>

<p>The main difference from release 1.2 is the
introduction of namespaces -- namespace <TT>std</TT> for code from
the standard library and namespace <TT>CGAL</TT> for
the CGAL library.
</DIV>


<h2 id="release1.2">Release 1.2</h2>
<DIV>
<p>Release date: January 1999</p>
<p>Additions to release 1.1 include: </p>

<UL>
   <LI>topological map
   <LI>planar map overlay
   <LI>regular and constrained triangulations
</UL>
</DIV>


<h2  id="release1.1">Release 1.1</h2>
<DIV>
<p>Release date: July 1998</p>

<p>Additions to release 1.0 include:
<UL>
   <LI>3D intersections </LI>
   <LI>kD points </LI>
   <LI>3D convex hull </LI>
   <LI>kD smallest enclosing sphere </LI>
</UL>
</DIV>



<h2 id="release1.0">Release 1.0</h2>
<DIV>
<p>Release date: April 1998</p>

<p>Additions to release 0.9 include:
<UL>
   <LI>Polyhedral surfaces </LI>
   <LI>Halfedge Data Structure</LI>
   <LI>Planar maps </LI>
</UL>
</DIV>


<h2 id="release0.9">Release 0.9</h2>
<DIV>
<p>Release date: June 1997</p>
<p>Initial (beta) release of the CGAL library.
</DIV>

<!--#include virtual="/footer.inc" -->
</td>
</tr>
</table>
</BODY>
</HTML><|MERGE_RESOLUTION|>--- conflicted
+++ resolved
@@ -59,11 +59,8 @@
 <td width="28%">
 
 <table CELLSPACING=0>
-<<<<<<< HEAD
 <tr><td><a href="#release4.6">4.6</a>&nbsp;<td> (? 2015)
-=======
-<tr><td><a href="#release4.5.1">4.5.1</a>&nbsp;<td> (XX 2014)
->>>>>>> a096cdf4
+<tr><td><a href="#release4.5.1">4.5.1</a>&nbsp;<td> (? 2014)
 <tr><td><a href="#release4.5">4.5</a>&nbsp;<td> (October 2014)
 <tr><td><a href="#release4.4">4.4</a>&nbsp;<td> (April 2014)
 <tr><td><a href="#release4.3">4.3.1</a>&nbsp;<td> (November 2013)
@@ -115,7 +112,6 @@
 <HR>
 
 
-<<<<<<< HEAD
 <h2 id="release4.6">Release 4.6 </h2>
 <div>
   <p>Release date: XXX 2015 </p>
@@ -147,7 +143,8 @@
 <!-- Support Library -->
 
 <!-- end of the div for 4.6 -->
-=======
+</div>
+
 <h2 id="release4.5.1">Release 4.5.1 </h2>
 <div>
   <p>Release date: XX 2014 </p>
@@ -156,7 +153,6 @@
   <ul>
     <li>Fix a bug in the sliver exudation preservation of boundaries. </li>
   </ul>
->>>>>>> a096cdf4
 </div>
 
 <h2 id="release4.5">Release 4.5 </h2>
