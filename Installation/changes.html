--- conflicted
+++ resolved
@@ -1,4 +1,4 @@
-﻿<!DOCTYPE HTML PUBLIC "-//W3C//DTD HTML 4.01 Transitional//EN" "http://www.w3.org/TR/html4/loose.dtd">
+<!DOCTYPE HTML PUBLIC "-//W3C//DTD HTML 4.01 Transitional//EN" "http://www.w3.org/TR/html4/loose.dtd">
 <!-- $Id$
      $URL$
 -->
@@ -118,7 +118,6 @@
 
 <!-- Installation (and general changes) -->
 <!-- New packages -->
-<<<<<<< HEAD
   <h3>2D Generalized Barycentric Coordinates (new package)</h3>
   <ul>
     <li>  This package offers an efficient and robust implementation of
@@ -131,14 +130,14 @@
     <li>This new package provides classes for manipulating triangulations
         in Euclidean spaces whose dimension can be specified at compile-time or at run-time.</li>
   </ul>
-=======
-<h3>Surface Mesh (new package)</h3>
-<ul>
-<li>The surface mesh class provided by this package is a data structure
- that can be used as halfedge data structure or polyhedral surface. It is
-an alternative to the packages <code>CGAL::Polyhedron_3</code> and <code>CGAL::HalfedgeDS</code>. </li>
-</ul>
->>>>>>> 07e62f3a
+
+  <h3>Surface Mesh (new package)</h3>
+  <ul>
+    <li>The surface mesh class provided by this package is a data structure
+      that can be used as halfedge data structure or polyhedral surface. It is
+      an alternative to the packages <code>CGAL::Polyhedron_3</code> and <code>CGAL::HalfedgeDS</code>. </li>
+  </ul>
+
 <!-- Major and breaking changes -->
 <!-- Arithmetic and Algebra -->
 <!-- Combinatorial Algorithms -->
