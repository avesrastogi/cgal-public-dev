<!DOCTYPE HTML PUBLIC "-//W3C//DTD HTML 4.01 Transitional//EN" "http://www.w3.org/TR/html4/loose.dtd">
<!-- $Id$
     $URL$
-->
<html lang="en-US">
<HEAD>
  <META HTTP-EQUIV="Content-Type" CONTENT="text/html; charset=utf-8">
  <LINK TITLE="CGAL style" REL=stylesheet TYPE="text/css" HREF="cgal.css">
  <style type="text/css">
    h2 { margin-left: 0; }
  </style>

<!--
  <style type="text/css">
    h2
    {
      counter-reset:section;
    }

    h3
    {
      counter-reset:subsection;
    }

    h3:before
    {
      content:counter(section) ". ";
      counter-increment:section;
    }

    h4:before
    {
      counter-increment:subsection;
      content:counter(section) "." counter(subsection) " ";
    }
  </style>
-->
  <TITLE>CGAL - Release History</TITLE>
</HEAD>

<!--#config timefmt="%d %B %y" -->

<BODY>
<table>
<tr>

<!--#include virtual="menu.inc.html" -->



<td valign="top">
<H1>Release History</H1>

<HR>

<table>
<tr>
<td width="2%">
<td width="28%">

<table CELLSPACING=0>
<<<<<<< HEAD
<tr><td><a href="#release4.6">4.6</a>&nbsp;<td> (? 2015)
<tr><td><a href="#release4.5.1">4.5.1</a>&nbsp;<td> (? 2014)
=======
<tr><td><a href="#release4.5.2">4.5.2</a>&nbsp;<td> (January 2015)
<tr><td><a href="#release4.5.1">4.5.1</a>&nbsp;<td> (December 2014)
>>>>>>> 5134b294
<tr><td><a href="#release4.5">4.5</a>&nbsp;<td> (October 2014)
<tr><td><a href="#release4.4">4.4</a>&nbsp;<td> (April 2014)
<tr><td><a href="#release4.3">4.3.1</a>&nbsp;<td> (November 2013)
<tr><td><a href="#release4.3">4.3</a>&nbsp;<td> (October 2013)
<tr><td><a href="#release4.2">4.2</a>&nbsp;<td> (March 2013)
<tr><td><a href="#release4.1">4.1</a>&nbsp;<td> (September 2012)
<tr><td><a href="#release4.0.2">4.0.2</a>&nbsp;<td> (July 2012)
<tr><td><a href="#release4.0.1">4.0.1</a>&nbsp;<td> (July 2012)
<tr><td><a href="#release4.0">4.0</a>&nbsp;<td> (March 2012)
<tr><td><a href="#release3.9">3.9</a>&nbsp;<td> (September 2011)
<tr><td><a href="#release3.8">3.8</a>&nbsp;<td> (April 2011)
<tr><td><a href="#release3.7">3.7</a>&nbsp;<td> (October 2010)
<tr><td><a href="#release3.6.1">3.6.1</a>&nbsp;<td> (June 2010)
<tr><td><a href="#release3.6">3.6</a>&nbsp;<td> (March 2010)
<tr><td><a href="#release3.5.1">3.5.1</a>&nbsp;<td> (December 2009)
<tr><td><a href="#release3.5">3.5</a>&nbsp;<td> (October 2009)
<tr><td><a href="#release3.4">3.4</a>&nbsp;<td> (January 2009)
<tr><td><a href="#release3.3.1">3.3.1</a><td> (August 2007)
<tr><td><a href="#release3.3">3.3</a><td> (May 2007)
<tr><td><a href="#release3.2.1">3.2.1</a><td> (July 2006)
<tr><td><a href="#release3.2">3.2</a><td> (May 2006)
<tr><td><a href="#release3.1">3.1</a><td> (December 2004)
<tr><td><a href="#release3.0.1">3.0.1</a><td> (February 2004)
<tr><td><a href="#release3.0">3.0</a><td> (October 2003)
<tr><td><a href="#release2.4">2.4</a><td> (May 2002)
<tr><td><a href="#release2.3">2.3</a><td> (August 2001)
<tr><td><a href="#release2.2">2.2</a><td> (October 2000)
<tr><td><a href="#release2.1">2.1</a><td> (January 2000)
<tr><td><a href="#release2.0">2.0</a><td> (June 1999)
<tr><td><a href="#release1.2">1.2</a><td> (January 1999)
<tr><td><a href="#release1.1">1.1</a><td> (July 1998)
<tr><td><a href="#release1.0">1.0</a><td> (April 1998)
<tr><td><a href="#release0.9">0.9</a><td> (June 1997)
</table>

<td width="60%">
<table>
<caption align=BOTTOM>
Number of lines of code of CGAL<br>
(using <a href="http://www.dwheeler.com/sloccount/"> David A. Wheeler's
'SLOCCount'</a>, restricted to the <code>include/CGAL/</code>
and <code>src/</code> directories).
</caption>
<tr><td><img src="images/release_history_sloccount.png" alt="Releases size graph">
</table>
<td width="10%">
</table>

<HR>

<h2 id="release4.5.2">Release 4.5.2</h2>
<div>
  <p>Release date: January 2015</p>

  <h3>General</h3>
  <ul>
    <li> Fix a bug that prevented the compilation with recent versions of
    Boost (>=1.56) when explicit conversions operators (from C++11) are
    supported. That prevented the compilation with Microsoft Visual Studio
    2013.
  </ul>
</div>

<h2 id="release4.6">Release 4.6 </h2>
<div>
  <p>Release date: XXX 2015 </p>

<!-- Installation (and general changes) -->
<!-- New packages -->
  <h3>2D Generalized Barycentric Coordinates (new package)</h3>
  <ul>
    <li>  This package offers an efficient and robust implementation of
          two-dimensional closed-form generalized barycentric coordinates
          defined for simple two-dimensional polygons.</li>
  </ul>

  <h3>Triangulation (new package)</h3>
  <ul>
    <li>This new package provides classes for manipulating triangulations
        in Euclidean spaces whose dimension can be specified at compile-time or at run-time.</li>
  </ul>

  <h3>Surface Mesh (new package)</h3>
  <ul>
    <li>The surface mesh class provided by this package is a data structure
      that can be used as halfedge data structure or polyhedral surface. It is
      an alternative to the packages <code>CGAL::Polyhedron_3</code> and <code>CGAL::HalfedgeDS</code>. </li>
  </ul>

<!-- Major and breaking changes -->
<!-- Arithmetic and Algebra -->
<!-- Combinatorial Algorithms -->
<!-- Geometry Kernels -->
  <h3>dD Geometry Kernel</h3>
  <ul>
    <li> It has been reported that the recently introduced <code>Epick_d</code>
      kernel may not work with Intel C++ Compiler prior to version 15. 
      Documentation has been updated.</li>
  </ul>
<!-- Convex Hull Algorithms -->
  <h3>3D Convex Hulls</h3>
  <ul>
    <li>Add functions <code>halfspace_intersection_3</code> and
        <code>halfspace_intersection_with_constructions_3</code> to compute
        the intersection of halfspaces defining a closed polyhedron.</li>
    <li>Fix a bug introduced in CGAL 4.5 that can appear while computing
        the convex hull of coplanar points.</li>
    <li>Fix a robustness issue in <code>Convex_hull_traits_3</code>.
        This traits is used by default with the kernel
        <code>Exact_predicates_inexact_constructions_kernel</code>.</li>
  </ul>
<!-- Polygons -->
<!-- Cell Complexes and Polyhedra -->
  <h3>Combinatorial Maps and Linear Cell Complex</h3>
  <ul>
    <li>Added <code>correct_invalid_attributes</code>,
      <code>set_automatic_attributes_management</code> and
      <code>are_attributes_automatically_managed</code> methods in 
      <code>CombinatorialMap</code> concept. This allows high level
      operations to not update non void attributes during massive calls
      of these operations, but only after the end of their executions.
    </li>
  </ul>
<!-- Arrangements -->
<!-- Triangulations and Delaunay Triangulations -->
 <h3>2D Triangulations</h3>
  <ul>
    <li>The class <code>Constrained_triangulation_plus_2</code> now
        can handle polylines as constraints.</li>
    <li>As a consequence a <code>Constraint_id</code> has been introduced
        which replaces <code>pair&lt;Vertex_handle,Vertex_handle&gt;</code> as
        identifier of a constraint.
  </ul>
<!-- Voronoi Diagrams -->
<!-- Mesh Generation -->
  <h3>3D Mesh Generation</h3>
  <ul>
    <li>Add member functions <code>output_boundary_to_off</code> and
        <code>output_facets_in_complex_to_off</code>
        in the class <code>CGAL::Mesh_complex_3_in_triangulation_3</code>
        to export the boundary of a domain or a subdomain.</li>
  </ul>
<!-- Geometry Processing -->
<!-- Spatial Searching and Sorting -->
  <h3>3D Fast Intersection and Distance Computation</h3>
  <ul>
    <li>Add new constructors to <code>AABB_halfedge_graph_segment_primitive</code> and
    <code>AABB_face_graph_triangle_primitive</code> in order to be able to build primitives
    one by one.</li>
  </ul>
<!-- Geometric Optimization -->
<!-- Interpolation -->
<!-- Support Library -->
  <h3>Geometric Object Generators</h3>
  <ul>
    <li>Add a new function  <code>random_convex_hull_in_disc_2</code> that
        efficiently generates a random polygon as the convex hull of uniform random
        points chosen in a disc.</li>
  </ul>
<!-- end of the div for 4.6 -->
</div>

<h2 id="release4.5.1">Release 4.5.1 </h2>
<div>
  <p>Release date: December 2014 </p>

  <h3>3D Mesh Generation</h3>
  <ul>
    <li>Fix a bug in the sliver exudation preservation of boundaries. </li>
  </ul>
</div>

<h2 id="release4.5">Release 4.5 </h2>
<div>
  <p>Release date: October 2014 </p>

<!-- Installation (and general changes) -->
  <h3>Installation</h3>
  <ul>
    <li>Changes in the set of supported platforms:
      <ul>
        <li>The Microsoft Windows Visual C++ compiler 2008 (VC9) is no
          longer supported since CGAL-4.5.</li>
      </ul>
    </li>
    <li>Since CGAL version 4.0, Eigen was the recommended third-party
      library to use with <i>Planar Parameterization of Triangulated
      Surface Meshes</i>, <i>Surface Reconstruction from Point
      Sets</i>, <i>Approximation of Ridges and Umbilics on Triangulated
      Surface Meshes</i>, and <i>Estimation of Local Differential
      Properties of Point-Sampled Surfaces</i> packages. From CGAL
      version 4.5, Taucs, Blas and Lapack are no longer supported.
    </li>
    <li>CGAL is now compatible with the new CMake version 3.0.</li>
  </ul>

<!-- New packages -->
  <h3>Triangulated Surface Mesh Deformation (new package)</h3>
  <ul>
    <li> This package allows to deform a triangulated surface mesh
      under positional constraints of some of its vertices without
      requiring any additional structure other than the surface mesh itself.
      The methods provided implements an as-rigid-as-possible deformation.
      Note that the main class name has changed between the 4.5-beta1 and the 4.5
      releases to better match the CGAL naming conventions
      (from <code>CGAL::Deform_mesh</code> to <code>CGAL::Surface_mesh_deformation</code>).
    </li>
  </ul>

<!-- Major and breaking changes -->
  <h3>CGAL and the Boost Graph Library (major changes)</h3>
  <ul>
    <li>Cleanup of the <code>HalfedgeGraph</code> concept. In particular:
    <ul>
      <li>Introduction of the notion of <code>halfedge_descriptor</code> in
        the specialization of the
        class <code>boost::graph_traits</code>.</li>
      <li>Deprecation of <code>halfedge_graph_traits</code>.</li>
      <li>A model of <code>HalfedgeGraph</code> is considered as an
        undirected graph. Thus any call to <code>edges()</code> should be
        replaced by <code>halfedges()</code> and <code>num_edges()</code>
        now returns the number of (undirected) edges.
      <li><b>Breaking change:</b> <code>is_border_edge</code>
        and <code>is_border_halfedge</code> properties are removed.  The
        free functions <code>is_border()</code>
        and <code>is_border_edge()</code> should be used instead.</li>
      <li>Renaming of <code>HalfedgeGraph</code> specific free
        functions.</li>
    </ul>
    </li>
    <li>Introduction of the <code>FaceGraph</code> concept.</li>
    <li>Adaptation of the package <em>Triangulated Surface Mesh
      Simplification</em> and of the
      class <code>AABB_halfedge_graph_segment_primitive</code> from the
      package <em>3D Fast Intersection and Distance Computation</em> to
      the API change.</li>
    <li>Update of the package <em>Triangulated Surface Mesh
      Segmentation</em> and of the class
      <code>AABB_face_graph_triangle_primitive</code> from the
      package <em>3D Fast Intersection and Distance Computation</em> to
      accept model of the newly introduced concepts.</li>
    <li>Offer <em>Euler</em> operations as free functions for models of the
      graph concepts provided by CGAL.</li>
    <li>Specialization of <code>boost::graph_traits</code>
      for <code>OpenMesh::PolyMesh_ArrayKernelT</code> as proof of
      concept.  A <code>OpenMesh::PolyMesh_ArrayKernelT</code> becomes a
      model of the aforementioned concepts when including
      <code>CGAL/boost/graph/graph_traits_PolyMesh_ArrayKernelT.h</code>.</li>
  </ul>

<!-- Geometry Kernels -->
  <h3>dD Geometry Kernel</h3>
  <ul>
    <li> A new model <code>Epick_d</code> of the <code>Kernel_d</code>
      concept is introduced. It provides better performance through
      arithmetic filtering and specializations for fixed dimensions. It may
      not work with compilers as old as gcc-4.2, but was tested with
      gcc-4.4.</li>
  </ul>

<!-- Convex Hull Algorithms -->
  <h3>3D Convex Hulls</h3>
  <ul>
    <li> Clean up the documentation of the concepts</li>
  </ul>

<!-- Arrangements -->
  <h3>2D Arrangements</h3>
  <ul>
    <li>Fixed a bug in removing an unbounded curve (e.g., a ray) from
      an arrangement induced by unbounded curves.</li>
  </ul>

  <h3>2D Snap Rounding</h3>
  <ul>
    <li> Replaced use of private <code>kd_tree</code> with CGAL's
      official <code>Kd_tree</code> from <code>Spatial_searching</code>
      package; results in a small performance gain. Removed the
      private <code>kd_tree</code> package.
    </li>
  </ul>

<!-- Triangulations and Delaunay Triangulations -->
  <h3>3D Triangulations</h3>
  <ul>
    <li> Add an experimental parallel version of the Delaunay triangulation
      and the regular triangulation algorithms, which allows parallel
      insertion and removal of point ranges.</li>
  </ul>

<!-- Mesh Generation -->
  <h3>3D Mesh Generation</h3>
  <ul>
    <li>Add a new constructor for the
      class <code>Labeled_mesh_domain_3</code> which takes
      an <code>Iso_cuboid_3</code>.</li>
    <li>Add a new labeling function wrapper for meshing multi-domain.</li>
    <li>The meshing functionality in the Qt demos
      in <code>demo/Polyhedron/</code> and <code>demo/Mesh_3/</code> can
      now use the handling of 1d-features, that exists in CGAL since
      version 3.8.
    <li> Add an experimental parallel version of the 3D mesh refinement and
      mesh optimization methods.
    </li>
    <li>Add caching of circumcenters to
      <code>Regular_triangulation_cell_base_3</code>. The cache value is
      computed when <code>cell->circumcenter()</code>
      or <code>rt.dual(cell)</code> functions are called.
    </li>
  </ul>

<!-- Geometry Processing -->
  <h3>Point Set Processing and Surface Reconstruction from Point Sets</h3>
  <ul>
    <li>The former demo has been removed and is fully merge in the
    Polyhedron demo.</li>
  </ul>

  <h3>Point Set Processing</h3>
  <ul>
    <li>Workaround a bug in dijsktra shortest path of boost 1.54 by
      shipping and using the boost header from the 1.55 release. This
      header will be used only if you are using the version 1.54 of
      boost.
    </li>
  </ul>

  <h3>Triangulated Surface Mesh Simplification</h3>
  <ul>
    <li>
      <b>Breaking change:</b> Due to the cleanup of the concepts of the
      package <em>CGAL and the Boost Graph Library</em>, the named
      parameter <code>edge_is_border_map</code> has been removed, and the
      named parameter
      <code>edge_is_constrained_map</code> now expects a property map with
      an edge descriptor as key type (vs. halfedge descriptor before).
    </li>
    <li>Add some optimization in the code making the implementation faster
      (depending on the cost and the placement chosen). However, for an
      edge which collapse is not topologically valid, the vector of
      vertices of the link provided by its profile might contains
      duplicates, thus also breaking the orientation guarantee in the
      vector.  This must not be a problem for users as the edge is not
      collapsible anyway but if it is a absolute requirement for user
      defined cost/placement, defining the
      macro <code>CGAL_SMS_EDGE_PROFILE_ALWAYS_NEED_UNIQUE_VERTEX_IN_LINK</code>
      will restore the former behavior.
    </li>
  </ul>

<!-- Spatial Searching and Sorting -->
  <h3>dD Spatial Searching</h3>
  <ul>
    <li> Added methods <code>reserve(size_t size)</code> and <code>size_t
      capacity()</code> to class <code>Kd_tree</code> to allocate memory
      to store <code>size</code> points and to report that number (STL
      compliance).
    </li>
  </ul>

<!-- Support Library -->
  <h3>STL Extensions for CGAL</h3>
  <ul>
    <li> Add <code>Compact_container::operator[]</code>, allowing a direct
      access to the ith element of a compact container.</li>
    <li> Add <code>Concurrent_compact_container</code>, a compact container
      which allows concurrent insertion and removal.</li>
  </ul>

<!-- end of the div for 4.5 -->
</div>

<h2 id="release4.4">Release 4.4 </h2>
<div>
  <p>Release date: April 2014 </p>
  <h3>Installation</h3>
  <ul>
    <li>Additional supported platforms:
      <ul>
        <li>The Apple Clang compiler version 5.0 is now supported on
          OS X Mavericks.</li>
        <li>The Microsoft Windows Visual C++ compiler 2013 (VC12) is now
          supported.</li>
      </ul>
    </li>
  </ul>
  <h3>Triangulated Surface Mesh Segmentation (new package)</h3>
  <ul>
    <li> This package implements the segmentation of triangulated surface meshes
         based on the Shape Diameter Function (SDF). In addition, it also provides
         functions to generate segmentations based on a user defined alternative
         to the SDF.
    </li>
  </ul>


  <h3>Number Types</h3>
  <ul>
    <li> A new class <code>CGAL::Mpzf</code> is introduced on some platforms
      for exact ring operations. It is used to improve the speed of the
      evaluation of predicates in degenerate situations.</li>
  </ul>

  <h3>2D and 3D Geometry Kernel </h3>
  <ul>
    <li> Fix a bug introduced in CGAL 4.3 when computing the intersection
         of two 3D triangles.</li>
  </ul>

  <h3>2D Polygon Partitioning</h3>
  <ul>
    <li>Bug fix to make the partition algorithms working with a Lazy kernel such as
        <code>Exact_predicates_exact_constructions_kernel</code>.
    </li>
  </ul>

  <h3>2D Regularized Boolean Set-Operations</h3>
  <ul>
    <li>Fix two memory leaks in
      <code>CGAL::General_polygon_set_2</code>.
    </li>
  </ul>

  <h3>Combinatorial Maps and Linear Cell Complex</h3>
  <ul>
    <li> <code>null_dart_handle</code> is no longer a static data member in
      the <code>CombinatorialMap</code> concept. This implies to move the
      following methods of <code>Dart</code> concept
      into <code>CombinatorialMap</code>
      concept: <code>is_free</code>, <code>highest_nonfree_dimension</code>,
      <code>opposite</code> and <code>other_extremity</code>. We also
      transform the static methods <code>vertex_attribute</code>
      and <code>point</code> of <code>Linear_cell_complex</code> class into
      non static methods. You can define the CGAL_CMAP_DEPRECATED macro to
      keep the old behavior.
    </li>
  </ul>

  <h3>2D Arrangements</h3>
  <ul>
    <li> Revise the API of <b>polylines</b>. In particular,
      <i>construction</i> is now done using functors
      and <i>iteration</i> is possible only on the segments of a
      polyline.
    <li>Fix a bug in the <i>Landmark</i> point-location strategy.</li>
  </ul>

  <h3>2D Snap Rounding</h3>
  <ul>
    <li>Fix a memory leak</li>
  </ul>

  <h3>2D Triangulations</h3>
  <ul>
    <li>Add different overloads of the function <code>insert_constraints</code>
        that inserts a range of points and segments, or a range of segments.
        These functions uses the spatial sorting in order to speed
        up the time needed for the insertion.
    </li>
  </ul>

  <h3>3D Periodic Triangulations</h3>
  <ul>
    <li>Add a method to locate point with inexact predicates.
    </li>
  </ul>

  <h3>3D Alpha Shapes</h3>
  <ul>
    <li> Add member functions in <code>CGAL::Alpha_shape_3</code> to give
         access to the alpha status of edges and facets
         (<code>get_alpha_status())</code>.</li>
    <li> Add another filtration method
          (<code>filtration_with_alpha_values()</code>) that reports the
          alpha value at which each face appears in the filtration.</li>
  </ul>

  <h3>3D Mesh Generation</h3>
  <ul>
    <li>Fix the access to functions <code>number_of_facets</code>
	and <code>number_of_cells</code> in
	<code>Mesh_complex_3_in_triangulation_3</code>.
    </li>
    <li>Change the internal API of the sliver perturber, to make possible
	for developers to optimize another criterion than the (default)
	minimal dihedral angle.  Developers can also define a new
	perturbation vector (for angles we had gradient of squared
	circumradius, gradient of volume, gradient of minimal dihedral
	angle, and random) which is better suitable to optimize their
	criterion.
    </li>
    <li>Improve the use of cache values in <code>Mesh_cell_base_3</code> to
          (re)compute circumcenters and sliver criterion values only when
          needed.
    </li>
  </ul>

  <h3>Triangulated Surface Mesh Simplification</h3>
  <ul>
    <li>Fix a bug in the way edges can be marked as non-removable by adding
        a named-parameter <code>edge_is_constrained_map</code> to the function
        <code>edge_collapse</code></li>
  </ul>

  <h3>dD Spatial Searching</h3>
  <ul>
    <li>Fix a documentation bug: The property map passed as template
      parameter to the classes
      <code>Search_traits_adapter</code> and <code>Distance_adapter</code>
      must be a lvalue property map. To avoid incorrect usage, a static
      assertion has been added in the CGAL code to prevent the user from
      instantiating these classes with an incorrect property map type.</li>
  </ul>

 <h3>CGAL ipelets</h3>
  <ul>
    <li> Better description of the demo ipelets in the user manual     </li>
    <li> New ipelet for pencils of circles</li>
    <li> New ipelet for hyperbolic geometry in Poincaré model</li>
    <li> The generator ipelet now generates point in a selected zone</li>
    <li> Hilbert sort ipelet implements two policies</li>
  </ul>
</div>

<h2 id="release4.3">Release 4.3 </h2>
<div>
  <p> Release date: October 2013 </p>

  <h3>The CGAL Manual</h3>
  <ul>
    <li>The documentation of CGAL is now generated with Doxygen.</li>
  </ul>

  <h3>2D Periodic Triangulations (new package)</h3>
  <ul>
    <li> This package allows to build and handle triangulations of point
      sets in the two dimensional flat torus. Triangulations are built
      incrementally and can be modified by insertion or removal of
      vertices. They offer point location facilities.  The package provides
      Delaunay triangulations and offers nearest neighbor queries and
      primitives to build the dual Voronoi diagrams.
    </li>
  </ul>

  <h3>API Changes</h3>
      <h4>2D and 3D Geometry Kernel </h4>
      <ul>
        <li> The intersection functions and functors used to return
          a <code>CGAL::Object</code> in order to deal with the different
          possible return types. However, depending on the arguments it is
          possible to reduce the possible return types to a small set. For
          this reason and to take advantage of the type safety, we decided
          to use <code>boost::variant</code> instead
          of <code>CGAL::Object</code>.  The <code>result_of</code>
          protocol is now even more useful to determine the return type of
          the intersection functions and functors. The change should be
          relatively transparent to the user thanks to the implicit
          constructor added to <code>CGAL::Object</code>. However, it is
          recommended to upgrade your code.  The previous behavior can be
          restored by defining the
          macro <code>CGAL_INTERSECTION_VERSION</code> to 1.
        </li>
      </ul>
      <h4>2D Arrangements</h4>
      <ul>
        <li> The type of the result of point location queries changed to
	  <code>boost::variant</code> (from <code>CGAL::Object</code>).
	  For convenience, the previous behavior can be restored by defining
	  the macro <code>CGAL_ARR_POINT_LOCATION_VERSION</code> to 1.
	<li> Introduced an optimization for operations on large and dense
	  arrangements.
        </li>
      </ul>
      <h4>3D Fast Intersection and Distance Computation</h4>
      <ul>
        <li>Following the intersection API
          change, <code>Object_and_primitive_id</code> has been replaced by
          a template class
          <code>Intersection_and_primitive_id&lt;Query&gt;</code> to determine
          the type depending on the query object type.
        </li>
      </ul>
      <h4>CGAL and Boost Property Maps</h4>
      <ul>
        <li>The <code>key_type</code> of the property maps provided by CGAL
          used to be an iterator. In order to be more easily re-used,
          the <code>key_type</code> has been changed to be
          the <code>value_type</code> of the iterator.  The packages that
          have been updated to match these changes are <b>Point Set
          Processing</b> and <b>Surface Reconstruction from Point Sets</b>.
          However, for most users this change should be transparent if the
          default property maps were used.  For convenience, the former
          behavior can be enabled by defining the
          macro <code>CGAL_USE_PROPERTY_MAPS_API_V1</code>.
    </li>
  </ul>

  <h3>Algebraic Foundations</h3>
  <ul>
    <li>For convenience, add an overload of <code>make_rational()</code>
    taking a pair of numbers.</li>
  </ul>

  <h3>2D and 3D Geometry Kernel </h3>
  <ul>
    <li>A <code>Iso_rectangle_2</code> can now be constructed from
      a <code>Bbox_2</code> and an <code>Iso_cuboid_3</code> from
      a <code>Bbox_3</code>. </li>
    <li> The implementation of <code>CGAL::Object</code> has been updated
      and now uses <code>boost::shared_ptr</code>
      and <code>boost::any</code>. This implementation is faster.
    </li>
    <li>Add to <code>Bbox_2</code> and <code>Bbox_3</code>
      a <code>+=</code> operator as well as free functions to get the
      bounding box of a range of geometric objects.
    </li>
  </ul>

  <h3>Combinatorial Maps</h3>
  <ul>
    <li>Two bug fixes: do not use the 2 least significant bits for cell
      attribute without dart support; share the mark when copying a
      CMap_cell_iterator.</li>
    <li>Add a constructor taking a given combinatorial map as argument,
      possibly with different dimension and/or different attributes. This
      allows to transform a combinatorial map.</li>
    <li>Add operator= and swap method.</li>
    <li>Add dynamic onmerge/onsplit functions that can be associated
      dynamically to i-attributes and which are automatically called when
      i-cells are split/merged.</li>
    <li>Add a function allowing to reverse the orientation of a
      combinatorial map, and another one to reverse one connected component
      of a combinatorial map.</li>
  </ul>

  <h3>3D Boolean Operations on Nef Polyhedra</h3>
  <ul>
    <li>Bug-fix in IO when using <code>Lazy_exact_nt</code> as number type
      or <code>Exact_predicates_exact_constructions_kernel</code> as
      kernel.</li>
  </ul>

  <h3>2D Triangulations</h3>
  <ul>
    <li>Extend the concept <code>TriangulationDataStructure_2</code> to
      require a more general <code>copy_tds</code> function that allows a
      copy between TDS of different types. The CGAL model has been
      updated.</li>
    <li>Add a way to efficiently insert a range of points with information
      into the 2D constrained Delaunay triangulations.
  </ul>

  <h3>3D Triangulations</h3>
  <ul>
    <li>Extend the concept <code>TriangulationDataStructure_3</code> to
      require a more general <code>copy_tds</code> function that allows a
      copy between TDS of different types. The CGAL model has been
      updated.</li>
    <li>Add an advanced function to set the infinite vertex of the
      triangulation for low level operations</li>
    <li>Fix a bug in the function inserting a range of points with info
      when the <code>Fast_location</code> tag is used</li>
  </ul>

  <h3>2D Segment Delaunay Graph</h3>
  <ul>
    <li>Add functions <code>insert_points</code>
      and <code>insert_segments</code> to insert a range of points and
      segments. These functions uses the spatial sorting in order to speed
      up the time needed for the insertion. The
      function <code>insert(Input_iterator first, Input_iterator beyond,
      Tag_true)</code> has been updated to dispatch the input when possible
      to these functions.
    </li>
  </ul>

  <h3>2D Apollonius Graphs</h3>
  <ul>
    <li>Modified insertion algorithm so that the code can handle
      pseudo-circles as well.</li>
    <li>Updated implementation of the vertex conflict predicate by a
      faster version.</li>
  </ul>

  <h3>3D Mesh Generation</h3>
  <ul>
    <li>Speed-up <code>Mesh_3</code> and in particular the global
      optimizers (Lloyd and ODT) by introducing a
      parameter <code>do_freeze</code> to prevent from moving vertices
      which would move of very small displacements.</li>
    <li> Introduce new data structures and options for speed-up and
      compacity. Note that <code>Compact_mesh_cell_base_3</code> and
      <code>Mesh_vertex_base_3</code> are now our favoured implementations
      of the concepts MeshCellBase_3 and MeshVertexBase_3.
    </li>
    <li>Introduce a new constructor
      for <code>Polyhedral_mesh_domain_3</code> that takes a bounding
      polyhedron to be meshed along with a polyhedral surface entirely
      included in it.  This allows the user to mesh a polyhedral domain
      with internal surface(s) which can be non-watertight and even
      non-manifold.
    </li>
    <li> Several documentation bug fixes.</li>
    <li> Provide the ability to plug in custom cell_base/vertex_base
      classes into the Mesh_triangulation_3 class. </li>
  </ul>

  <h3>Triangulated Surface Mesh Simplification</h3>
  <ul>
    <li>Fix a segmentation fault that was happening when some edges of length 0
        were in the input mesh.</li>
  </ul>
  <h3>3D Fast Intersection and Distance Computation</h3>
  <ul>
    <li>Following the intersection API
      change, <code>Object_and_primitive_id</code> has been replaced by a
      template class
      <code>Intersection_and_primitive_id&lt;Query&gt;</code> to determine
      the type depending on the query object type.
    </li>
    <li>Introduce the
      class <code>AABB_halfedge_graph_segment_primitive</code>, which
      replaces the class <code>AABB_polyhedron_segment_primitive</code>
      (which is now deprecated).  The new class is more general and can be
      used with any model of <code>HalfedgeGraph</code>.</li>
    <li>Introduce the class <code>AABB_face_graph_triangle_primitive</code>
      which replaces the
      class <code>AABB_polyhedron_triangle_primitive</code> (which is now
      deprecated).</li>
    <li>Document the classes <code>AABB_segment_primitive</code>
      and <code>AABB_triangle_primitive</code> that were already used in
      some examples.</li>
    <li>Add a generic primitive class <code>AABB_primitive</code> that
      allows to define a primitive type by defining only two property
      maps.</li>
    <li>Introduce a new concept of
      primitive <code>AABBPrimitiveWithSharedData</code>. It allows to have
      some data shared between the primitives stored in
      a <code>AABB_tree</code>.  With this you can, for example have a
      primitive wrapping an integer which refers to the position of a
      geometric object in a <code>std::vector</code>.  Only one reference
      to this vector will be stored in the traits of the tree.  The
      concept <code>AABBTraits</code>, its model <code>AABB_traits</code>
      and the class <code>AABB_tree</code> have been updated accordingly.
      However, everything is backward compatible.</li>
    <li> Fix a memory leak in the destructor of the
    class <code>AABB-tree</code></li>
  </ul>

  <h3>STL Extensions for CGAL</h3>
  <ul>
    <li>Add to <code>Dispatch_output_iterator</code>
      and <code>Dispatch_or_drop_output_iterator</code> an operator to
      accept and dispatch a tuple of values.
    </li>
  </ul>

  <h3>Concurrency in CGAL</h3>
  <ul>
    <li>Add a <code>FindTBB</code> CMake module so that one can easily link
      with TBB to write shared-memory parallel code.</li>
    <li>Introduce two new tags: Sequential_tag and Parallel_tag</li>
  </ul>
</div>

<h2 id="release4.2">Release 4.2 </h2>
<div>
  <p> Release date: March 2013 </p>

  <h3>Installation</h3>
  <ul>
    <li>Additional supported platforms:
      <ul>
        <li>The Microsoft Windows Visual C++ compiler 2012 (VC11) is now
        supported.</li>
      </ul>
    </li>
    <li>With Microsoft Visual C++ (all supported versions), the compiler
      flags <code>/bigobj</code> and <code>/wd4503</code> are added by CGAL
      CMake scripts.
    </li>
    <li>This is the last release whose "<tt>UseCGAL.cmake</tt>" file (if
      using CGAL in a CMake build environment) contains the line
<pre>
  link_libraries(${CGAL_LIBRARIES_DIR} ${CGAL_3RD_PARTY_LIBRARIES_DIRS})
</pre>
      as this is a deprecated CMake command. The correct way to link with
      CGAL's libraries (as for required 3rd party libraries) is to use
      '<code>target_link_libraries</code>' which specifies for each build
      target which libraries should be linked. The following serves as
      example:
<pre>
  find_package(CGAL)
  include(${CGAL_USE_FILE})
  add_executable(myexe main.cpp)
  target_link_libraries(myexe ${CGAL_LIBRARIES}
                              ${CGAL_3RD_PARTY_LIBRARIES})
</pre>
      We also expect further changes in CGAL's CMake setup (change of
      variable names, consistency of filename and output, removing
      essential libraries, building executables, removal of
      '<code>${CGAL_3RD_PARTY_LIBRARIES}</code>').
    </li>
  </ul>

  <h3>2D Arrangements</h3>
  <ul>
    <li> Enhanced the 2D-arrangements demonstration program and ported it
      to Qt4. The new demonstration program makes use of the CGAL Graphics
      View framework, in which the 2D primitives are individually
      represented as objects in a scene. (The implementations of several
      demos in CGAL already make use of this framework.) This project was
      carried out as part of the 2012 Google Summer of Code program.</li>
    <li>Fixed a bug in the Walk-Along-A-Line point location strategy for
      arrangements induced by unbounded curves.</li>
  </ul>

  <h3>2D Circular Geometry Kernel</h3>
  <ul>
    <li>Fix the intersection type computed when intersecting two identical circles.</li>
    <li>Forward correctly the result type of the linear kernel functors</li>
  </ul>

  <h3>2D Triangulations</h3>
  <ul>
    <li> Add mechanism to avoid call stack overflow
    in <code>Delaunay_triangulation_2</code>
    and <code>Constrained_Delaunay_triangulation_2</code>.
    <li> Add a constructor for <code>Regular_triangulation_2</code>
    and <code>Delaunay_triangulation_2</code> from a range of points or a
    range of points with info.
  </ul>

  <h3>2D Voronoi Diagram Adaptor</h3>
  <ul>
    <li> Bug-fix: Add ccb() method in face type as documented.
  </ul>

  <h3>3D Minkowski Sum of Polyhedra</h3>
  <ul>
    <li> Fix a memory leak.
  </ul>

  <h3>3D Fast Intersection and Distance Computation</h3>
  <ul>
    <li> Update requirements of the concepts <code>AABBTraits</code>
    and <code>AABBGeomTraits</code> to match the implementation of the
    package.
  </ul>

  <h3>Generator</h3>
  <ul>
    <li> Addition of the <code>Combination_enumerator</code>
  </ul>

  <h3>STL Extensions</h3>
  <ul>
    <li>Introduction of <code>CGAL::cpp11::result_of</code> as an alias to
      the tr1 implementation from boost of the <code>result_of</code>
      mechanism.  When all compilers supported by CGAL will have a Standard
      compliant implemention of the C++11 <code>decltype</code> feature, it
      will become an alias to
      <code>std::result_of</code>.
    </li>
  </ul>

  <h3>Surface Reconstruction from Point Sets</h3>
  <ul>
    <li> Performance improvements and addition of an option to better
    reconstruct undersampled zones. The poisson reconstruction plugin
    of the Polyhedron demo has an option to switch it on.
  </ul>
</div>


<h2 id="release4.1">Release 4.1 </h2>
<div>
  <p> Release date: October 2012</p>

  <h3>Installation</h3>
  <ul>
    <li>Additional supported platforms:
      <ul>
        <li>The Apple Clang compiler versions 3.1 and 3.2 are now supported on
          Mac OS X.</li>
      </ul>
    </li>
    <li>Improved configuration for essential and optional external third party software</li>
    <li>Added more general script to create CMakeLists.txt files: <tt>cgal_create_CMakeLists</tt></li>
    <li>Availability tests for C++11 features are now performed with the help of <a href="http://www.boost.org/libs/config">Boost.Config</a>. A Boost version of 1.40.0 or higher is needed to use C++11 features.</li>
  </ul>

  <h3>2D Arrangement</h3>
  <ul>
    <li>Improved the implementation of the incremental randomized
      trapezoidal decomposition point-location strategy. The new
      implementation enables point location in unbounded arrangements. It
      constructs a search structure of guaranteed linear size with
      guaranteed logarithmic query time.
    </li>
  </ul>

  <h3>2D Convex Hulls and Extreme Points </h3>
  <ul>
    <li>Speed up the preprocessing stage of the Akl-Toussaint implementation (used by the free function <code>convex_hull_2</code> when forward iterators are provided as input).</li>
  </ul>

  <h3>Combinatorial Maps</h3>
  <ul>
    <li>Minor bugfix; replace some functors by methods.</li>
  </ul>

  <h3>Linear Cell Complex</h3>
  <ul>
    <li>Improve the demo: add a widget showing all the volumes and an operation to create a Menger sponge.</li>
  </ul>

  <h3>Kernels</h3>
  <ul>
    <li>All Kernel functors now support the result_of protocol.</li>
  </ul>

  <h3>STL_Extensions for CGAL</h3>
  <ul>
    <li>The namespace <code>cpp0x</code> has been renamed <code>cpp11</code>. The old name is still available for backward compatibility.</li>
  </ul>

</div>

<h2 id="release4.0.2">Release 4.0.2</h2>
<DIV>
<p>Release date: Jul 2012</p>

<p>
This is a bug fix release. It fixes a bug in
the <code>CMakeLists.txt</code> for CGAL-4.0.1, that prevented even
building the libraries.
</p>

</div>

<h2 id="release4.0.1">Release 4.0.1</h2>

<DIV>
<p>Release date: Jul 2012</p>

<p>
This is a bug fix release. Apart various minor fixes in the documentation,
the following has been changed since CGAL-4.0:</p>

<h3> 2D Voronoi Diagram Adaptor (re-added)</h3>
<ul>
  <li>The package <em>2D Voronoi Diagram Adaptor</em> was temporarily
  removed from the CGAL distribution because of license issues. That
  package is now back into CGAL.
  </li>
</ul>

<h3>2D and 3D Geometry Kernel </h3>
<ul>
  <li>Fix a bug in the <code>Segment_3-Triangle_3</code> intersection function in the case the segment is collinear with a triangle edge.</li>
  <li>Fix a bug in the <code>Projection_traits_.._3</code> class in the case a segment was parallel to the x-axis.</li>
</ul>

<h3>Algebraic Kernel</h3>
<ul>
  <li>Avoid the linking error "duplicate symbols" when two compilation units
    using the algebraic kernel are linked.</li>
</ul>

<h3>3D Boolean Operations on Nef Polygons Embedded on the Sphere</h3>
<ul>
<li>Fix a memory leak due to the usage of an internal mechanism that has
  been replaced by <code>boost::any</code>. This also influences the
  packages 2D Boolean Operations on Nef Polygons, 3D Boolean Operations on
  Nef Polyhedra, Convex Decomposition of Polyhedra, and 3D Minkowski Sum of
  Polyhedra.</li>
</ul>

<h3>2D Arrangement</h3>
<ul>
<li>Fix several memory leaks.</li>
</ul>

<h3>2D Mesh Generation</h3>
<ul>
  <li>Fix a compilation error in the
  header <code>&lt;CGAL/Mesh_2/Do_not_refine_edges.h&gt;</code> when g++
  version 4.7 is used.</li>
</ul>

<h3>Surface Mesh Generation and 3D Mesh Generation</h3>
<ul>
  <li>Fix an important bug in the <code>CGAL_ImageIO</code> library, that
  could lead to wrong result when meshing from a 3D image.</li>
  <li>Fix the compilation of the demo in <code>demo/Surface_mesher</code>,
  when Boost version 1.48 or 1.49 is used.</li>
</ul>

<h3>Surface Mesh Parameterization</h3>
<ul>
<li>Fix a memory leak.</li>
<li>Fix a compatibility issue with Eigen-3.1 of <code>Eigen_solver_traits</code>. This fix also affects the usage of
that class in the package <i>Surface Reconstruction from Point Sets</i>.</li>
</ul>

</DIV>

<h2 id="release4.0">Release 4.0 </h2>
<DIV>
<p> Release date: March 2012</p>

<p>
CGAL 4.0 offers the following improvements and new functionality :  </p>

<h3>License Changes</h3>
  <p>The whole CGAL-3.x series was released under a combination of LGPLv2 (for
  the foundations of CGAL), and QPL (for the high-level packages). QPL was
  the former license of the graphical toolkit Qt, but that license is not
  supported by any major free software project. Furthermore, the terms of
  the LGPLv2 license are ambiguous for a library of C++ templates, like
  CGAL.</p>

  <p>The CGAL project, driven by the CGAL Editorial Board, has decided to
  change the license scheme of CGAL. We increased the major number
  of the CGAL version to '4' in order to reflect this license change.
  The CGAL-4.x series is released under:</p>
  <ul>
    <li>LGPLv3+ (that is LGPL <em>"either version 3 of the License, or (at your
    option) any later version"</em>), for the foundations of CGAL, instead
    of LGPLv2,</li>
    <li>GPLv3+ for the high-level packages, instead of QPL.</li>
  </ul>

<h3>General</h3>
<ul>
  <li>On Windows, CGAL libraries are now built by default as shared
      libraries (also called DLL). To run applications that use .dll files
      of CGAL, you must either copy the .dll files into the directory of
      the application, or add the path of the directory that contains those
      .dll files into the PATH environment variable.
  </li>
  <li>On Windows, the CMake scripts of CGAL now search for shared version
      of the Boost libraries. You must ensure that the .dll files of Boost are
      found by the dynamic linker.  You can, for example, add the path to
      the Boost .dll files to the PATH environment variable.
  </li>
  <li>On Windows, CMake version 2.8.6 or higher is now required.
  </li>
  <li>Eigen version 3.1 or later is now the recommended third party library to use
      in  <i>Planar Parameterization of Triangulated Surface Meshes</i>,
      <i>Surface Reconstruction from Point Sets</i>,
      <i>Approximation of Ridges and Umbilics on Triangulated Surface Meshes</i>, and
      <i>Estimation of Local Differential Properties of Point-Sampled Surfaces</i>
      packages. If you use Eigen you no longer need Taucs, Lapack or Blas to use those
      packages (and any other in CGAL).
  </li>
</ul>


<h3>Linear Cell Complex (new package)</h3>
<ul>
  <li>This package implements linear cell complexes, objects in
    d-dimension  with linear geometry. The combinatorial part of
    objects is described by a combinatorial map, representing all the
    cells of the object plus the incidence and adjacency relations
    between cells. Geometry is added to combinatorial maps simply by
    associating a point to each vertex of the map.  This data
    structure can be seen as the generalization in dD of the
    <code>Polyhedron_3</code>.</li>
</ul>

<h3> 2D Voronoi Diagram Adaptor (temporarily removed)</h3>
<ul>
<li>  As the copyright holder of this package has not granted
  the right to switch from QPL to GPL, this package is
  removed from the distribution.

  Note that it is "only" an adapter, that is the functionality
  of point/segment/disk Voronoi diagram is offered through
  the Delaunay triangulation, segment Delaunay graph,
  and Apollonius graph.</li>
</ul>

<h3>AABB Tree</h3>
<ul>
  <li>Document constness of member functions of the <code>AABB_tree</code> class.</li>
  <li>The class <code>AABB_tree</code> is now guaranteed to be read-only thread-safe. As usual in CGAL,
      this small overhead introduced for thread-safety can be deactivated by defining <code>CGAL_HAS_NO_THREADS</code>.</li>
</ul>

<h3>2D Alpha Shapes</h3>
<ul>
  <li>Add an extra template parameter to the class <code>Alpha_shape_2</code> that allows a certified construction using
      a traits class with exact predicates and inexact constructions.</li>
  <li>An object of type <code>Alpha_shape_2</code> can now be constructed from a triangulation.</li>

</ul>

<h3>3D Alpha Shapes</h3>
<ul>
  <li>Add an extra template parameter to the class <code>Alpha_shape_3</code> that allows a certified construction using
      a traits class with exact predicates and inexact constructions.</li>
</ul>

<h3>Geometric Object Generators</h3>
<ul>
  <li> <code>Random_points_in_iso_box_d</code> (deprecated since 3.8) has been
  removed. Use <code>Random_points_in_cube_d</code> instead.
</ul>

<h3>Linear and Quadratic Programming Solver</h3>
<ul>
<li>Minor bugfix.</li>
</ul>

<h3>Spatial Searching</h3>
<ul>
  <li>The const-correctness of this package have been worked out. The transition for users should be smooth in
  general, however adding few const in user code might be needed in some cases.
  </li>
  <li>The class <code>Kd_tree</code> is now guaranteed to be read-only thread-safe. As usual in CGAL,
      this small overhead introduced for thread-safety can be deactivated by defining <code>CGAL_HAS_NO_THREADS</code>.</li>
  <li>Bug-fix in <code>Orthogonal_incremental_neighbor_search</code> and <code>Incremental_neighbor_search</code> classes. Several calls to <code>begin()</code>
      now allow to make several nearest neighbor search queries independently.</li>
</ul>

<h3>STL Extension</h3>
<ul>
  <li><code>CGAL::copy_n</code> is now deprecated for <code>CGAL::cpp0x::copy_n</code> which uses <code>std::copy_n</code>, if available on the platform.</li>
  <li><code>CGAL::successor</code> and <code>CGAL::predecessor</code> are now deprecated for <code>CGAL::cpp0x::next</code> and <code>CGAL::cpp0x::prev</code>. These functions
  use the standard versions if available on the platform. Otherwise, <code>boost::next</code> and <code>boost::prior</code> are used.</li>
</ul>

<h3>Triangulation_2</h3>
<ul>
  <li> Fix a thread-safety issue in <code>Delaunay_triangulation_2</code> remove functions.  As usual in CGAL,
      the small overhead introduced for thread-safety can be deactivated by defining <code>CGAL_HAS_NO_THREADS</code>.</li>
  <li> Add extraction operator for the class <code>Constrained_triangulation_2</code> (and thus to all inheriting classes).</li>
</ul>

</div>

<h2 id="release3.9">Release 3.9 </h2>
<DIV>
<p> Release date: September 2011</p>

<p>
CGAL 3.9 offers the following improvements and new functionality :  </p>

<h3>General</h3>
<ul>
  <li>The class <code>Root_of_2</code> is now deprecated. It is recommended to use the class <code>Sqrt_extension</code> instead.</li>
  <li>The class <code>Sqrt_extension</code> is now used everywhere in CGAL where an algebraic number of degree 2 is needed.
      This change has been done in the <code>Root_of_traits</code> mechanism (indirectly packages 2D Circular kernel and 3D Spherical kernel)
      and the packages 2D Segment Delaunay Graphs and 2D Arrangements.</li>
  <li>Various fixes in the manual.</li>
</ul>

<h3>Combinatorial Maps (new package)</h3>
<ul>
  <li>This package provides a new combinatorial data structure allowing to describe any orientable subdivided object whatever its dimension.
  It describes all cells of the subdivision and all the incidence and adjacency relations between these cells.
  For example it allows to describe a 3D object subdivided in vertices, edges, faces and volumes.
  This data structure can be seen as the generalization in dD of the halfedge data structure.</li>
</ul>

<h3>3D Convex Hull (major performance improvement)</h3>
<ul>
      <li>The quickhull implementation of CGAL (<code>CGAL::convex_hull_3</code>)
          has been worked out to provide very better performances.</li>
      <li>The function <code>CGAL::convex_hull_3</code> no longer computes the plane
          equations of the facets of the output polyhedron. However an example is
          provided to show how to compute them easily.</li>
      <li>A global function <code>convex_hull_3_to_polyhedron_3</code> is now provided to extract
      the convex hull of a 3D points set from a triangulation of these points.</li>
</ul>

<h3>dD Spatial Searching (major new feature added)</h3>
<ul>
      <li>A traits-class and distance adapter that together with a point property map,
       allow to make nearest neighbor queries on keys instead of points have been added.</li>
      <li>Few bug fixes in the documentation have revealed some inconsistencies
      that have been corrected. Two traits class concept are now documented (<code>RangeSearchTraits</code>
      and <code>SearchTraits</code>). Most other changes concerns only classes documented as advanced.
      One issue that user can encounter is due to an additional requirement on the nested
      class <code>Construct_cartesian_const_iterator_d</code> defined in the concept SearchTraits that must
      provide a nested type <code>result_type</code>.</li>
</ul>

<h3>Spatial Sorting  (major new feature added)</h3>
<ul>
      <li>General dimension is now supported.</li>
      <li>Hilbert sorting admits now two policies: splitting at
      median or at middle (see user manual).</li>
      <li>Using a property map, sorting on keys instead of points is now easier</li>
</ul>

<h3>dD Kernel</h3>
<ul>
      <li>The d-dimensional kernel concept and models have been modified
          to additionally provide two new functors <code>Less_coordinate_d</code> and <code>Point_dimension_d</code>.</li>
</ul>

<h3>2D Arrangements</h3>
<ul>
      <li>A new geometry-traits class that handles rational arcs, namely
	<code>Arr_rational_function_traits_2</code>, has been introduced.
	It replaced an old traits class, which handled the same family of
	curves, but it was less efficient. The new traits exploits CGAL
	algebraic kernels and polynomials, which were not available at
	the time the old traits class was developed.</li>
      <li>A new geometry traits concept called
	<code>ArrangementOpenBoundaryTraits_2</code> has been introduced.
	A model of this concept supports curves that approach the open
	boundary of an iso-rectangular area called parameter space, which can
	be unbounded or bounded. The general code of the package, however,
	supports only the unbounded parameter space. We intend to enhance the
	general code to support also bounded parameter spaces in a future
	release.</li>
      <li>The deprecated member function <code>is_at_infinity()</code> of
        <code>Arrangement_2::Vertex</code> has been removed. It has been previously
        replaced new function <code>is_at_open_boundary()</code>.

      <li> The tags in the geometry traits that indicate the type of boundary of
       the embedding surface were replaced by the following new tags:
<pre>
         Left_side_category
         Bottom_side_category
         Top_side_category
         Right_side_category
</pre>
       It is still possible not to indicate the tags at all. Default values are assumed. This however will
       produce warning messages, and should be avoided.</li>
</ul>
</div>


<h2 id="release3.8">Release 3.8 </h2>
<DIV>
<p> Release date: April 2011</p>

<p>
CGAL 3.8 offers the following improvements and new functionality :  </p>

<h3>General</h3>
<ul>
  <li>Boost version 1.39 at least is now required.</li>
  <li>Initial support for the LLVM Clang compiler (prereleases of version 2.9).</li>
  <li>Full support for the options -strict-ansi of the Intel Compiler 11,
  and -ansi of the GNU g++ compiler.</li>
  <li>Adding a concept of ranges. In the following releases, it will be the
      way to provide a set of objects (vs. a couple of iterators).</li>
  <li>Fix a memory leak in CORE polynomials.</li>
  <li>Various fixes in the manual.</li>
</ul>

<h3>3D Mesh Generation (major new feature added)</h3>
<ul>
  <li>Adding the possibility to handle sharp features: the 3D Mesh
 generation package now offers the possibility to get in the final mesh an
 accurate representation of 1-dimensional sharp features present in the
 description of the input domain.
</ul>

<h3>2D Triangulations (major new feature added)</h3>
<ul>
  <li>Add a way to efficiently insert a range of points with information
      into a 2D Delaunay and regular triangulation.
  <li>Add member function mirror_edge taking an edge as parameter.
  <li>Fix an infinite loop in constrained triangulation.
</ul>

<h3>3D Triangulations (major new feature added)</h3>
<ul>
  <li>Add a way to efficiently insert a range of points with information into
      a 3D Delaunay and regular triangulation.
  <li>Add a member function to remove a cluster of points from a Delaunay or
      regular triangulation.
  <li>function vertices_in_conflict is renamed vertices_on_conflict_zone_boundary
      for Delaunay and regular triangulation. Function vertices_inside_conflict_zone
      is added to regular triangulation.
  <li>Structural filtering is now internally used in locate function of Delaunay
      and regular triangulation. It improves average construction time by 20%.
  <li>Added demo.
</ul>

<h3>3D Alpha Shapes (major new feature added)</h3>
<ul>
  <li> The new class Fixed_alpha_shape_3 provides a robust and
       faster way to compute one alpha shape (with a fixed value of alpha).
</ul>


<h3>AABB tree</h3>
<ul>
  <li>Adding the possibility to iteratively add primitives to an existing
      tree and to build it only when no further insertion is needed.
</ul>

<h3>2D and 3D Kernel</h3>
<ul>
  <li>Better handling of 2D points with elevation (3D points projected onto
      trivial planes). More general traits classes (Projection_traits_xy_3,
      Projection_traits_yz_3,Projection_traits_yz_3) are provided to work with
      triangulations, algorithms on polygons, alpha-shapes, convex hull algorithm...
      Usage of former equivalent traits classes in different packages is now deprecated.
  <li>Exact_predicates_exact_constructions_kernel now better use the static filters
      which leads to performance improvements.
  <li>Add an overload for the global function angle, taking three 3D points.
  <li>In the 2D and 3D kernel concept, the constant Boolean Has_filtered_predicates
      is now deprecated. It is now required to use Has_filtered_predicates_tag
      (being either Tag_true or Tag_false).
  <li>Compare_distance_2 and Compare_distance_3 provide additional operators
      for 3 and 4 elements.
  <li>Add intersection test and intersection computation capabilities
      between an object of type Ray_3 and either an object of type Line_3, Segment_3 or Ray_3.
  <li>Improve intersection test performance between an object of type Bbox_3 and an object of type
      Plane_3 or Triangle_3 by avoiding arithmetic filter failures.
</ul>

<h3>2D Envelope</h3>
<ul>
  <li>Env_default_diagram_1 is deprecated, Envelope_diagram_1 should be used instead.
</ul>

<h3>3D Envelope</h3>
<ul>
  <li>A new demo program called <tt>L1_Voronoi_diagram_2</tt> has been
    introduced. It demonstrates how 2D Voronoi diagrams of points under
    the L1 metric are constructed using lower envelopes.
</ul>


<h3>dD Kernel</h3>
<ul>
  <li>Add functor Compute_coordinate_d to Kernel_d concept.
</ul>

<h3>Geometric Object Generators</h3>
<ul>
  <li> CGAL::Random uses boost::rand48 instead of std::rand.
  <li>Adding to CGAL::Random a way to generate random integers.
  <li>Adding generators for dD points.
</ul>

<h3>Algebraic Foundations</h3>
<ul>
  <li>Algebraic_structure_traits now provides an Inverse functor for Fields.
      There is also a new global function inverse.
</ul>

<h3>Bounding Volumes</h3>
<ul>
  <li> dD Min sphere of spheres has a new traits class for the min sphere of points.
</ul>

<h3>Triangulated Surface Mesh Simplification</h3>
<ul>
  <li>The priority queue internally used to prioritize edge simplifications is no longer
      a relaxed heap but a binomial heap. This fix guarantees that all edges satisfying
      a simplification criteria are removed (if possible).
</ul>

<h3>3D Boolean Operations on Nef Polyhedra</h3>
<ul>
  <li>Allow construction of a 3D nef polyhedron from a 3D polyhedron with normals.
</ul>

<h3>2D Arrangements</h3>
<ul>
  <li>Fix a bug in the method insert_at_vertices of the Arrangement_2 class.
  <li>Fix several bugs in the traits class Arr_Bezier_curve_traits_2 for arrangement of Bezier curves.
</ul>

<h3>2D Minkowski Sums</h3>
<ul>
  <li>A bug in the convolution method was fixed.
</ul>
</DIV>

<h2 id="release3.7">Release 3.7 </h2>
<DIV>
<p> Release date: October 2010</p>

<p>
CGAL 3.7 offers the following improvements and new functionality :  </p>


<h3>General</h3>

  <ul>
  <li>The configuration of CGAL libraries now requires CMake>=2.6.

  <li>Changes in the set of supported platforms:
    <ul>
    <li>GNU g++ 4.5 supported (with or without the compilation option
      -std=c++0x).

    <li>Initial support for the option -strict-ansi of the Intel Compiler 11.
      The CGAL libraries compile with that option, and most CGAL headers
      have been fixed. The packages "3D Boolean Operations on Nef
      Polyhedra" (Nef_3), "Convex Decomposition of Polyhedra"
      (Convex_decomposition_3), and "3D Minkowski Sum of Polyhedra"
      (Minkowski_sum_3) are known to still fail to compile with that
      compiler flag.

    <li>The Microsoft Windows Visual C++ compiler 2010 (VC10), that was
      experimentally supported by CGAL-3.6.1, is now fully supported. Note
      that CMake>=2.8.2 is required for that support.

    <li>The Microsoft Windows Visual C++ compiler 2005 (VC8) is no longer
      supported by the CGAL project since CGAL-3.7.

    <li>With Microsoft Windows Visual C++ (VC9 and VC10), the optional
      dependencies Gmp, Mpfr, Blas, Lapack, Taucs no longer use Boost-style
      name mangling. Only one variant is now provided by the CGAL Windows
      installer (release, with dynamic runtime).
    </ul>
  <li>Some demos now require a version of Qt4 >= 4.3.

  <li>CGAL_PDB is no longer provided with CGAL. An alternative solution for
    people interested in reading PDB files is to use ESBTL
    (http://esbtl.sourceforge.net/).

  <li>Fix issues of the CGAL wrappers around the CORE library, on 64 bits
    platforms.
  </ul>


<h3>Arithmetic and Algebra</h3>
<ul>
  <li> New models Algebraic_kernel_d_1 and Algebraic_kernel_d_2 for the
    corresponding concepts. They provide generic support for various
    coefficient types
</ul>

<h3>Arrangements</h3>
<ul>
  <li> A new model Arr_algebraic_segment_traits_2 of ArrangementTraits_2 that
    supports algebraic curves of arbitrary degree in the plane
</ul>


<h3> 2D Triangulations</h3>
<ul>
  <li>The Delaunay and regular 2D triangulations now use a symbolic
    perturbation to choose a particular triangulation in co-circular cases.

  <li>The return type of the template member function
    insert(It beg, It end), taking an iterator range of points,
    has been changed from int to std::ptrdiff_t.

  <li>Classes Triangulation_euclidean_traits_xy_3, Triangulation_euclidean_traits_yz_3
    and Triangulation_euclidean_traits_xz_3 are now model of the concept
    ConstrainedTriangulationTraits_2. They can be used with and without intersection
    of constraints.

  <li>2D Delaunay and basic triangulations now provide vertex relocation by
    the mean of these two new methods: move and move_if_no_collision. The
    methods are also available for the hierarchy
    (Triangulation_hierarchy_2).

</ul>

<h3>3D Triangulations</h3>
   <ul>
  <li>The return type of the template member function
    insert(It beg, It end), taking an iterator range of points,
    has been changed from int to std::ptrdiff_t.
  <li>3D Delaunay triangulations now provide vertex relocation by the mean
    of these two new methods: move and move_if_no_collision. This works in
    both Compact_policy and Fast_policy.
</ul>

<h3>2D and 3D Alpha Shapes</h3>
  <ul>
  <li>The type int in the API has been changed to std::size_t
    so that CGAL can deal with large data sets (64 bit addresses).
  </ul>


<h3>2D Mesh Generation</h3>
  <ul>
  <li>The execution of the 2D mesh generator is now deterministic (same at
    each run).
  </ul>

<h3>3D Mesh Generation</h3>
  <ul>
  <li>The efficiency of the 3D mesh generator has been improved (the number
    of calls to the oracle per inserted vertex has globally decrease).
    This is achieved through a slight change of the mesh generator strategy
    which implies that a surface component that is not detected at the
    surface mesher level will never be discovered by chance, owing to the
    refinement of some tetrahedra, as it could happen before.
    Please note that defining the macro
    CGAL_MESH_3_USE_OLD_SURFACE_RESTRICTED_DELAUNAY_UPDATE switches back to
    the old behavior.

  <li>A demo program is now available.
  </ul>

<h3>Surface Reconstruction from Point Sets</h3>
  <ul>
  <li>Improved performance and minor bug fix.
  </ul>


<h3>2D Range and Neighbor Search</h3>
  <ul>
  <li>The type int in the API has been changed to std::size_t
    so that CGAL can deal with large data sets (64 bit addresses).
</ul>

</DIV>



<h2 id="release3.6.1">Release 3.6.1</h2>

<DIV>
<p>Release date: June 2010</p>

<p>
This is a bug fix release. The following has been changed
since CGAL-3.6:</p>

<h3>General</h3>

  <ul>
  <li> Fix compilation errors with recent Boost versions (since 1.40).

  <li> Initial support for the Microsoft Visual C++ compiler 10.0 (MSVC
    2010). For that support, CMake>=2.8.2 is required.
    Note also that the compiler option "/bigobj" is necessary to compile
    some CGAL programs with MSVC 2010.
</ul>


<h3>Polynomial</h3>
<ul>
  <li>Fix compilation errors with the Microsoft Visual C++ compiler and the
    Intel C++ compiler.
</ul>

<h3> Polyhedron</h3>
<ul>
  <li> Fix a compilation errors in demo/Polyhedron/:
     <li> issue with the location of qglobal.h of Qt4 on MacOS X,
     <li> missing texture.cpp, if TAUCS is used,
  <li> Fix the location of built plugins of demo/Polyhedron/, when CGAL is
    configured with WITH_demos=ON
</ul>

<h3> 3D Periodic Triangulations</h3>
<ul>
  <li> Fixed bug in the triangulation hierarchy for periodic triangulations.
</ul>

<h3> 2D Mesh Generation</h3>
<ul>
   <li> Fix a bug that lead to precondition violation.
  <li> Improve the user manual about the member function is_in_domain() of the
    Face type.
  <li> The 2D meshing process is now deterministic (sorting of bad faces no
    longer relies on pointers comparisons).
</ul>

<h3> 3D Mesh Generation</h3>
<ul>
  <li>Fix a linking errors (duplicate symbols) when <code>&lt;CGAL/refine_mesh_3.h&gt;</code> is
    included in different compilation units.
</ul>

<h3> Spatial Searching</h3>
<ul>
  <li> Fix a bug in <code>&lt;CGAL/Orthogonal_k_neighbor_search.h&gt;</code> when several
    nearest neighbors are at the same distance from the query point.
</ul>

<h3> IO Streams</h3>
<ul>
  <li>Fix a bug in <code>&lt;CGAL/IO/VRML_2_ostream.h&gt;</code> that generated VRML 2 files with
    an invalid syntax for IndexedFaceSet nodes.
</ul>

<h3> Triangulation_2</h3>
<ul>
  <li> Add missing Compare_distance_2 functor in trait classes Triangulation_euclidean_traits_xy_3
    Triangulation_euclidean_traits_yz_3 and Triangulation_euclidean_traits_xz_3.
    This was preventing calling member function nearest_vertex of Delaunay_triangulation_2
    instantiated with one of these traits.
    </ul>
</DIV>

<h2 id="release3.6">Release 3.6</h2>

<DIV>
<p>Release date: March 2010</p>

<p>
CGAL 3.6 offers the following improvements and new functionality : </p>

<h3>General</h3>

  <ul><li> Boost version 1.34.1 at least is now required.</ul>


<h3>Arithmetic and Algebra</h3>

<h4>Algebraic Kernel (new package)</h4>

  <ul>
    <li> This new package is targeted to provide black-box implementations of
    state-of-the-art algorithms to determine, compare and approximate real
    roots of univariate polynomials and bivariate polynomial systems. It
    includes models of the univariate algebraic kernel concept, based on
    the library RS.
  </ul>

<h4>Number Types</h4>

  <ul>
    <li>Two new arbitrary fixed-precision floating-point number types have been
    added: the scalar type Gmpfr and the interval type Gmpfi, based on the
    MPFR and MPFI libraries respectively.
  </ul>


<h3>Geometry Kernels</h3>

<h4>2D and 3D Geometry Kernel</h4>
<ul>
<li> Add new do_intersect() and intersection() overloads:
  <ul>
    <li> do_intersect(Bbox_3, Bbox_3/Line_3/Ray_3/Segment_3)
    <li> intersection(Triangle_3, Line_3/Ray_3/Segment_3)
  </ul>
</ul>

<h3>Polygons</h3>

<h4>2D Regularized Boolean Set-Operations</h4>
<ul>
<li> Fixed General_polygon_set_2::arrangement() to return the proper type
    of object.
</ul>


<h3>Arrangement</h3>

<h4>2D Arrangements</h4>

<ul><li> Fixed passing a (const) traits object to the constructor of Arrangement_2.

<li> Introduced Arrangement_2::fictitious_face(), which returns the fictitious
    face in case of an unbounded arrangement.

<li> Fixed a bug in Bezier-curve handling.

<li> Added (back) iterator, number_of_holes(), holes_begin(), and holes_end()
    to the default DCEL for backward compatibility.

<li> Added (simple) versions of the free overlay() function. It employs the
    default overlay-traits, which practically does nothing.
</ul>

<h3> Polyhedron</h3>
<ul>
  <li> Fix a compilation errors in demo/Polyhedron/:
   <ul>
     <li> issue with the location of qglobal.h of Qt4 on MacOS X,
     <li> missing texture.cpp, if TAUCS is used,
   </ul>
  <li> Fix the location of built plugins of demo/Polyhedron/, when CGAL is
    configured with WITH_demos=ON
  <li> Fix a bug in test_facet function of the incremental builder:
    the function did not test if while a new facet makes a vertex manifold,
    no other facet incident to that vertex breaks the manifold property.
</ul>

<h3>Triangulations and Delaunay Triangulations</h3>

<h4>2D/3D Regular Triangulations</h4>

<ul><li> Weighted_point now has a constructor from Cartesian coordinates.
</ul>

<h4>3D Triangulations</h4>

<ul><li> Regular_triangulation_3 : semi-static floating-point filters are now used
    in its predicates, which can speed up its construction by a factor of about 3
    when Exact_predicates_inexact_constructions_kernel is used.

<li> The class Regular_triangulation_filtered_traits_3 is deprecated, the class
    Regular_triangulation_euclidean_traits_3 must be used instead. The
    predicates of that traits will be filtered if the kernel given as template
    parameter of that traits is itself a filtered kernel.

<li> Triangulation_hierarchy_3 is now deprecated, and replaced by a simpler
    CGAL::Fast_location policy template parameter of Delaunay_triangulation_3.

<li> The old version of remove() (enabled with CGAL_DELAUNAY_3_OLD_REMOVE)
    has been deleted.
</ul>

<h4>3D Periodic Triangulations</h4>

<ul><li> New demo: 3D periodic Lloyd algorithm.

<li> New functionality for Voronoi diagrams: dual of an edge and of a vertex,
    volume and centroid of the dual of a vertex.

<li> The package can now be used with the 3D Alpha Shapes package to compute
    periodic alpha shapes.
</ul>

<h4>3D Alpha shapes</h4>

<ul><li> The class Weighted_alpha_shape_euclidean_traits_3 is deprecated, the class
    Regular_triangulation_euclidean_traits_3 must be used instead.

<li> The package can now be used together with the 3D Periodic Triangulation
    package to compute periodic alpha shapes.
</ul>

<h4>2D/3D Triangulations, 2D Segment Delaunay Graph, 2D Apollonius Graph,
  and 3D Periodic Triangulations</h4>

<ul><li>The constructor and insert function taking ranges now produce
    structures whose iterator orders is now deterministic (same at each
    run).
</ul>


<h3>Mesh Generation</h3>

<h4>2D Mesh Generation</h4>

<ul><li> The 2D mesh generator can now be used with a constrained Delaunay
    triangulation with constraints hierarchy
    (Constrained_triangulation_plus_2).
    <li> In some cases (refinement of a constrained edge that is on the
    convex hull), the 2D mesh generator from CGAL-3.4 and CGAL-3.5
    could create invalid triangulations. This bug is now fixed.
</ul>

<h4>3D Mesh Generation</h4>

<ul><li> The mesh generator has been enriched with an optimization phase to
    provide 3D meshes with well shaped tetrahedra (and in particular no
    slivers).  The optimization phase involves four different optimization
    processes: two global optimization processes (ODT and Lloyd), a
    perturber and an exuder. Each of these processes can be activated or
    not, and tuned to the users needs and to available computer resources.
</ul>

<h3>Support library</h3>

<h4>CGAL ipelets</h4>

<ul><li> Add support for version 7 of Ipe.
</ul>

</DIV>


<h2 id="release3.5.1">Release 3.5.1</h2>
<DIV>
<p>Release date: December 2009</p>
<p>
This is a bug fix release.</p>

<h3>Documentation</h3>
<ul>
  <li>Fixes in the documentation (the online documentation of CGAL-3.5 is now
    based on CGAL-3.5.1).
  <li>Fixes to the bibliographic references.
</ul>

<h3>Windows installer</h3>
<ul>
  <li>The Windows installer of CGAL-3.5.1 fixes an issue with downloading of
    precompiled binaries of the external library TAUCS.
</ul>

<h3>Bug fixes in the following CGAL packages</h3>
  <h4>AABB tree</h4>
  <ul>
    <li>Fix a linker issue in do_intersect(Bbox_3,Bbox_3).
    <li>Fix compilation issue in do_intersect(Bbox_3,Ray_3) when using the
      parameters in this order.
  </ul>
  <h4>3D Mesh Generation</h4>
  <ul>
    <li>Fix a bug in initial points construction of a polyhedral surface.
  </ul>
</DIV>



<h2  id="release3.5">Release 3.5</h2>
<DIV>
<p>Release date: October 2009</p>
<p>
  CGAL releases will now be published about every six months. As a transition
  release, CGAL-3.5 has been developed during 9 months from the release
  CGAL-3.4.</p>

<p>Version 3.5 differs from version 3.4 in the platforms that are supported and
  in functionality.  There have also been a number of bug fixes for this release.</p>

<h3>General</h3>
<ul>
  <li>Additional supported platforms:
    <ul>
      <li>GNU g++ 4.4 supported.
      <li>Intel Compiler 11 supported on Linux
    </ul>
  <li>Fixed ABI incompatibilities when mixing CGAL and Boost Program Options
    on Windows/Visual C++ (the compilation flag -D_SECURE_SCL=0 is not
    longer use in Debug mode).
</ul>

<h3>Geometry Kernels</h3>

<h4>3D Spherical Geometry Kernel</h4>
<ul>
  <li>
    Add functionalities to manipulate circles, circular arcs and points
    that belong to the same sphere.

</ul>
<h3>Polygons</h3>

<h4>2D Regularized Boolean Set-Operations</h4>
<ul>
  <li>The polygon validation operations were enhanced and their interface was
    improved. They are now offered as free functions and applied properly.

</ul>
<h4>2D Straight Skeleton and Polygon Offsetting </h4>
<ul>
  <li>Updated the manual to document the new partial skeletons feature
    (already in the code since 3.4)

</ul>

<h3>Arrangements</h3>

<h4>2D Arrangements</h4>
<ul>
  <li>The member function is_at_infinity() of Arrangement_2::Vertex was
    replaced by the new function is_at_open_boundary(). The former is
    deprecated. While still supported in version 3.5, It will not be
    supported in future releases. The member functions boundary_type_in_x()
    and boundary_type_in_y() were permanently replaced by the functions
    parameter_space_in_x() and parameter_space_in_y(), respectively. The 2
    new functions return an enumeration of a new type, namely
    Arr_parameter_space.

  <li> The tags in the geometry traits that indicate the type of boundary of
    the embedding surface were replaced by the following new tags:
    Arr_left_side_tag
    Arr_bottom_side_tag
    Arr_top_side_tag
    Arr_right_side_tag
    In addition, the code was change, and now it is possible not to
    indicate the tags at all. Default values are assumed. This however will
    produce warning messages, and should be avoided.

  <li> All operations of the geometry traits-class were made 'const'. This
    change was reflected in the code of this package and all other packages
    that are based on it. Traits classes that maintain state, should
    declare the data members that store the state as mutable.

</ul>
<h4>Envelopes of Surfaces in 3D</h4>
<ul>
  <li> A few bugs in the code that computes envelopes were fixed, in
    particular in the code that computes the envelopes of planes.

</ul>

<h3>Triangulations and Delaunay Triangulations</h3>

<h4>3D Periodic Triangulations (new package)</h4>

<ul>
  <li> This package allows to build and handle triangulations of point sets in
    the three dimensional flat torus. Triangulations are built
    incrementally and can be modified by insertion or removal of
    vertices. They offer point location facilities.

</ul>

<h3>Mesh Generation</h3>

<h4>Surface Reconstruction from Point Sets (new package)</h4>
<ul>
  <li> This CGAL package implements an implicit surface reconstruction method:
    Poisson Surface Reconstruction. The input is an unorganized point set
    with oriented normals.

</ul>
<h4>3D Mesh Generation (new package)</h4>
<ul>
  <li> This package generates 3 dimensional meshes.  It computes isotropic
    simplicial meshes for domains or multidomains provided that a domain
    descriptor, able to answer queries from a few different types on the
    domain, is given.  In the current version, Mesh_3 generate meshes for
    domain described through implicit functional, 3D images or polyhedral
    boundaries.  The output is a 3D mesh of the domain volume and conformal
    surface meshes for all the boundary and subdividing surfaces.

</ul>
<h3>Geometry Processing</h3>

<h4>Triangulated Surface Mesh Simplification</h4>

<ul>
  <li>  BREAKING API change in the passing of the visitor object.

  <li>  Fixed a bug in the link_condition test

  <li>  Added a geometric test to avoid folding of facets

  <li>  Fixed a bug in the handling of overflow in the LindstromTurk
    computations

  <li>  Updated the manual to account for the new visitor interface

</ul>
<h4>Point Set Processing (new package)</h4>

<ul>
  <li>  This packages implements a set of algorithms for analysis, processing,
    and normal estimation and orientation of point sets.

</ul>

<h3>Spatial Searching and Sorting</h3>

<h4>AABB tree (new package)</h4>

<ul>
  <li>This package implements a hierarchy of axis-aligned bounding boxes (a
    AABB tree) for efficient intersection and distance computations between
    3D queries and sets of input 3D geometric objects.

</ul>
<h3>Support Library</h3>

<h4>CGAL_ipelets (new package):</h4>
<ul>
  <li> Object that eases the writing of Ipe's plugins that use CGAL.
    Plugins for CGAL main 2D algorithm are provided as demo.


</ul>
</DIV>


<h2 id="release3.4">Release 3.4</h2>
<DIV>
<p>Release date: January 2009</p>

<p>Version 3.4 differs from version 3.3.1 in the platforms that are supported and
in functionality.  There have also been a number of bug fixes for this release.
</p>

<h3>General</h3>
<ul>
<li> GNU g++ 4.3 supported.  Support for g++ 3.3 is dropped.
<li> Visual 9 supported. Support for Visual 7 is dropped.

<li> Boost version 1.33 at least is now required.
<li> CGAL now depends on Boost.Threads, which implies to link against
    a compiled part of Boost.

<li> The new macro CGAL_NO_DEPRECATED_CODE can be defined to disable deprecated code,
    helping users discover if they rely on code that may be removed in
    subsequent releases.

<li> Assertion behaviour:
    It is not possible anymore to set the CONTINUE mode for assertion failures.
    Functions that allow to change the assertion behaviour are now declared in <code>&lt;CGAL/assertions_behaviour.h&gt;</code>.

<li>Qt3 based demos are still there but the documentation has been removed as the CGAL::Qt_Widget will be deprecated.

<li>Qt4 based demos use the Qt GraphicsView framework and the libQGLViewer.
</ul>

<h3> Installation</h3>

<ul>
<li> install_cgal has been replaced by CMake.
</ul>


<h3> Polynomial  (new package)</h3>
<ul>
<li> This package introduces a concept Polynomial_d, a concept for multivariate polynomials in d variables.
</ul>


<h3>Modular Arithmetic (new package)</h3>
<ul>
<li>  This package provides arithmetic over finite fields.
</ul>


<h3>Number Types</h3>
<ul>
<li> the counter Interval_nt::number_of_failures() has been removed, replaced by
    a profiling counter enabled with CGAL_PROFILE.


<li> Fix of a bug in CORE/Expr.h; as a consequence, the arrangement demo works properly when handling
     arrangements of conics, for example, when defining an arc with 5 points.

</ul>



<h3>3D Spherical Geometry Kernel  (new package)</h3>
<ul>
<li> This package is an extension of the linear CGAL Kernel. It offers functionalities on spheres,
    circles, circular arcs and line segments in the 3D space.
</ul>

<h3> Linear Kernel</h3>
<ul>
<li> We recommend that you use the object_cast() function instead of assign()
    to extract an object from a CGAL::Object, for efficiency reasons.
<li> The Kernel archetypes provided by the 2D/3D linear kernel have been removed.
<li> The deprecated linear kernel functors Construct_supporting_line_2 and
    Construct_supporting_line_3 have been removed.
<li> Ambiant_dimension and Feature_dimenison have been added to retrieve the
    potentially compile-time dimension of a space or of an object.
<li> barycenter() functions have been added.

<li> The geometric object Circle_3 as well as predicates and constructions have been added to the kernel

<li>The missing intersection/do_intersect between Line_3 and Line_3 has been added as well.
</ul>


<h3>3D Triangulations</h3>
<ul>
<li> Removed the deprecated functions Cell:mirror_index() and Cell::mirror_vertex().
<li> Derecursification of two functions that in some cases lead to stack overflows
</ul>


<h3>3D Nef Polyhedron</h3>
<ul>
<li> n-ary union/intersection
<li> intersection with halfspace under standard kernel
<li> constructor for polylines
</ul>


<h3>CGAL and the Qt4 GraphicsView (new package)</h3>
<ul>
<li> 2D CGAL Kernel objects and many data structures have can be rendered in a QGraphicsView
</ul>

<h3>STL Extensions:</h3>
<ul>
<li> The functor adaptors for argument binding and composition
    (bind_*, compose, compose_shared, swap_*, negate, along with the helper
    functions set_arity_* and Arity class and Arity_tag typedefs) which were provided
    by <code>&lt;CGAL/functional.h&gt;</code> have been removed.  Please use the better boost::bind
    mecanism instead.  The concept AdaptableFunctor has been changed accordingly
    such that only a nested result_type is required.
<li> The accessory classes Twotuple, Threetuple, Fourtuple and Sixtuple are also
    deprecated (use CGAL::array instead).
<li> CGAL::Triple and CGAL::Quadruple are in the process of being replaced by
    boost::tuple.  As a first step, we strongly recommend that you replace
    the direct access to the data members (.first, .second, .third, .fourth),
    by the get&lt;i&gt;() member function; and replace the make_triple and make_quadruple
    maker functions by make_tuple.<br>
    This way, in a further release, we will be able to switch to boost::tuple more easily.
<li> The class CGAL::Uncertain&lt;&gt; has been documented.  It is typically used to report
    uncertain results for predicates using interval arithmetic, and other filtering
    techniques.
</ul>


<h3>2D Arrangements</h3>
<ul>
  <li> Changed the name of the arrangement package from Arrangement_2 to Arrangement_on_surface_2
    to reflect the potential capabilities of the package to construct and maintain arrangements
    induced by curves embedded on two dimensional surfaces in three space. Most of these capabilities
    will become available only in future releases though.
  <li> Enhanced the geometry traits concept to handle arrangements embedded on surfaces. Each geometry-traits
    class must now define the 'Boundary_category' tag.
  <li> Fixed a bug in Arr_polyline_traits_2.h, where the operator that compares two curves failed to evaluate
    the correct result (true) when the curves are different, but their graphs are identical.
  <li> Permanently removed IO/Arr_postscript_file_stream.h and IO/Polyline_2_postscript_file_stream.h,
    as they depend on obsolete features and LEDA.
  <li> Fixed several bugs in the arrangement demo and enhanced it. e.g., fixed background color change,
    allowed vertex coloring , enabled "smart" color selection, etc.
  <li> Enhanced the arrangement demo with new features, such as allowing the abortion of the merge function
    (de-select), updated the how-to description, etc.
  <li> Replace the functions CGAL::insert_curve(), CGAL::insert_curves(), CGAL::insert_x_monotone_curve(),
    and CGAL::insert_x_monotone_curves() with a single overloaded function CGAL::insert(). The former
    4 functions are now deprecated, and may no longer be supported in future releases.
</ul>

<h3>Envelopes of Surfaces in 3D</h3>

<ul>
<li> Fixed a bug in the computation of the envelope of unbounded planes caused by multiple removals
    of vertices at infinity.
</ul>

<h3>2D Regularized Boolean Set-Operations</h3>
<ul>
  <li> Fixed a bug in connect_holes() that caused failures when connecting holes touching the outer boundary.
  <li> Fixed the concept GeneralPolygonSetTraits_2. Introduced two new concepts GpsTraitsGeneralPolygon_2
    and GpsTraitsGeneralPolygonWithHoles_2. Fixed the definition of the two nested required types Polygon_2
    and Polygon_with_holes_2 of the GeneralPolygonSetTraits_2 concept. They must model now the two new
    concepts above.
  <li> Added a default template parameter to 'General_polygon_set_2' to allow users to pass their specialized
    DCEL used to instantiate the underlying arrangement.
  <li> Enhanced the BOP demo to use multiple windows.
</ul>

<h3>2D Minkowski Sums</h3>
<ul>
 <li> Fixed a few bugs in the approximate offset function, making it robust to highly degenerate inputs.
  <li> Fixed a bug in the exact Minkowski sum computation when processing degenerate inputs that induce overlapping
    of contiguous segments in the convolution cycles.
  <li> Optimized the approximate offset function (reduced time consumption up to a factor of 2 in some cases).
  <li> Added functionality to compute the offset (or to approximate the offset) of a Polygon_with_holes_2
    (and not just of a Polygon_2).
  <li> Added the functionality to compute (or to approximate) the inner offset of a polygon.
</ul>

</DIV>


<h2 id="release3.3.1">Release 3.3.1</h2>
<DIV>
<p>Release date: August 2007</p>

<p>This is a bug fix release.
</p>

<h3>General</h3>
<ul>
<li> Intel C++ 9 was wrongly recognized as unsupported by install_cgal.
<li> Added autolink (for Visual C++) for the CGALImageIO and CGALPDB libraries.
<li> Fixed bug in Memory_sizer when using more than 4GB of memory (64bit).
</ul>

<h3>Number Types</h3>
<ul>
<li> Fixed bug in FPU rounding mode macros (affected only the alpha architecture).
<li> Fixed bug in MP_Float constructor from double for some particular values.
<li> Fixed bug in to_double(Lazy_exact_nt) sometimes returning NaN.
</ul>

<h3>Kernel</h3>
<ul>
<li> Fixed forgotten derivation in Circular_kernel_2::Has_on_2
<li> Added some missing functions in Bbox_3 compared to Bbox_2.
</ul>

<h3>Skin Surface Meshing</h3>
<ul>
<li> The new Skin Surface Meshing package had been forgotten in the list of
  changes and the release announcement of CGAL 3.3:
    This package allows to build a triangular mesh of a skin surface.
    Skin surfaces are used for modeling large molecules in biological computing.
</ul>

<h3>Arrangements</h3>
<ul>
<li> Fixed a bug in the Arrangement_2 package in dual arrangement representation
  for Boost graphs when reporting all halfedges of a face.
<li> Fixed a bug in the Arrangement sweep-line when using a specific polyline
  configuration.
<li> Fixed bug in Arrangement_2 in walk along a line point location for unbounded curves.
<li> Fixed bug in aggregated insertion to Arrangement_2.
<li> Fixed bug in Arrangment_2 class when inserting an unbounded curve from an existing vertex.
<li> Fixed bug when dealing with a degenerate conic arc in Arr_conic_traits_2 of
  the Arrangment package, meaning a line segment which is part of a degenerate
  parabola/hyperbola.
<li> Fixed bug in the Bezier traits-class:
    properly handle line segments.
    properly handle comparison near a vertical tangency.
</ul>

<h3>2D Polygon </h3>
<ul>
<li> Fixed bug in degenerate case of Polygon_2::is_convex() for equal points.
</ul>

<h3>2D Triangulations</h3>
<ul>
<li> Fixed bug in Regular_triangulation_2.
</ul>

<h3>3D Triangulations</h3>
<ul>
<li> Added a circumcenter() function in the default Cell type parameter
     Triangulation_ds_cell_base_3, so that the .dual() member function of
     Delaunay still work as before, without requiring the explicit use of
     Triangulation_cell_base.
<li> Added missing operator-&gt;() to Facet_circulator.
</ul>

<h3>Interpolation</h3>
<ul>
<li> Fixed bug in Interpolation 3D about the normalization coefficient initialization.
</ul>

<h3>3D Boolean Operations on Nef Polyhedra</h3>
<ul>
<li> Fixed bug in construction of Nef_polyhedron_3 from off-file. Now, always the
  inner volume is selected.
<li> Fixed bug in conversion from Nef_polyhedron_3 to Polyhedron_3. Polyhedron_3 was not cleared
  at the beginning.
<li> Fixed bug in Nef_polyhedron_3 in update of indexes for construction of external structure.
</ul>

<h3>Third Party Libraries Shipped with CGAL</h3>
<ul>
<li> TAUCS supports now 64 bits platforms.
<li> CAUTION: Since version 3.3.1, CGAL is no longer compatible with the official
           release of TAUCS (currently 2.2). Make sure to use the version
           modified by the CGAL project and available from the download section
           of http://www.cgal.org.
</ul>

</DIV>



<h2 id="release3.3">Release 3.3</h2>
<DIV>
<p>Release date: May 2007</p>

<p>
Version 3.3 differs from version 3.2.1 in the platforms that are supported and
in functionality.  There have also been a number of bug fixes for this release.
</p>

<p>Additional supported platforms
<ul>
<li> GNU g++ 4.1 and 4.2
<li> Intel C++ compiler 9
<li> Microsoft Visual C++ compiler 8.0
</ul>

<p>The following platforms are no longer supported:

<UL>
   <LI>Intel 8
</UL>

<p>CGAL now supports Visual C++ "Checked iterators" as well as the debug mode
of GNU g++'s STL (-D_GLIBCXX_DEBUG).</p>

<p>CGAL now works around the preprocessor macros 'min' and 'max' defined
in <code>&lt;windows.h&gt;</code> which were clashing with min/max functions.
</p>


<H3>Installation</H3>

<ul>
<li>On Windows the libraries built in Developer Studio now have names
  which encode the compiler version, the runtime and whether it was
  built in release or debug mode. The libraries to link against are
  chosen with linker pragmas in header files.
<li>On all platforms but Windows shared and static versions of the libraries are generated
</ul>

<h3>Manuals</h3>
<ul>
<li> The Package Overview page now also hosts the precompiled demos.
</ul>

<h3>Algebraic Foundations</h3>


<p>
<ul>
  <li>Algebraic Foundations (new package)<br>

This package defines what algebra means for CGAL, in terms of concepts, classes and functions. The main features are: (i) explicit concepts for interoperability of types (ii) separation between algebraic types (not necessarily embeddable into the reals), and number types (embeddable into the reals).

<p>
 <li>Number Types<br>
  Fixed_precision_nt and Filtered_exact number types have been removed.
</ul>

<h3>Kernels</h3>

<p>
<ul>
  <li> 2D Circular Kernel<br>
Efficiency improved through geometric filtering of predicates, introduced with
  the filtered kernel Filtered_bbox_circular_kernel_2<.>, and also chosen for the
  predefined kernel Exact_circular_kernel_2.

  <li> Linear Kernel<br>
 Exact_predicates_exact_constructions_kernel memory and run-time improvements
  through usage of lazy geometric constructions instead of lazy arithmetic.
</ul>

<h3> Data Structures and Algorithms</h3>

<p>
<ul>
<li> Surface Mesh Simplification  (new package)<br>

  This package provides a mesh simplification framework using edge collapse
  operations, and provides the Turk/Lindstrom simplification algorithm.

<p>
<li> Skin Surface Meshing  (new package)<br>

  This package allows to build a triangular mesh of a skin surface.
    Skin surfaces are used for modeling large molecules in biological
    computing. The surface is defined by a set of balls, representing
    the atoms of the molecule, and a shrink factor that determines the
    size of the smooth patches gluing the balls together.

<p>
<li>Estimation of Local Differential Properties  (new package)<br>

  This package allows to compute local differential quantities of a surface from a point sample

<p>
<li>Approximation of Ridges and Umbilics on Triangulated Surface Meshes   (new package)<br>

  This package enables the approximation of differential features on
  triangulated surface meshes. Such curvature related features are
  lines: ridges or crests, and points: umbilics.

<p>
<li>Envelopes of Curves in 2D  (new package)<br>

  This package contains two sets of functions that construct the lower and upper envelope diagram
  for a given range of bounded or unbounded curves.

<p>
<li>Envelopes of Surfaces in 3D  (new package)<br>

  This package contains two sets of functions that construct the lower and upper envelope diagram
  for a given range of bounded or unbounded surfaces. The envelope diagram is realized as a
  2D arrangement.

<p>
<li>Minkowski Sums in 2D  (new package)<br>

  This package contains functions for computing planar Minkowski sums of two closed polygons,
  and for a polygon and a disc (an operation also known as offsetting or dilating a polygon).
  The package also contains an efficient approximation algorithm for the offset computation,
  which provides a guaranteed approximation bound while significantly expediting the running
  times w.r.t. the exact computation procedure.

<p>
<li>Surface Mesh Parametrization<br>

  Added Jacobi and SSOR preconditioners to OpenNL solver, which makes it
  much faster and more stable.

<p>
<li>2D Arrangements<br>

<ul>
<li> Added support for unbounded curves.
<li> Added a traits class that supports bounded and unbounded linear objects,
  namely lines, rays and line segments.
<li> Added traits classes that handle circular arcs based on the circular kernel.
<li> Added a traits class that supports Bezier curves.
<li> Enhanced the traits class that supports rational functions to
  handle unbounded (as well as bounded) arcs
<li> Added a free function called decompose() that produces the symbolic vertical decomposition of a
  given arrangement, performing a batched vertical ray-shooting query from all arrangement vertices.
<li> Fixed a memory leak in the sweep-line code.
<li> Fixed a bug in computing the minor axis of non-degenerate hyperbolas.
</ul>

<li>Boolean Set Operations<br>
<ul>
<li> Added the DCEL as a default template parameter to the General_polygon_set_2 and Polygon_set_2 classes.
  This allows users to extend the DCEL of the underlying arrangement.
<li> Added a function template called connect_holes() that connects the holes in a given polygon with holes,
  turning it into a sequence of points, where the holes are connceted to the outer boundary using
  zero-width passages.
<li> Added a non-const function member to General_polygon_set_2 that obtains the underlying arrangement.
</ul>

<p>
<li>2D and 3D Triangulations<br>
<ul>
<li> The constructors and insert member functions which take an iterator range perform spatial sorting
  in order to speed up the insertion.
</ul>


<p>
<li>Optimal Distances
<br>
<ul>
<li>Polytope_distance_d:
  has support for homogeneous points; bugfix in fast exact version.
</ul>


<p>
<li>Bounding Volumes
<br>
<ul>
<li>Min_annulus_d has support for homogeneous points; bugfix in fast exact version.
</ul>

</ul>

<h3> Support Library</h3>

<ul>
<li>CGAL and the Boost Graph Library (BGL) (new package)<br>

This package provides the glue layer for several CGAL data structures such that
they become models of the BGL graph concept.

<p>
<li>Spatial Sorting  (new package)<br>

This package allows to sort points and other objects along a Hilbert curve
which can improve the performance of algorithms like triangulations.
It is used by the constructors of the triangulation package which have
an iterator range of points as argument.

<p>
<li>Linear and Quadratic Programming Solver  (new package)<br>
This package contains algorithms for minimizing linear and
convex quadratic functions over polyhedral domains, described by linear
equations and inequalities.
</ul>
</DIV>





<h2 id="release3.2.1">Release 3.2.1</h2>
<DIV>
<p>Release date: July 2006</p>

<p>
This is a bug fix release
</p>

<h3> Number Types</h3>
<ul>
  <li> Fix MP_Float constructor which crashed for some values.
</ul>

<h3> Kernel </H3>
<ul>
  <li> Rename Bool to avoid a clash with a macro in X11 headers.
</ul>
<h3> Arrangement</H3>

<ul>
  <li> Derived the Arr_segment_traits_2 Arrangement_2 traits class from the parameterized Kernel.
    This allows the use of this traits class in an extended range of applications that require
    kernel objects and operations on these objects beyond the ones required by the Arrangement_2
    class itself.
  <li> Fixed a compilation bug in the code that handles overlay of arrangements instantiated with
    different DCEL classes.
  <li> Fixed a couple of bugs in the implementation of the Trapezoidal RIC point-location strategy
</ul>

<h3> Triangulation, Alpha Shapes </H3>
<ul>
  <li> Qualify calls to filter_iterator with "CGAL::" to avoid overload ambiguities with
  Boost's filter_iterator.
</ul>

<h3> Surface Mesher</H3>
<ul>
  <li>  Fixed a bug in iterators of the class template Surface_mesh_complex_2_in_triangulation_3
</ul>

<h3> Surface Mesh Parametrisation </H3>
<ul>
  <li>   Updated the precompiled taucs lib
</ul>
<h3> Kinetic Data Structures</H3>
<ul>
  <li> Fixed problems caused by old versions of gcc being confused by operator! and operator int()
  <li> Added point removal support to the Active_objects_vector
</ul>

</DIV>


<h2 id="release3.2">Release 3.2</h2>
<DIV>
<p>Release date: May 2006</p>

<p>
Version 3.2 differs from version 3.1 in the platforms that are supported and
in functionality.  There have also been a number of bug fixes for this release.
</p>

<p>The following platforms are no longer supported:

<UL>
   <LI>SunPro CC versions 5.4 and 5.5 on Solaris
   <LI>SGI Mips Pro
</UL>

<p>
For Visual C++ the installation scripts choose the multi-threaded dynamically
linked runtime (/MD). Before it was the single-threaded static runtime (/ML).</p>


<H3>Installation</H3>

<ul>
<li>The install tool tries to find third party libraries
   at "standard" locations.
<li> Installers for Apple, Windows, and rpms.
</ul>

<h3>Manuals</h3>
<ul>
<li> User and Reference manual pages of a package are in the same chapter
</ul>


<h3>Kernels</h3>

<p>
<ul>
  <li> 2D Circular Kernel (new package)<br>
This package is an extension of the linear CGAL Kernel. It offers functionalities
on circles, circular arcs and line segments in the plane.
</ul>

<h3> Data Structures and Algorithms</h3>

<p>
<ul>
<li>  2D Regularized Boolean Set-Operations (new package)<br>

This package consists of the implementation of Boolean set-operations
on point sets bounded by weakly x-monotone curves in 2-dimensional
Euclidean space. In particular, it contains the implementation of
regularized Boolean set-operations, intersection predicates, and point
containment predicates.

<p>
<li> 2D Straight Skeleton and Polygon Offsetting  (new package)<br>

This package implements an algorithm to construct a halfedge data
structure representing the straight skeleton in the interior of 2D
polygons with holes and an algorithm to construct inward offset
polygons at any offset distance given a straight skeleton.


<p>
<li> 2D Voronoi Diagram Adaptor  (new package)<br>

This package provides an adaptor that adapts a
2-dimensional triangulated Delaunay graph to the corresponding
Voronoi diagram, represented as a doubly connected edge list (DCEL)
data structure. The adaptor has the ability to automatically
eliminate, in a consistent manner, degenerate features of the Voronoi
diagram, that are artifacts of the requirement that Delaunay graphs
should be triangulated even in degenerate configurations. Depending on
the type of operations that the underlying Delaunay graph supports,
the adaptor allows for the incremental or dynamic construction of
Voronoi diagrams and can support point location queries.


<p>
<li>3D Surface Mesher  (new package)<br>

This package provides functions to generate surface meshes that
interpolate smooth surfaces. The meshing algorithm is based on
Delaunay refinement and provides some guarantees on the resulting
mesh: the user is able to control the size and shape of the mesh
elements and the accuracy of the surface approximation. There is no
restriction on the topology and number of components of input
surfaces. The surface mesher may also be used for non smooth surfaces
but without guarantee.

<p>
Currently, implementations are provided for implicit surfaces
described as the zero level set of some function and surfaces
described as a gray level set in a three-dimensional image.</p>


<p>
<li> 3D Surface Subdivision Methods  (new package)<br>

Subdivision methods recursively refine a control mesh and generate
points approximating the limit surface. This package consists of four
popular subdivision methods and their refinement hosts. Supported
subdivision methods include Catmull-Clark, Loop, Doo-Sabin and sqrt(3)
subdivisions. Their respective refinement hosts are PQQ, PTQ, DQQ and
sqrt(3) refinements. Variations of those methods can be easily
extended by substituting the geometry computation of the refinement
host.


<p>
<li>  Planar Parameterization of Triangulated Surface Meshes  (new package)<br>

Parameterizing a surface amounts to finding a one-to-one mapping from
a suitable domain to the surface. In this package, we focus on
triangulated surfaces that are homeomorphic to a disk and on piecewise
linear mappings into a planar domain. This package implements some of
the state-of-the-art surface mesh parameterization methods, such as
least squares conformal maps, discrete conformal map, discrete
authalic parameterization, Floater mean value coordinates or Tutte
barycentric mapping.


<p>
<li> Principal Component Analysis  (new package)<br>

This package provides functions to compute global informations on the
shape of a set of 2D or 3D objects such as points. It provides the
computation of axis-aligned bounding boxes, centroids of point sets,
barycenters of weighted point sets, as well as linear least squares
fitting for point sets in 2D, and point sets as well as triangle sets
in 3D.


<p>
<li>2D Placement of Streamlines  (new package)<br>

Visualizing vector fields is important for many application domains. A
good way to do it is to generate streamlines that describe the flow
behaviour. This package implements the "Farthest Point Seeding"
algorithm for placing streamlines in 2D vector fields. It generates a
list of streamlines corresponding to an input flow using a specified
separating distance. The algorithm uses a Delaunay triangulation to
model objects and adress different queries, and relies on choosing the
centers of the biggest empty circles to start the integration of the
streamlines.


<p>
<li>  Kinetic Data Structures  (new package)<br>

Kinetic data structures allow combinatorial structures to be
maintained as the primitives move. The package provides
implementations of kinetic data structures for Delaunay triangulations
in two and three dimensions, sorting of points in one dimension and
regular triangulations in three dimensions. The package supports exact
or inexact operations on primitives which move along polynomial
trajectories.


<p>
<li>   Kinetic Framework  (new package)<br>

Kinetic data structures allow combinatorial geometric structures to be
maintained as the primitives move. The package provides a framework to
ease implementing and debugging kinetic data structures. The package
supports exact or inexact operations on primitives which move along
polynomial trajectories.


<p>
<li> Smallest Enclosing Ellipsoid   (new package)<br>

This algorithm is new in the chapter Geometric Optimisation.

<p>
<li>  2D Arrangement (major revision)<br>

This package can be used to construct, maintain, alter, and display
arrangements in the plane. Once an arrangement is constructed, the
package can be used to obtain results of various queries on the
arrangement, such as point location. The package also includes generic
implementations of two algorithmic frameworks, that are, computing the
zone of an arrangement, and line-sweeping the plane, the arrangements
is embedded on.

<p>
Arrangements and arrangement components can also be extended to store
additional data. An important extension stores the construction
history of the arrangement, such that it is possible to obtain the
originating curve of an arrangement subcurve.</p>


<p>
<li>   Geometric Optimisation (major revision)<br>

The underlying QP solver which is the foundation for several algorithms
in the Geometric Optimisation chapter has been completely rewritten.

<p>
<li>3D Triangulation (new functionality)<br>

Regular_triangulation_3 now offers vertex removal.

</ul>


</DIV>

<h2 id="release3.1">Release 3.1</h2>
<DIV>
<p>Release date: December 2004</p>
<p>Version 3.1 differs from version 3.0 in the platforms that are supported and
in functionality.  There have also been a number of bug fixes for this release.</p>


<p>
Additional supported platforms:
<UL>
   <LI> MS Visual C++, version 7.3. and 8.0
   <LI> Intel 8.0
   <LI> SunPro CC versions 5.4 and 5.5 on Solaris
   <LI> GNU g++ versions 3.4 on Linux, Solaris, Irix, cygwin, FreeBSD, and MacOS X
  <LI> Darwin (MacOS X) and IA64/Linux support.
</UL>
<p>
The following platforms are no longer supported:
<UL>
   <LI>MS Visual C++, version 7.0
</UL>

<p>
The following functionality has been added or changed:<BR><BR>

<H3>All</H3>
<UL>
    <LI> The  CORE 1.7 library for exact
      real arithmetic.
    <LI>Updated  GMP to 4.1.3.
    <LI>Added Mpfr a library for multiple-precision floating-point computations with exact rounding.
    <LI>Added Boost 1.32.0 (only include files).
</UL>

<H3>Installation</H3>
<UL>
   <LI> new option --disable-shared to omit building libCGAL.so.
</UL>


<H3>Manuals</H3>
<UL>
    <LI> Merged all major manuals in one multi-part manual, which provides
      now cross-links between the CGAL Kernel, the CGAL Basic Library,
      and the CGAL Support Library HTML manuals.

    <LI> Improved layout.
</UL>

<H3>Kernels</H3>

<UL>
   <LI> Improved efficiency of filtered kernels.
   <LI>More predicates and constructions.
</UL>


<H3>Basic Library</H3>


<UL>
  <LI> 2D Segment Voronoi Diagram (new package)<BR>

A data structure for Voronoi diagrams of segments in the plane under the Euclidean metric. The Voronoi edges
are arcs of straight lines and parabolas. The algorithm provided in this package is incremental.
</LI>

<LI>  2D Conforming Triangulations and Meshes (new package)<BR>

An implementation of Shewchuk's algorithm  to construct conforming triangulations and 2D meshes.
</LI>



  <LI> 3D Boolean Operations on  Nef Polyhedra (new package)<BR>
A new class (Nef_polyhedron_3) representing 3D Nef polyhedra, a
      boundary representation for cell-complexes bounded by halfspaces
      that supports boolean operations and topological operations in full
      generality including unbounded cells, mixed dimensional cells (e.g.,
      isolated vertices and antennas). Nef polyhedra distinguish between
      open and closed sets and can represent non-manifold geometry.

</LI>

<LI>  2D and Surface Function Interpolation (new package)<BR>

This package implements different methods for scattered data interpolation: Given
measures of a function on a set of discrete data points, the task is
to interpolate this function on an arbitrary query point. The package
further offers functions for natural neighbor interpolation.

</LI>

 <LI> Planar Nef polyhedra embedded on the sphere (new package)<BR>
      A new class (Nef_polyhedron_S2) designed and supported mainly to
      represent sphere neighborhoods around vertices of the three-
      dimensional Nef polyhedra.
</LI>

 <LI> Box_intersection_d (new package)<BR>

      A new efficient algorithm for finding all intersecting pairs for
      large numbers of iso-oriented boxes, i.e., typically these will be
      bounding boxes of more complicated geometries. Useful for (self-)
      intersection tests of surfaces etc.
</LI>


<LI>  2D Snap Rounding (new package)<BR>

Snap Rounding is a well known method for converting
arbitrary-precision arrangements of segments into a fixed-precision
representation. In the study of robust geometric
computing, it can be classified as a finite precision approximation
technique. Iterated Snap Roundingis a modification
of Snap Rounding in which each vertex is at least half-the-width-of-a-pixel away
from any non-incident edge. This package supports both
methods.
</LI>

<LI>3D Triangulations

<UL>
 <LI> Triangulation_3: added operator==(),removed push_back() and copy_triangulation().
<LI> Delaunay_3 : added nearest_vertex(), move_point(), vertices_in_conflict().
<LI> Regular_3 :  added filtered traits class, and nearest_power_vertex().
</UL>


<LI> Planar_map and Arrangement_2

<UL>
<LI> The interface of the two traits functions that compute the intersection of two given curves changed. The functions nearest_intersection_to_right() and nearest_intersection_to_left() return an object of type CGAL::Object that represents either an empty intersection, a point, or an overlapping subcurve.
<LI> Requirements to define two binary tags were added to the traits concept of the Planar_map as follows:
<EM>Has_left_category</EM> - indicates whether the functions curves_compare_y_at_x_left() and nearest_intersection_to_left() are implemented in the traits model.
<EM>Has_reflect_category</EM> - indicates whether the functions point_reflect_in_x_and_y() and curve_reflect_in_x_and_y() are implemented in the traits model. They can be used as an alternative to the two function in the previous item.
<LI> A new constructor of the Segment_cached_2 type that represents a segment in the Arr_segment_cached_traits_2 traits class was introduced. The new constructor accepts the segment endpoints as well as the coefficients of the underlying line.
<LI> A new version of the conic-arc traits, based on CORE version 1.7 was introduced. This new traits class makes use of CORE's rootOf() operator to compute the intersection points in the arrangement, making its code much simpler and more elegant than the previous version. In addition, new constructors for conic arcs are provided. The new traits class usually performs about 30% faster than the version included in CGAL 3.0
<LI> The traits class that handles continuous piecewise linear curves, namely Arr_polyline_traits_2, was rewritten. The new class is parametrized with a traits class that handles segments, say Segment_traits. The polyline curve defined within the Arr_polyline_traits_2 class is implemented as a vector of segments of type Segment_traits::Curve_2.
<LI> A meta traits class, namely Arr_curve_data_traits_2,  that extends the curve type of the planar-map with arbitrary additional data was introduced. It should be instantiated with a regular traits-class and a class that contains all extraneous data associated with a curve.
<LI>  The class that represents the trapezoidal-decomposition point location strategy was renamed to Pm_trapezoid_ric_point_location.
<LI> The Arrangement demo was rewritten. It covers many more features, has a much better graphical user interface, and comes with online documentation.
<LI> Few bugs in the sweep-line module related to overlapping vertical segments were fixed. This module is used by the aggregate insert method that inserts a collection of curves at once.
</UL>


<LI>Triangulation_2

<UL>
<LI> added a filtered trait class in the regular triangulation
<LI> added split and join operations in the triangulation data structure class
</UL>

<LI>Alpha_shapes_3

<UL>
<LI>major changes in the implementation of the class Alpha_shapes_3.
<LI>New implementation results in a true GENERAL mode
    allowing null and negative alpha-values. It also fixed the edges classification bug
    and introduces a classification of vertices.
</UL>

<LI>Min_ellipse_2

<UL>
 <LI> made access to approximate double representation public
 <LI> fixed bugs in conversion to double representation
 <LI> added <TT>is_circle()</TT> method
 <LI> minor performance improvements
</UL>

<LI>Min_sphere_of_spheres_d:

<UL>
<LI> The models

    <TT>Min_sphere_of_spheres_d_traits_2&lt;K,FT,UseSqrt,Algorithm&gt;</TT>,
    <TT>Min_sphere_of_spheres_d_traits_3&lt;K,FT,UseSqrt,Algorithm&gt;</TT>, and
    <TT>Min_sphere_of_spheres_d_traits_d&lt;K,FT,Dim,UseSqrt,Algorithm&gt;</TT>

  of concept <TT>MinSphereOfSpheresTraits</TT> now represent a sphere
  as a <TT>std::pair&lt;Point,Radius&gt;</TT> (and not any more as a
  <TT>CGAL::Weighted_point&lt;Point,Weight&gt;</TT>)
<LI> Internal code cleanup; in particular, implementation details
  don't pollute the namespace CGAL anymore
</UL>


<LI>Polyhedron_3

<UL>
      <LI> New Tutorial on CGAL Polyhedron for Subdivision Algorithms with
        interactive demo viewer in source code available.

      <LI> Added example program for efficient self-intersection test.
      - Added small helper functions, such as vertex_degree, facet_degree,
        edge_flip, and is_closed.
</UL>

<LI> Apollonius Graph (Voronoi of Circles)

 <UL>
       <LI> Reduced memory requirements by approximately a factor of two.
 </UL>

</UL>

</DIV>


<h2 id="release3.0.1">Release 3.0.1</h2>
<DIV>
<p>Release date: February 2004</p>

<p>This is a bug-fix release.
No new features have been added in 3.0.1.  Here is the list of bug-fixes.<p>

<H3> Polyhedral Surface</H3>

<ul>
  <li>Fixed wrong include files for output support. Added example.
</ul>

<H3>Planar_map</H3>

<ul>
  <li>Fixed the so called "Walk-along-a-line" point-location strategy to
      correctly handle a degenerate case.
</ul>

<H3>2D Triangulation</H3>

<ul>
  <li> added missing figure in html doc
  <li> in  Line_face_circulator_2.h:<br>
       Fixed changes made to support handles with a typedef to iterator.
       The fix concerns operator== and !=.
</ul>

<H3>Alpha_shapes_3</H3>

<ul>
  <li>fixed classify member function for edges.
</ul>


<H3>  Number types</H3>

<ul>
  <li>Lazy_exact_nt:
    <ul>
      <li>added the possibility to select the relative precision of
          <tt>to_double()</tt> (by default 1e-5).  This should fix reports
          that some circumcenters computations have poor coordinates,
          e.g. nan).
      <li>when exact computation is triggered, the interval is recomputed,
          this should speed up some kinds of computations.
    </ul>
  <li><tt>to_interval(Quotient&lt;MP_Float&gt;)</tt>: avoid spurious overflows.
</ul>

<H3>Kernel</H3>

<ul>
  <li>
  missing acknowledgment in the manual and minor clarification of

     <tt>intersection()</tt> documentation.
</ul>

</div>

<h2 id="release3.0">Release 3.0</h2>
<DIV>

<p>Release date: October 2003 </p>

<p>Version 3.0 differs from version 2.4 in the platforms that are supported and
in functionality.  There have also been a number of bug fixes for this release.</p>

<p>The license has been changed to either the LGPL (GNU Lesser General Public
License v2.1) or the QPL (Q Public License v1.0) depending on each package.
So CGAL remains free of use for you, if your usage meets the criteria of these
licenses, otherwise, a commercial license has to be purchased from
GeometryFactory.</p>

<p>
Additional supported platforms:
<UL>
   <LI> MS Visual C++, version 7.1.
   <LI> SunPro CC versions 5.4 and 5.5 on Solaris
   <LI> GNU g++ versions 3.2 and 3.3 on Linux, Solaris, Irix, cygwin, and FreeBSD.
   <LI> MipsPRO CC 7.30 and 7.40 with both the n32 and n64 ABIs.
</UL>
<p>
The following platforms are no longer supported:
<UL>
   <LI>MS Visual C++, version 6.
   <LI>  GNU g++ 2.95.2 (2.95.3 is still supported)
   <LI>  Kai C++ and Borland C++, all versions
</UL>

<p>
The following functionality has been added or changed:<BR><BR>

<B>All</B>
<UL>
    <LI> The  CORE library for exact
      computations is now distributed as part of CGAL as well.
</UL>


<H3>Kernels</H3>


<UL>
   <LI>3 typedefs have been added to ease the choice of a robust and fast kernel:
     <UL>
      <LI> Exact_predicates_inexact_constructions_kernel
      <LI> Exact_predicates_exact_constructions_kernel
      <LI> Exact_predicates_exact_constructions_kernel_with_sqrt
     </UL>
    <LI> Progress has been made towards the complete adaptability and
      extensibility of our kernels.
    <LI> New faster Triangle_3 intersection test routines.
		<br><i>(see Erratum)</i>
    <LI> Added a Kernel concept archetype to check that generic algorithms
      don't use more functionality than they should.
    <LI> A few more miscellaneous functions.
</UL>

<H3>Basic Library</H3>

<UL>
  <LI> 2D Apollonius Graph (new package)<BR>
Algorithms for computing the Apollonius
      graph in two dimensions.  The Apollonius graph is the dual of the
      Apollonius diagram, also known as the additively weighted Voronoi
      diagram.  The latter can be thought of as the Voronoi diagram of a set
      of circles under the Euclidean metric, and it is a generalization of the
      standard Voronoi diagram for points.  The algorithms provided are
      dynamic.

  <LI>dD Min Sphere of Spheres (new package)<BR>
      Algorithms to compute the smallest
      enclosing sphere of a given set of spheres in R<sup>d</sup>.
      The package provides
      an algorithm with maximal expected running time
      <i>O(2<sup>O(d)</sup> n)</i> and a
      fast and robust heuristic (for dimension less than 30).

<LI>Spatial Searching (new package)<BR>
Provides exact and approximate distance
      browsing in a set of points in <i>d</i>-dimensional space using
      implementations of algorithms supporting:
      <ul>
        <li> both nearest and furthest neighbor searching
        <li> both exact and approximate searching
        <li> (approximate) range searching
        <li> (approximate) <i>k</i>-nearest and <i>k</i>-furthest neighbor
             searching
        <li> (approximate) incremental nearest and incremental furthest neighbor
          searching
        <li> query items representing points and spatial objects.
      </ul>

 <LI><B>Kd-tree</b><br>
this package is deprecated, its documentation is removed.
      It is replaced by the Spatial Searching package.

  <LI>Largest_empty_rectangle_2<BR>
       Given a set of points P in the plane, the class
       Largest_empty_iso_rectangle_2 is a data structure that
       maintains an iso-rectangle with the largest area among all
       iso-rectangles that are inside a given iso-rectangle bounding box,
       and that do not contain any point of the point set P.

<LI> 2D Triangulation and
     3D Triangulation<BR>
     <UL>
      <LI> The classes Triangulation_data_structure_2 (and 3), which implements
        the data structure for 2D triangulation class, now makes use of
        CGAL::Compact_container (see Support Library section below).
      <LI> The triangulation classes use a Rebind mecanism to provide
        the full flexibility on Vertex and Face base classes.
        This means that it is possible for the user to derive its own Face
        of Vertex base class, adding a functionality that makes use of
        types defined by the triangulation data structure like Face_handle
        or Vertex_handle.
      <LI> New classes Triangulation_vertex_base_with_info_2 (and 3) and
	Triangulation_face_base_with_info_2 (and 3) to make easier the
        customisation of base classes in most cases.
     </UL>

<LI> 2D Triangulation<BR>
     <UL>
      <LI> Regular triangulation provides an easy access to hidden points.
      <LI> The Triangulation_hierarchy_2, which provide an efficient location
	data structure, can now be used with any 2D triangulation class plugged
        in (including Regular triangulations).
      </ul>

<LI> 3D Triangulation<BR>
     <UL>
     <LI> faster vertex removal function in Delaunay_triangulation_3.
      <LI> Delaunay_triangulation_3 is now independent of the order of insertions
        of the points (in case of degenerate cosphericity).
      <LI>Regular_triangulation_3 now hides vertices (and updates itself) when
        inserting a coinciding point with greater weight.  This required a new
        predicate.
      <LI> deprecated functions: copy_triangulation(), push_back(),
        set_number_of_vertices().
      <LI> Triangulation_3 now gives non-const access to the data structure.
     </UL>

<LI> Interval Skip List (new package)<BR>
An interval skip list is a data strucure for finding all intervals
      that contain a point, and for stabbing queries, that is for answering
      the question whether a given point is contained in an interval or not.

<LI>
       Planar Maps and

       Arrangements<BR>

 The changes concern mainly the traits classes.
      <OL>
        <LI> New traits hierarchy and interface:
           The set of requirements was made sound and complete. A couple of
	   requirements were eliminated, few others were redefined, and some
	   were renamed. A hierarchy of three traits classes for the
	   Planar_map_2, Planar_map_with_intersections_2, and Arrangement_2
	   types was established to include only the necessary requirements at
           each level. It was determined that for the aggregate insertion-
	   operation based on a sweep-line algorithm only a subset of the
	   requirements is needed. Preconditions were added where appropriate
	   to tighten the requirements further.

           <p>
           The following functions have been renamed:
           <UL>
           <LI> point_is_same() renamed to point_equal()
           <LI> curve_is_same() renamed to curve_equal()
           <LI> curve_is_in_x_range() renamed to point_in_x_range()
           <LI> curve_compare_at_x() renamed to curves_compare_y_at_x()
             Furthermore, a precondition has been added that the reference
	     point is in the x-range of both curves.
           <LI> curve_compare_at_x_right() renamed to
	     curves_compare_y_at_x_to_right().
             Furthermore, a precondition has been added that both curves are
	     equal at the reference point and defined to its right.
           <LI> curve_compare_at_x_left() renamed to
	     curves_compare_y_at_x_to_left().
             Furthermore, a precondition has been added that both curves are
	     equal at the reference point and defined to its right.
           <LI> curve_get_point_status() renamed to curve_compare_y_at_x().
             Furthermore, a precondition has been added that the point is in
	     the x-range of the curve. Consequently, the function now returns a
	     Comparison_result (instead of a special enum).
           <LI> make_x_monotone() renamed to curve_make_x_monotone()
             See more details below.
           <LI> curve_flip() renamed to curve_opposite()
           </UL>

           The following functions have been removed:
           <UL>
           <LI> curve_is_between_cw()
           <LI> point_to_left()
           <LI> point_to_right()
           <LI> is_x_monotone()
           <LI> point_reflect_in_x_and_y()
           <LI> curve_reflect_in_x_and_y()
           <LI> do_intersect_to_right()
           <LI> do_intersect_to_left()
           </ul>

           Most functions, are required by the PlanarMapTraits_2 concept,
	   except for the make_x_monotone(), nearest_intersection_to_right(),
           nearest_intersection_to_left(), curves_overlap() and
	   curve_opposite(). PlanarMapWithIntersectionsTraits_2 requires all
	   these functions, except curve_opposite(), needed only by the
	   ArrangementTraits_2 concept.
           <p>
           Furthermore, the two functions curve_compare_at_x_left() and
           nearest_intersection_to_left() can be omitted, if the two functions
	   point_reflect_in_x() and curve_reflect_in_x() are implemented.
	   Reflection can be avoided, if the two _left functions are supplied.

        <LI> The type X_curve_2 of the PlanarMapWithIntersectionsTraits_2
           concept was renamed to X_monotone_curve_2, and the distinction
	   between this type and the Curve_2 type was made firm. The method
	   is_x_monotone() of the PlanarMapWithIntersectionsTraits_2 concept
	   was removed. The related method curve_make_x_monotone() is now
	   called for each input curve of type Curve_2 when curves are inserted
           into a Planar_map_with_intersections_2 to subdivide the input curve
	   into x-monotone sub-curves (and in case the curve is already
	   x-monotone, this function is responsible for casting it to an
	   x-monotone curve).

        <LI> New and improved traits classes:
           <LI> Conic traits - Arr_conic_traits_2
             Support finite segments of ellipses, hyperbolas and parabolas, as
	     well as line segments. The traits require an exact real number-
	     type, such as leda_real or CORE::Expr.

           <LI> Segment cached traits - Arr_segment_cached_traits_2
	     This class uses an improved representation for segments that helps
	     avoiding cascaded computations, thus achieving faster running
	     times. To work properly, an exact rational number-type should be
	     used.

           <LI> Polyline traits - Arr_polyline_traits_2
             The polyline traits class has been reimplemented to work in a more
	     efficient, generic manner. The new class replaces the obsolete
	     Arr_polyline_traits class. It is parameterized with a segment
	     traits class.

           <LI> Hyperbola and segment traits - Arr_hyper_segment_traits_2
             Supports line segments and segments of canonical hyperbolas.
	     This is the type of curves that arise when projecting segments
	     in three-space rotationally around a line onto a plane containing
	     the line. Such projections are often useful in CAD/CAM problems.

        <LI> Removed old traits class:
           <UL>
            <LI> The models of the PlanarMapWithIntersectionsTraits_2 concept
	      below became obsolete, as the new conic traits, namely
	      Arr_conic_traits_2, supports the same functionality and is much
	      more efficient.
              <UL>
                <LI> Arr_circles_real_traits
                <LI> Arr_segment_circle_traits
              </UL>
           <LI> The segment traits class and the new polyline traits class were
	      reimplemented using standard CGAL-kernel calls. This essentially
	      eliminated the corresponding leda traits classes, namely:
              <UL>
                <LI> Pm_leda_segment_traits_2
                <LI> Arr_leda_segment_traits_2
                <LI> Arr_leda_polyline_traits
              </UL>
              With the use of the Leda_rat_kernel new external package the same
	      functionality can be achieved with less overhead and more
	      efficiency.
      </UL>

<LI> Sweep Line<BR>
      <UL>
       <LI> The Sweep_line_2 package was reimplemented. As a consequence it is much
        more efficient, its traits is tighter (namely neither the two _left nor
	the reflection functions are required), and its interface has changed a
	bit.
        <OL>
          <LI> The following global functions have been removed:
            <UL>
             <LI> sweep_to_produce_subcurves_2()
             <LI> sweep_to_produce_points_2()
             <LI> sweep_to_construct_planar_map_2()
            </UL>
           Instead, the public methods of the Sweep_line_2 class listed below
	   were introduced:
           <UL>
             <LI> get_subcurves() - Given a container of curves, this function
	     returns a list of curves that are created by intersecting the
	     input curves.

             <LI> get_intersection_points() - Given a range of curves, this function
	     returns a list of points that are the intersection points of the
	     curves.

             <LI> get_intersecting_curves() - Given a range of curves, this function
	     returns an iterator to the beginning of a range that contains the
	     list of curves for each intersection point between any two curves
	     in the specified range.
           </UL>
        <LI> It is possible to construct a planar map with intersections (or an
	   arrangement) by inserting a range of curves into an empty map. This
	   will invoke the sweep-line process to construct the map more
	   efficiently.
       </OL>
      <LI> New interface functions to the Planar_map_with_intersections_2 class.
        The Planar_map_with_intersections_2 class maintains a planar map of
	input curves that possibly intersect each other and are not necessarily
	x-monotone. If an input curve, or a set of input curves, are known to
	be x-monotone and pairwise disjoint, the new functions below can be
	used to insert them into the map efficiently.
       </UL>
  </OL>
<LI> Polyhedral Surface<BR>
     <UL>
      <LI> The old design that was deprecated since CGAL 2.3 has been removed.
      <LI> Class <tt>Polyhedron_incremental_builder_3</tt>:
	 <UL>
	  <LI>Renamed local enum <tt>ABSOLUTE</tt> to
              <tt>ABSOLUTE_INDEXING</tt>, and <tt>RELATIVE</tt> to
              <tt>RELATIVE_INDEXING</tt> to avoid conflicts with similarly
              named macros of another library.
	  <LI>Changed member functions <tt>add_vertex()</tt>,
              <tt>begin_facet()</tt>, and <tt>end_facet()</tt> to return
              useful handles.
          <LI>Added <tt>test_facet()</tt> to check facets for validity
              before adding them.
          <LI>Added <tt>vertex( size_t i)</tt> to return <tt>Vertex_handle</tt>
              for index <tt>i</tt>.
	 </ul>
     </ul>

<LI> Halfedge Data Structure<BR>
     <UL>
      <LI> The old design that was deprecated since CGAL 2.3 has been removed.
     </UL>

</UL>

<H3>Support Library</H3>

<ul>
    <li> New container class Compact_container, which (roughly) provides the
      flexibility of std::list, with the memory compactness of std::vector.

    <li> Geomview_stream: added a function
      gv.draw_triangles(InputIterator begin, InputIterator end)
      which draws a set of triangles much more quickly than one by one.

    <li> Number types:
      <ul>
      <li> number types are now required to provide a function:
        std::pair&lt;double, double&gt;  to_interval(const NT &amp;).
      <li> number types are now required to provide mixed operators with "int".
      <li> CLN support removed.
      <li> faster square() for MP_Float.
      <li> added Gmp_q.
      </ul>

    <li> Qt_widget:
      <ul>
       <li> New classes:
        <ul>
	<li> Qt_help_window: provides a simple way to show some helpful
	  information about a demo as an HTML page.
	<li> Qt_widget_history: provides basic functionality to manipulate
	  intervals of Qt_widget class. The current visible area of Qt_widget
          is mapped to an interval. Each interval could be stored in the
	  Qt_widget_history object. So you can use this object to navigate in
          history.  It is mostly used by Qt_widget_standard_toolbar.
         </ul>
      <li> Changes:
        <ul>
	<li> Qt_widget_standard_toolbar: is derived from QToolBar class, so pay
	  attention to modify your code, if you used this class. Some public
	  methods were introduced to control the history object that the
          toolbar use to navigate.
	<li> the icons are now part of libCGALQt.
        </ul>
      <li> Deprecated members of Qt_widget:
        <ul>
        <li> add_to_history(), clear_history(), back(), forth(): use forward(),
          back() and clear_history() of the Qt_widget_standard_toolbar instead.
        <li> custom_redraw(): use redraw_on_back() and redraw_on_front() instead.
         </ul>
      <li> Optimizations:
        the output operators of the following classes have been optimized:
        <ul>
        <li> CGAL::Segment_2  (now tests for intersection with the drawing area)
        <li> CGAL::Triangle_2 (now tests for intersection with the drawing area)
        <li> CGAL::Triangulation_2 (is optimized for faster display on zooming)
        </ul>
      </ul>
</ul>

<p id="kernelerratum-3.0"><H3>Erratum in the Kernel manual</H3>

<ul>
<li> Intersection test routines
    <p>The documentation of
    CGAL::do_intersect
    should mention, for the 3D case:
    <br>
    Also, in three-dimensional space <i>Type1</i> can be
    <ul>
        <li>either
        <i>Plane_3&lt;Kernel&gt;</i>
        <li>or <i>Triangle_3&lt;Kernel&gt;</i>
    </ul>
    and <i>Type2</i> any of
    <ul>
        <li><i>Plane_3&lt;Kernel&gt;</i>
        <li><i>Line_3&lt;Kernel&gt;</i>
        <li><i>Ray_3&lt;Kernel&gt;</i>
        <li><i>Segment_3&lt;Kernel&gt;</i>
        <li><i>Triangle_3&lt;Kernel&gt;</i>
    </ul>

    <p>
    In the same way, for
    <i>Kernel::DoIntersect_3</i>:
    <br>
    for all pairs <i>Type1</i> and <i>Type2</i>, where
    the type <i>Type1</i> is
    <ul>
        <li>either
        <i>Kernel::Plane_3</i>
        <li>or <i>Kernel::Triangle_3</i>
    </ul>

    and <i>Type2</i> can be any of the following:
    <ul>
        <li><i>Kernel::Plane_3</i>
        <li><i>Kernel::Line_3</i>
        <li><i>Kernel::Ray_3</i>
        <li><i>Kernel::Segment_3</i>
        <li><i>Kernel::Triangle_3</i>
    </ul>

    <p>
    Philippe Guigue (I<small>NRIA</small> Sophia-Antipolis) should be
    mentioned as one of the authors.

</ul>

</DIV>

<h2 id="release2.4">Release 2.4</h2>
<DIV>
<p>Release date: May 2002</p>
<p>Version 2.4 differs from version 2.3 in the platforms that are supported and
in functionality.  There have also been a number of bug fixes for this release.</p>

<p>
Additional supported platforms:
<UL>
   <LI> Microsoft Visual C++, version 7.
   <LI> SunPro 5.3 (with patch 111685-05) on Solaris
   <LI> g++ 3.1 on Linux and Solaris
</UL>

<p>
The following functionality has been added or changed:<BR><BR>

<H3>Kernels</H3>

<UL>
   <LI> Point_d has been removed from the 2D and 3D kernels.  This type is
        now available from the d-dimensional kernel only.
</UL>

<H3>Basic Library</H3>

<UL>

  <LI> 2D Polygon Partitioning<BR>

      Traits requirements for optimal partitioning have been changed slightly.
     <BR><BR>

  <LI> 2D Sweep line<BR>

      A new package that implements a sweep-line algorithm to compute
      arrangements of curves for different families of curves, which are
      not necessarily line segments  (e.g., it also works for circular arcs).
      The resulting output can be the list of vertex points, the resulting
      subcurves or a planar map.
      <BR><BR>

  <LI>
       Planar Maps and

       Arrangements

  <UL>
  <LI> New quicker insertion functions of Planar_map_2 for cases where more
      precomputed information is available regarding the position of
      the inserted curve in the map.

  <LI> New query function for planar maps that determines whether a given
      point is within a given face of the planar map.

  <LI> New iterator over edges of planar maps in addition to the existing
      iterator over halfedges.

  <LI>  New copy constructor and assignment operator for arrangements.
  </UL>
  <BR><BR>

  <LI>
       Polyhedral Surface
  <UL>
  <LI>  new design introduced with release 2.3 now supported by VC7 compiler

  <LI>  Extended functionality of Polyhedron_incremental_builder:
        absolute indexing allows one to add new surfaces to existing ones.
  </UL>
  <BR><BR>

  <LI> 2D Triangulation
  <UL>
  <LI> There is a new triangulation data structure replacing the two
       previous ones. This new data structure is coherent with the 3d
       triangulation data structure and offer the advantages of both
       previous ones. Backward compatibility is ensured and this change
       is transparent for the user of triangulation classes.
  <LI> Constrained and Delaunay constrained triangulations are now able
       to handle intersecting input constraints.
       The behavior of constrained triangulations with repect to
       intersection of input constraints can be customized using
       an intersection tag.
  <LI> A new class Constrained_triangulation_plus offers a constrained
       hierarchy on top of a constrained triangulations. This additionnal
       data structure describes the subdivision of the original constraints
       into edges of the triangulations.
  </UL>
  <BR><BR>


  <LI> 3D Triangulation
   <UL>
   <LI> Running time improved by a better and more compact management of
        memory allocation

   <LI> Various improvements and small functionalities added:
     <UL>
     <LI> Triangulation_3&lt;GT,Tds&gt;::triangle() returns a triangle oriented
          towards the outside of the cell c for facet (c,i)
     <LI> New function insert(Point, Locate_type, Cell_handle, int, int)
          which avoids the location step.
     <LI> New function to get access to cells in conflict in a Delaunay
          insertion : find_conflicts() and insert_in_hole()
     <LI> New function TDS::delete_cells(begin, end).
     <LI> New functions : degree(v), reorient(), remove_decrease_dimension(),
          remove_from_simplex().
     </UL>

   <LI> Changes of interface:
     <UL>
     <LI> vertices and cells are the same for the triangulation data
          structure and the geometric triangulation
     <LI> the triangulation data structure uses Vertex_handle (resp
          Cell_handle) instead of Vertex* (resp Cell*).
     <LI> incident_cells() and incident_vertices() are templated by output
          iterators
     <LI> changes in the iterators and circulators interface:
        <UL>
        <LI> Iterators and circulators are convertible to handles
             automatically, no need to call "->handle()" anymore.
        <LI> Vertex_iterator split into All_vertices_iterator and
             Finite_vertices_iterator (and similar for cells...).
        <LI> TDS::Edge/Facet iterators now support operator->.
        </UL>
     </UL>
  </UL>
  <BR><BR>
  <LI> 2D Search structures<BR>
      Additional range search operations taking a predicate functor have been
      added
  </UL>

<H3>Support Library</H3>
<UL>
<LI>   Qt_widget
  <UL>
  <LI> We have added a new class for visualization of 2D CGAL objects.
       It is derived from Trolltech's Qt class QWidget and privdes a
       used to scale and pan.
  <LI> Some demos were developed for the following packages: 2D Alpha shapes,
       2D Convex Hull, Largest empty 2D rectangle, Maximum k-gon,
       Minimum ellipse,  Minimum 2D quadrilateral, 2D polygon partitioning
       2D regular and constrained triangulation.
  <LI> Tutorials are available to help users get used to Qt_widget
  </UL>
  <BR><BR>

<LI> Timer<BR>

     Fixed Timer class (for user process time) to have no wrap-around
     anymore on Posix-compliant systems.
</UL>

<p>
The following functionality is no longer supported:
<UL>
<LI> Planar maps of infinite curves (the so-called planar map bounding-box).
</UL>

<p>
Bugs in the following packages have been fixed:
   3D Convex hull, 2D Polygon partition, simple polygon generator

<p>
Also attempts have been made to assure compatability with the upcoming LEDA
release that introduces the leda namespace.

<p>
<H3>Known problems</H3>
<UL>
<LI> 2D Nef Polyhedra contains a memory leak.  Memory problems are also
     the likely cause of occasional run-time errors on some platforms.
<LI> The d-dimensional convex hull computation produces run-time errors on
     some platforms because of memory management bugs.
<LI> The new Halfedge Data Structure design introduced with release 2.3
     does not work on VC6.  See the release notes in the manual for more
     information.
<LI> The following deficiencies relate to planar maps, planar maps of
     intersecting curves (pmwx), arrangements and sweep line.
   <UL>
    <LI> On KCC, Borland and SunPro we guarantee neither compilation nor
         correct execution for all of the packages above.
    <LI> On VC6 and VC7 we guarantee neither compilation nor correct
         execution of the sweep line package.
    <LI> On CC (on Irix 6.5) the trapezoidal decomposition point location
         strategy is problematic when used with planar maps, pmwx, or
         arrangements (mind that this is the default for planar maps).
    <LI> On CC (on Irix 6.5) sweep line with polyline traits does not compile
         (mind that the so-called leda polyline traits does compile).
    <LI> On g++ (on Irix 6.5) the segment-circle (Arr_segment_circle_traits_2)
         traits does not compile for either of the above packages.
   </UL>
</UL>


</DIV>


<h2  id="release2.3">Release 2.3</h2>
<DIV>
<p>Release date: August 2001</p>

<p>Version 2.3 differs from version 2.2 in the platforms that are supported and
in functionality.</p>

<P>
Additional supported platform:

<UL>
   <LI> Gnu g++ 3.0 on Solaris and Linux
</UL>

<p>
The following functionality has been added:<BR><BR>

<H3>Kernels</H3>
<UL>
<LI> The 2D and 3D kernels now serve as models of the new kernel concept
     described in the recent paper, "An Adaptable and Extensible Geometry
     Kernel" by Susan Hert, Micheal Hoffmann, Lutz Kettner, Sylvain Pion,
     and Michael Seel to be presented at
     WAE 2001 (and
     soon available as a technical report).  This new kernel is
     completely compatible with the previous design but is more flexible
     in that it allows geometric predicates as well as objects to be easily
     exchanged and adapted individually to users' needs.

<LI> A new kernel called <TT>Simple_homogeneous</TT> is available. It is
     equivalent to <TT>Homogeneous</TT> but without reference-counted objects.

<LI> A new kernel called <TT>Filtered_kernel</TT> is available that allows
     one to build kernel traits classes that use exact and efficient predicates.

<LI> There are two classes, <TT>Cartesian_converter</TT> and
     <TT>Homogeneous_converter</TT>
     that allows one to convert objects between different Cartesian and
     homogeneous kernels, respectively.

<LI> A new d-dimensional kernel, <TT>Kernel_d</TT> is available.  It provides
     diverse kernel objects, predicates and constructions in d dimensions with
     two representations based on the kernel families <TT>Cartesean_d</TT> and
     <TT>Homogeneous_d</TT>
</UL>

<H3>Basic Library</H3>
   Almost all packages in the basic library have been adapted to the
   new kernel design to realize the flexibility this design makes possible.
   In several packages, this means that the traits class requirements have
   changed to conform to the function objects offered in the kernels so the
   kernels themselves can be used as traits classes in many instances.

<UL>
<LI>
    2D Convex Hull<BR>
    The traits requirements have changed slightly to bring them in line with
    the CGAL kernels.

<LI>
    3D Convex Hull
<UL>
  <LI> The function <TT>convex_hull_3</TT> now uses a new implementation of the
       quickhull algorithm and no longer requires LEDA.
  <LI> A new <TT>convex_hull_incremental_3</TT> function based on the new
       d-dimensional convex hull class is available for comparison purposes.
</UL><BR>

<LI>
     <TT>Convex_hull_d, Delaunay_d</TT><BR>
     Two new application classes offering the calculation of d-dimensional
     convex hulls and delaunay triangulations<BR><BR>

<LI>
     Polygons and Polygon Operations<BR>
     <UL>
       <LI> The traits class requirements have been changed.
       <LI> The simplicity test has a completely new implementation.
       <LI> Properties like convexity, simplicity and area can now be cached by
            polygons. You need to set a flag to select this behaviour.
     </UL>
     <BR>

     <BR><BR>
<LI>
     Planar Nef Polyhedra<BR>
     A new class (<TT>Nef_polyhedron_2</TT>) representing planar Nef polyhedra =
     rectilinearly bounded points sets that are the result of binary and
     topological operations starting from halfplanes.

     <BR><BR>
<LI> A new package offering functions to

     partition planar polygons into
     convex and y-monotone pieces is available.

     <BR><BR>
<LI>
     Planar Maps and

     Arrangements
     <UL>
     <LI> A new class <TT>Planar_map_with_intersections_2&lt;Planar_map&gt;</TT> for
          planar maps of possibly intersecting, possibly non-x-monotone,
          possibly overlapping curves (like <TT>Arrangement_2</TT> but without
          the hierarchy tree).

     <LI> I/O utilities for planar maps and arrangements for textual and
          graphical streams. (It is possible to save and later reload built
          planar maps or arrangements.)

     <LI> New arrangement traits class for line segments and circular arcs
          (<TT>Arr_segment_circle_traits&lt;NT&gt;</TT>).

     <LI> New faster traits for polylines specialized for using the LEDA
          rational kernel (<TT>Arr_leda_polylines_traits</TT>). The LEDA
          traits for segments was also made faster.

     <LI> A new point location strategy
          (<TT>Pm_simple_point_location&lt;Planar_map&gt;</TT>).
     </UL>
     <BR><BR>

<LI>
     Halfedge Data Structure<BR><BR>

     The halfedge data structure has been completely revised. The new design
     is more in line with the STL naming scheme and it provides a safe and
     coherent type system throughout the whole design (no void* pointers
     anymore), which allows for better extendibility. A user can add new
     incidences in the mesh easily. The new design also uses standard
     allocators with a new template parameter that has a suitable default.
     <BR><BR>

     The old design is still available, but its use is deprecated, see the
     manual of
     deprecated packages for its documentation. Reported bugs in
     copying the halfedge data structure (and therefore also polyhedral
     surfaces) have been fixed in both designs. Copying a list-based
     representation is now based on hash maps instead of std::map and is
     therefore considerably faster.

     <BR><BR>
<LI>
      Polyhedral Surface

     <BR><BR>
     The polyhedral surface has been rewritten to work with the new
     halfedge data structure design. The user level interface of the
     <TT>CGAL::Polyhedron_3</TT> class is almost backwards compatible with the
     previous class. The exceptions are the template parameter list,
     everything that relies on the flexibility of the underlying
     halfedge data structure, such as a self-written facet class, and
     that the distinction between supported normals and supported planes
     has been removed. Only planes are supported. See the manuals for
     suggestions how to handle normals instead of planes.

     <BR><BR>
     More example programs are provided with polyhedral surfaces,
     for example, one about Euler operator and one computing a subdivision
     surface given a control mesh as input.

     <BR><BR>
     The old design is still available for backwards compatibility and to
     support older compiler, such as MSVC++6.0. For the polyhedral surface,
     old and new design cannot be used simultaneously (they have identical
     include file names and class names). The include files select
     automatically the old design for MSVC++6.0 and the new design
     otherwise. This automatism can be overwritten by defining appropriate
     macros before the include files. The old design is selected with the
     <TT>CGAL_USE_POLYHEDRON_DESIGN_ONE</TT> macro. The new design is selected
     with the <TT>CGAL_USE_POLYHEDRON_DESIGN_TWO</TT> macro.

     <BR><BR>
<LI>
     2D Triangulation
     <UL>
     <LI> The geometric traits class requirements have been changed to conform
          to the new CGAL kernels.  CGAL kernel classes can be used as traits
          classes for all 2D triangulations except for regular triangulations.

     <LI> Additionnal functionality:
     <UL>
     <LI> dual method for regular triangulations (to build a power diagram)
     <LI> unified names and signatures for various "find_conflicts()"
          member functions in Delaunay and constrained Delaunay triangulation.
     <LI> As an alternative to the simple insert() member function,
          insertion of points in those triangulation can be performed using the
          combination of find_conflicts() and star_hole() which eventually
          allows the user to keep track of deleted faces.
     </UL>

     <LI> More demos and examples
     </UL>

     <BR>
<LI>
      3D Triangulation
     <UL>
     <LI> Major improvements
          <UL>
            <LI> A new class <TT>Triangulation_hierarchy_3</TT> that allows a
                 faster point location, and thus construction of the Delaunay
                 triangulation
            <LI> A new method for removing a vertex from a Delaunay
                 triangulation that solves all degenerate cases
            <LI> Running time of the usual location and insertion methods
                 improved
         </UL>

     <LI> A bit more functionality, such as
          <UL>
          <LI> New geomview output
          <LI> dual methods in Delaunay triangulations to draw the Voronoi
               diagram
          </UL>
     <LI> More demos and examples

     <LI> Changes in interface
          <UL>
          <LI> Traits classes requirements have been modified
          <LI> The kernel can be used directly as a traits class (except for
               regular triangulation)
          <LI> insert methods in <TT>Triangulation_data_structure</TT> have a
               new interface
          </UL>
     </UL>
     <BR>
<LI> A new class (<TT>Alpha_shapes_3</TT>) that computes Alpha shapes of point
     sets in 3D is available.

     <BR><BR>
<LI> The traits requirements for matrix search and
     minimum quadrilaterals have been changed to bring them
     in line with the CGAL kernels.
     <BR><BR>

<LI> Point_set_2
    <UL>
    <LI>  now independent of LEDA; based on the CGAL Delaunay triangulation
    <LI>  traits class requirements adapted to new kernel concept.
    <LI>  function template versions of the provided query operations are
          available
    </UL>
</UL>

<H3>Support Library</H3>
<UL>
<LI>  Number types:
      <UL>
       <LI> <TT>Lazy_exact_nt&lt;NT&gt;</TT> is a new number type wrapper to speed
            up exact number types.
       <LI> <TT>MP_Float</TT> is a new multiprecision floating point number
            type. It can do exact additions, subtractions and multiplications
            over floating point values.
      </UL>

<LI>  <TT>In_place_list</TT> has a new third template parameter
      (with a suitable default) for an STL-compliant allocator.

<LI>
      <TT>Unique_hash_map</TT> is a new support class.

<LI>
      <TT>Union_find</TT> is a new support class.

<LI>
     <TT>Geomview_stream</TT> :
    <UL>
    <LI> Geomview version 1.8.1 is now required.
    <LI> no need to have a <TT>~/.geomview</TT> file anymore.
    <LI> new output operators for triangulations.
    <LI> new output operators for <TT>Ray_2</TT>, <TT>Line_2</TT>,
         <TT>Ray_3</TT>, <TT>Line_3</TT>, <TT>Sphere_3</TT>.
    <LI> various new manipulators.
    </UL>

<LI> Window stream
    In cooperation with Algorithmic Solutions, GmBH (distributors of
    the LEDA library), we can now offer a visualization package
    downloadable in binary form that supports visualization on a ported
    version of the LEDA window lib.
</UL>

</DIV>


<h2 id="release2.2">Release 2.2</h2>
<DIV>
<p>Release date: October 2000</p>

<p>Version 2.2 differs from version 2.1 in the platforms that are supported and
in functionality.</p>

<P>
Additional supported platforms:

<UL>
   <LI> the KAI compiler (4.0) on Solaris 5.8
   <LI> Borland C++ (5.5)
</UL>

<p>
The following functionality has been added:

<UL>
<LI> There is a new, non-reference-counted kernel, Simple_cartesian. Because
     reference counting is not used, and thus coordinates are stored within a
     class, debugging is easier using this kernel.  This kernel can also be
     faster in some cases than the reference-counted Cartesian kernel.

<LI> New optimisation algorithms
     <UL>
        <LI> Min_annulus_d - Algorithm for computing the smallest enclosing
             annulus of points in arbitrary dimension
        <LI> Polytope_distance_d - Algorithm for computing the (squared)
             distance between two convex polytopes in arbitrary dimension
        <LI> Width_3 - Algorithm for computing the (squared) width of points
             sets in three dimensions
     </UL>

<LI> 2D Triangulations
     <UL>
       <LI> There are now two triangulation data structures available in CGAL.
            The new one uses a list to store the faces and allows one to
            represent two-dimensional triangulations embedded in three spaces
            as well as planar triangulations.
       <LI> The triangulation hierarchy which allows fast location query
            is now available.
     </UL>

<LI> Inifinite objects can now be included in planar maps.

<LI> Removal as well as insertions of vertices for 3D Delaunay triangulations
     is now possible.

<LI> A generator for ``random'' simple polygons is now available.

<LI> In directory demo/Robustness, programs that demonstrate typical robustness
     problems in geometric computing are presented along with the solutions to
     these problems that CGAL provides.
</UL>

<P>
The following functionality has been removed:
<UL>
  <LI> The binary operations on polygons (union, intersection ...) have been
       removed.  Those operations were not documented in the previous release
       (2.1).  Arrangements can often be used as a substitute.
</UL>
</DIV>


<h2  id="release2.1">Release 2.1</h2>

<DIV>
<p>Release date: January 2000</p>

<p>Version 2.1 differs from version 2.0 in the platforms that are supported and
in functionality.</p>

<p>
Supported platforms:

<UL>
   <LI> the newest gnu compiler (2.95.2) on Sun, SGI, Linux and Windows.
   <LI> the Microsoft Visual C++ compiler, version 6.
   <LI> the mips CC compiler version 7.3 under Irix.
</UL>

Support for the old g++ compiler (2.8) and for mips CC 7.2 has been dropped.

<BR><BR>
The following functionality has been added:

<UL>
<LI> Alpha shapes and weighted alpha shapes in 2D. Alpha shapes are a
     generalization of the convex hull of a point set.
<LI> Arrangements in 2D. Arrangements are related to and based on planar maps.
     The major difference between the two is that curves are allowed to
     intersect in the case of arrangements.
<LI> Extensions to triangulations in 2D.  Constrained triangulations are now
     dynamic: they support insertions of new constraint as well as removal of
     existing constraints.  There are also constrained Delaunay triangulations.
<LI> Triangulations in 3D were added, both Delaunay triangulations and regular
     triangulations.
<LI> Min_quadrilateral optimisations have been added.  These are algorithms to
     compute the minimum enclosing rectangle/parallelogram (arbitrary
     orientation) and the minimum enclosing strip of a convex point set.
<LI> 2d Point_set is a package for 2d range search operations, Delaunay
     triangulation, nearest neighbor queries. This package works only if
     LEDA
     is installed.
<LI> Support for GeoWin visualization library. This also depends on
     LEDA.
<LI> Support for using the
     CLN number type
     together with CGAL.
</LI>
</UL>
</DIV>


<h2 id="release2.0">Release 2.0</h2>
<DIV>
<p>Release date: June 1999</p>

<p>The main difference from release 1.2 is the
introduction of namespaces -- namespace <TT>std</TT> for code from
the standard library and namespace <TT>CGAL</TT> for
the CGAL library.
</DIV>


<h2 id="release1.2">Release 1.2</h2>
<DIV>
<p>Release date: January 1999</p>
<p>Additions to release 1.1 include: </p>

<UL>
   <LI>topological map
   <LI>planar map overlay
   <LI>regular and constrained triangulations
</UL>
</DIV>


<h2  id="release1.1">Release 1.1</h2>
<DIV>
<p>Release date: July 1998</p>

<p>Additions to release 1.0 include:
<UL>
   <LI>3D intersections </LI>
   <LI>kD points </LI>
   <LI>3D convex hull </LI>
   <LI>kD smallest enclosing sphere </LI>
</UL>
</DIV>



<h2 id="release1.0">Release 1.0</h2>
<DIV>
<p>Release date: April 1998</p>

<p>Additions to release 0.9 include:
<UL>
   <LI>Polyhedral surfaces </LI>
   <LI>Halfedge Data Structure</LI>
   <LI>Planar maps </LI>
</UL>
</DIV>


<h2 id="release0.9">Release 0.9</h2>
<DIV>
<p>Release date: June 1997</p>
<p>Initial (beta) release of the CGAL library.
</DIV>

<!--#include virtual="/footer.inc" -->
</td>
</tr>
</table>
</BODY>
</HTML><|MERGE_RESOLUTION|>--- conflicted
+++ resolved
@@ -59,13 +59,9 @@
 <td width="28%">
 
 <table CELLSPACING=0>
-<<<<<<< HEAD
 <tr><td><a href="#release4.6">4.6</a>&nbsp;<td> (? 2015)
-<tr><td><a href="#release4.5.1">4.5.1</a>&nbsp;<td> (? 2014)
-=======
 <tr><td><a href="#release4.5.2">4.5.2</a>&nbsp;<td> (January 2015)
 <tr><td><a href="#release4.5.1">4.5.1</a>&nbsp;<td> (December 2014)
->>>>>>> 5134b294
 <tr><td><a href="#release4.5">4.5</a>&nbsp;<td> (October 2014)
 <tr><td><a href="#release4.4">4.4</a>&nbsp;<td> (April 2014)
 <tr><td><a href="#release4.3">4.3.1</a>&nbsp;<td> (November 2013)
@@ -116,19 +112,6 @@
 
 <HR>
 
-<h2 id="release4.5.2">Release 4.5.2</h2>
-<div>
-  <p>Release date: January 2015</p>
-
-  <h3>General</h3>
-  <ul>
-    <li> Fix a bug that prevented the compilation with recent versions of
-    Boost (>=1.56) when explicit conversions operators (from C++11) are
-    supported. That prevented the compilation with Microsoft Visual Studio
-    2013.
-  </ul>
-</div>
-
 <h2 id="release4.6">Release 4.6 </h2>
 <div>
   <p>Release date: XXX 2015 </p>
@@ -226,6 +209,19 @@
         points chosen in a disc.</li>
   </ul>
 <!-- end of the div for 4.6 -->
+</div>
+
+<h2 id="release4.5.2">Release 4.5.2</h2>
+<div>
+  <p>Release date: January 2015</p>
+
+  <h3>General</h3>
+  <ul>
+    <li> Fix a bug that prevented the compilation with recent versions of
+    Boost (>=1.56) when explicit conversions operators (from C++11) are
+    supported. That prevented the compilation with Microsoft Visual Studio
+    2013.
+  </ul>
 </div>
 
 <h2 id="release4.5.1">Release 4.5.1 </h2>
