#.rst:
# CGAL_SetupCGAL_CoreDependencies
# -------------------------------
#
# The module searchs for the dependencies of the `CGAL_Core` library:
#   - the `GMP/MPFR` couple,
#
# and defines the variable :variable:`CGAL_Core_FOUND` and the function
# :command:`CGAL_setup_CGAL_Core_dependencies`.
#
# Module Input Variables
# ^^^^^^^^^^^^^^^^^^^^^^
# - :variable:`CGAL_DISABLE_GMP`

if(CGAL_SetupCGAL_CoreDependencies_included)
  return()
endif()
set(CGAL_SetupCGAL_CoreDependencies_included TRUE)

#.rst:
# Used Modules
# ^^^^^^^^^^^^
#   - :module:`CGAL_SetupGMP`
#
# Result Variables
# ^^^^^^^^^^^^^^^^
#
# .. variable:: CGAL_Core_FOUND
#
#    Set to `TRUE` if the dependencies of `CGAL_Core` were found.

if(NOT CGAL_DISABLE_GMP)
  include(${CMAKE_CURRENT_LIST_DIR}/CGAL_SetupGMP.cmake)
  if(GMP_FOUND)
    set(CGAL_Core_FOUND TRUE)
    set_property(GLOBAL PROPERTY CGAL_Core_FOUND TRUE)
  endif()
endif()

#.rst:
#
# Provided Functions
# ^^^^^^^^^^^^^^^^^^
#
# .. command:: CGAL_setup_CGAL_Core_dependencies
#
#   Link the target with the dependencies of `CGAL_Core`::
#
#     CGAL_setup_CGAL_Core_dependencies( target [INTERFACE] )
#
#   If the option ``INTERFACE`` is passed, the dependencies are
#   added using :command:`target_link_libraries` with the ``INTERFACE``
#   keyword, or ``PUBLIC`` otherwise.
#

# See the release notes of CGAL-4.10: CGAL_Core now requires
<<<<<<< HEAD
# Boost.Thread, with all compilers but MSVC.
if (NOT MSVC)
  find_package( Boost 1.48 REQUIRED COMPONENTS thread system )
=======
# Boost.Thread, with GNU G++.
if (CMAKE_CXX_COMPILER_ID STREQUAL GNU)
  include(${CMAKE_CURRENT_LIST_DIR}/CGAL_TweakFindBoost.cmake)
  find_package( Boost 1.48 REQUIRED thread system )
>>>>>>> 43cc6b2b
endif()

function(CGAL_setup_CGAL_Core_dependencies target)
  if(ARGV1 STREQUAL INTERFACE)
    set(keyword INTERFACE)
  else()
    set(keyword PUBLIC)
  endif()

  use_CGAL_GMP_support(CGAL_Core ${keyword})
  target_compile_definitions(${target} ${keyword} CGAL_USE_CORE=1)
  target_link_libraries( CGAL_Core ${keyword} CGAL::CGAL )

  # See the release notes of CGAL-4.10: CGAL_Core now requires
  # Boost.Thread, with GNU G++.
  if (CMAKE_CXX_COMPILER_ID STREQUAL GNU)
    if(TARGET Boost::thread)
      target_link_libraries( CGAL_Core ${keyword} Boost::thread)
    else()
      # Note that `find_package( Boost...)` must be called in the
      # function `CGAL_setup_CGAL_Core_dependencies()` because the
      # calling `CMakeLists.txt` may also call `find_package(Boost)`
      # between the inclusion of this module, and the call to this
      # function. That resets `Boost_LIBRARIES`.
      find_package( Boost 1.48 REQUIRED thread system )
      target_link_libraries( CGAL_Core ${keyword} ${Boost_LIBRARIES})
    endif()
  endif()

endfunction()<|MERGE_RESOLUTION|>--- conflicted
+++ resolved
@@ -54,16 +54,10 @@
 #
 
 # See the release notes of CGAL-4.10: CGAL_Core now requires
-<<<<<<< HEAD
-# Boost.Thread, with all compilers but MSVC.
-if (NOT MSVC)
-  find_package( Boost 1.48 REQUIRED COMPONENTS thread system )
-=======
 # Boost.Thread, with GNU G++.
 if (CMAKE_CXX_COMPILER_ID STREQUAL GNU)
   include(${CMAKE_CURRENT_LIST_DIR}/CGAL_TweakFindBoost.cmake)
-  find_package( Boost 1.48 REQUIRED thread system )
->>>>>>> 43cc6b2b
+  find_package( Boost 1.48 REQUIRED COMPONENTS thread system )
 endif()
 
 function(CGAL_setup_CGAL_Core_dependencies target)
