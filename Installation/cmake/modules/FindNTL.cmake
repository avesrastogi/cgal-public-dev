--- conflicted
+++ resolved
@@ -47,17 +47,10 @@
        if ( EXISTS ${NTL_VERSION_H} )
 
          file( READ "${NTL_VERSION_H}" NTL_VERSION_H_CONTENTS )
-<<<<<<< HEAD
 
-         string( REGEX MATCH "[0-9]+\\.[0-9]+\\.[0-9]+" CGAL_NTL_VERSION "${NTL_VERSION_H_CONTENTS}" )
+         string( REGEX MATCH "[0-9]+(\\.[0-9]+)+" CGAL_NTL_VERSION "${NTL_VERSION_H_CONTENTS}" )
 
-         #message( STATUS "DETECTED NTL_VERSION = '${CGAL_NTL_VERSION}'" )
-=======
-  
-         string( REGEX MATCH "[0-9]+(\\.[0-9]+)+" CGAL_NTL_VERSION "${NTL_VERSION_H_CONTENTS}" )
-  
          message( STATUS "DETECTED NTL_VERSION = '${CGAL_NTL_VERSION}'" )
->>>>>>> ac039fde
 
          IS_VERSION_GREATER( "${CGAL_NTL_VERSION}" "5.0.0" _IS_NTL_VERSION_GREATER )
 
