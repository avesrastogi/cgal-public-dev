--- conflicted
+++ resolved
@@ -8,33 +8,10 @@
 endif()
 
 # Minimal version of CMake:
-<<<<<<< HEAD
-cmake_minimum_required(VERSION 2.8.12)
-
-# Tested version:
-cmake_policy(VERSION 2.8.12)
-
-#
-# Compatibility with CMake 3.0
-#
-if(POLICY CMP0042)
-  # Do not enable the use of MACOSX_RPATH
-  # http://www.cmake.org/cmake/help/v3.0/policy/CMP0042.html
-  cmake_policy(SET CMP0042 OLD)
-endif()
-
-# Compatibility with CMake 3.1
-if(POLICY CMP0054)
-  # http://www.cmake.org/cmake/help/v3.1/policy/CMP0054.html
-  # See the discussion https://github.com/CGAL/cgal/issues/189
-  cmake_policy(SET CMP0054 NEW)
-endif()
-=======
 cmake_minimum_required(VERSION 3.1)
 
 # Tested version:
 cmake_policy(VERSION 3.1)
->>>>>>> 62c70d41
 
 if(POLICY CMP0056)
   # http://www.cmake.org/cmake/help/v3.2/policy/CMP0056.html
