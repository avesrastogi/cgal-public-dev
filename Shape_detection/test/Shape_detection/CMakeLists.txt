--- conflicted
+++ resolved
@@ -31,10 +31,8 @@
       "test_region_growing_on_point_set_3_with_sorting.cpp")
     create_single_source_cgal_program(
       "test_region_growing_on_polygon_mesh_with_sorting.cpp")
-<<<<<<< HEAD
     create_single_source_cgal_program(
       "test_region_growing_on_degenerated_mesh.cpp")
-=======
     foreach(target
         test_region_growing_basic
         test_region_growing_on_cube
@@ -43,11 +41,11 @@
         test_region_growing_on_polygon_mesh
         test_region_growing_on_point_set_2_with_sorting
         test_region_growing_on_point_set_3_with_sorting
-        test_region_growing_on_polygon_mesh_with_sorting)
+        test_region_growing_on_polygon_mesh_with_sorting
+        test_region_growing_on_degenerated_mesh)
       CGAL_target_use_Eigen(${target})
     endforeach()
     
->>>>>>> 82926482
   endif()
 
   create_single_source_cgal_program(
