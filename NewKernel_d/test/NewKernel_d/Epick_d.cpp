//#define BOOST_RESULT_OF_USE_DECLTYPE 1
#include <CGAL/Epick_d.h>
#include <typeinfo>
#include <CGAL/NewKernel_d/Cartesian_base.h>
#include <CGAL/NewKernel_d/Cartesian_static_filters.h>
#include <CGAL/NewKernel_d/Cartesian_filter_NT.h>
#include <CGAL/NewKernel_d/Cartesian_filter_K.h>
#include <CGAL/NewKernel_d/Lazy_cartesian.h>
#include <CGAL/NewKernel_d/Wrapper/Cartesian_wrap.h>
#include <CGAL/NewKernel_d/Kernel_d_interface.h>
#include <CGAL/Exact_rational.h>
#include <CGAL/Interval_nt.h>
#include <CGAL/use.h>
#include <iostream>
#include <sstream>
#include <CGAL/NewKernel_d/Types/Weighted_point.h>
#include <cmath>

//typedef CGAL::Cartesian_base_d<double,CGAL::Dimension_tag<2> > K0;
//typedef CGAL::Cartesian_base_d<CGAL::Interval_nt_advanced,CGAL::Dimension_tag<2> > KA;
struct KA : CGAL::Cartesian_static_filters<CGAL::Dimension_tag<2>, CGAL::Cartesian_base_d<CGAL::Interval_nt_advanced,CGAL::Dimension_tag<2>, KA>, KA> {};
typedef CGAL::Cartesian_base_d<CGAL::Exact_rational,CGAL::Dimension_tag<2> > KE;

struct RC: public
CGAL::Cartesian_static_filters<CGAL::Dimension_tag<2>, // Yes, it is silly to put it there.
 CGAL::Cartesian_refcount<
  CGAL::Cartesian_LA_base_d<double,CGAL::Dimension_tag<2> >
 >, RC
>
{
	RC(){}
	RC(int){}
};

struct K0 : RC {};


#if 0
typedef K0 K2;
#elif 1
typedef CGAL::Cartesian_filter_NT<K0> K2;
#elif 0
typedef CGAL::Cartesian_filter_K<K0,KA,KE> K2;
#elif 1
typedef CGAL::Lazy_cartesian<KE,KA,CGAL::KernelD_converter<KE,KA> > K2;
#endif

#if 0
typedef K2 KK;
#elif 1
typedef CGAL::Cartesian_wrap<K2> KK;
#elif 1
typedef CGAL::Cartesian_wrap<K2> K3;
typedef CGAL::Cartesian_wrap<K3> KK;
#endif

#if 1
#define Kinit(f) =k.f()
#else
#define Kinit(f)
#endif

template<class Ker>
void test2(){
  typedef Ker K1;
  typedef typename K1::Point_d P;
  typedef typename K1::Cartesian_const_iterator_d CI;
  typedef typename K1::Hyperplane_d H;
  typedef typename K1::Sphere_d Sp;
  typedef typename K1::Vector_d V;
  typedef typename K1::Segment_d S;
  typedef typename K1::Aff_transformation_d AT;
  typedef typename K1::Direction_d D;
  typedef typename K1::Line_d L;
  typedef typename K1::Ray_d R;
  typedef typename K1::Iso_box_d IB;
  typedef typename K1::Flat_orientation_d FO;
  typedef typename K1::Weighted_point_d WP;

  //typedef K1::Construct_point CP;
  typedef typename K1::Construct_point_d CP;
  typedef typename K1::Construct_vector_d CV;
  typedef typename K1::Construct_segment_d CS;
  typedef typename K1::Construct_sphere_d CSp;
  typedef typename CGAL::Get_functor<K1, CGAL::Segment_extremity_tag>::type CSE;
  typedef typename K1::Construct_cartesian_const_iterator_d CCI;
  typedef typename K1::Construct_circumcenter_d CCc;
  typedef typename K1::Linear_base_d LB;
  typedef typename K1::Orientation_d PO;
  typedef typename K1::Side_of_oriented_sphere_d SOS;
  typedef typename K1::Side_of_bounded_sphere_d SBS;
  typedef typename K1::Compute_coordinate_d CC;
  typedef typename K1::Construct_flat_orientation_d CFO;
  typedef typename K1::In_flat_orientation_d IFO;
  typedef typename K1::In_flat_side_of_oriented_sphere_d IFSOS;
  typedef typename K1::Contained_in_affine_hull_d CAH;
  typedef typename K1::Compare_lexicographically_d CL;
  typedef typename K1::Value_at_d VA;
  typedef typename K1::Construct_hyperplane_d CH;
  typedef typename K1::Center_of_sphere_d COS;
  typedef typename K1::Affine_rank_d AR;
  typedef typename K1::Linear_rank_d LR;
  typedef typename K1::Has_on_positive_side_d HOPS;
  typedef typename K1::Less_coordinate_d LC;
  typedef typename K1::Less_lexicographically_d LL;
  typedef typename K1::Less_or_equal_lexicographically_d LEL;
  typedef typename K1::Midpoint_d M;
  typedef typename K1::Oriented_side_d OS;
  typedef typename K1::Orthogonal_vector_d OV;
  typedef typename K1::Point_dimension_d PD;
  typedef typename K1::Point_of_sphere_d PS;
  typedef typename K1::Point_to_vector_d PV;
  typedef typename K1::Vector_to_point_d VP;
  typedef typename K1::Barycentric_coordinates_d BC;
  typedef typename K1::Construct_direction_d CD;
  typedef typename K1::Construct_line_d CLi;
  typedef typename K1::Construct_ray_d CR;
  typedef typename K1::Construct_iso_box_d CIB;
  typedef typename K1::Construct_aff_transformation_d CAT;
  typedef typename K1::Position_on_line_d PoL;
  typedef typename K1::Equal_d E;
  typedef typename K1::Squared_distance_d SD;
  typedef typename K1::Squared_length_d SL;
  typedef typename K1::Scalar_product_d SP;
  typedef typename K1::Difference_of_vectors_d DV;
  typedef typename K1::Difference_of_points_d DP;
<<<<<<< HEAD
  typedef typename K1::Construct_min_vertex_d CmV;
  typedef typename K1::Construct_max_vertex_d CMV;
  typedef typename K1::Compute_squared_radius_d SR;
=======
  typedef typename K1::Translated_point_d TP;
  typedef typename K1::Power_center_d PC;
  typedef typename K1::Power_distance_d PoD;
  typedef typename K1::Weighted_point_d WP;
  typedef typename K1::Construct_weighted_point_d CWP;
  typedef typename K1::Point_drop_weight_d PDW;
  typedef typename K1::Point_weight_d PW;
>>>>>>> eccc1c4c

  CGAL_USE_TYPE(AT);
  CGAL_USE_TYPE(D);
  CGAL_USE_TYPE(L);
  CGAL_USE_TYPE(R);
  CGAL_USE_TYPE(IB);

  Ker k
#if 0
    (2)
#endif
    ;
  CP cp Kinit(construct_point_d_object);
  CV cv Kinit(construct_vector_d_object);
  CCI ci Kinit(construct_cartesian_const_iterator_d_object);
  CC cc Kinit(compute_coordinate_d_object);
  CCc ccc Kinit(construct_circumcenter_d_object);
  PO po Kinit(orientation_d_object);
  CS cs Kinit(construct_segment_d_object);
  CSp csp Kinit(construct_sphere_d_object);
  VA va Kinit(value_at_d_object);
  CH ch Kinit(construct_hyperplane_d_object);
  CSE cse (k);
  SOS sos Kinit(side_of_oriented_sphere_d_object);
  SBS sbs Kinit(side_of_bounded_sphere_d_object);
  CFO cfo Kinit(construct_flat_orientation_d_object);
  IFO ifo Kinit(in_flat_orientation_d_object);
  IFSOS ifsos Kinit(in_flat_side_of_oriented_sphere_d_object);
  CAH cah Kinit(contained_in_affine_hull_d_object);
  LB lb Kinit(linear_base_d_object);
  COS cos Kinit(center_of_sphere_d_object);
  LR lr Kinit(linear_rank_d_object);
  AR ar Kinit(affine_rank_d_object);
  HOPS hops Kinit(has_on_positive_side_d_object);
  LC lc Kinit(less_coordinate_d_object);
  CL cl Kinit(compare_lexicographically_d_object);
  LL ll Kinit(less_lexicographically_d_object);
  LEL lel Kinit(less_or_equal_lexicographically_d_object);
  M m Kinit(midpoint_d_object);
  OS os Kinit(oriented_side_d_object);
  OV ov Kinit(orthogonal_vector_d_object);
  PD pd Kinit(point_dimension_d_object);
  PS ps Kinit(point_of_sphere_d_object);
  PV pv Kinit(point_to_vector_d_object);
  VP vp Kinit(vector_to_point_d_object);
  BC bc Kinit(barycentric_coordinates_d_object);
  CD cd Kinit(construct_direction_d_object);
  CLi cli Kinit(construct_line_d_object);
  CR cr Kinit(construct_ray_d_object);
  CIB cib Kinit(construct_iso_box_d_object);
  CAT cat Kinit(construct_aff_transformation_d_object);
  PoL pol Kinit(position_on_line_d_object);
  E ed Kinit(equal_d_object);
  SD sd Kinit(squared_distance_d_object);
  SL sl Kinit(squared_length_d_object);
  SP spr Kinit(scalar_product_d_object);
  DV dv Kinit(difference_of_vectors_d_object);
  DP dp Kinit(difference_of_points_d_object);
<<<<<<< HEAD
  CmV cmv Kinit(construct_min_vertex_d_object);
  CMV cMv Kinit(construct_max_vertex_d_object);
  SR sr Kinit(compute_squared_radius_d_object);
=======
  TP tp Kinit(translated_point_d_object);
  PC pc Kinit(power_center_d_object);
  CWP cwp Kinit(construct_weighted_point_d_object);
  PDW pdw Kinit(point_drop_weight_d_object);
  PW pw Kinit(point_weight_d_object);
  PoD pod Kinit(power_distance_d_object);
>>>>>>> eccc1c4c

  CGAL_USE(bc);
  CGAL_USE(pol);
  CGAL_USE(cat);
  CGAL_USE(cd);
  CGAL_USE(cli);
  CGAL_USE(cr);
<<<<<<< HEAD
=======
  CGAL_USE(cib);
  using std::abs;
>>>>>>> eccc1c4c
  P a=cp(3,4);
  assert(pd(a)==2);
  assert(pv(a)[1]==4);
  P b=vp(cv(5,6,7));
  assert(abs(b[0]-5./7)<.0001);
  assert(lc(b,a,1));
  assert(!lc(a,b,0));
  int rr[]={3,5,2};
  int* r=rr;
  P c=cp(r,r+2);
  assert(!ll(a,a));
  assert(lel(a,a));
  assert(cl(a,a)==CGAL::EQUAL);
  assert(ll(a,c));
  assert(!lel(c,a));
  assert(cl(a,c)==CGAL::SMALLER);
  assert(ll(b,c));
  assert(cl(c,b)==CGAL::LARGER);
  assert(abs(m(a,c)[0]-3)<.0001);
  assert(abs(m(a,c)[1]-4.5)<.0001);
  P d=cp(r,r+3,CGAL::Homogeneous_tag());
  S s=cs(c,d);
  std::cout << cc(a,1) << std::endl;
  std::cout << cc(b,1) << std::endl;
  std::cout << cc(cse(s,0),1) << std::endl;
  std::cout << cc(cse(s,1),1) << std::endl;
  for(CI i=ci(a);i!=ci(a,0);++i)
    std::cout << *i << ' ';
  std::cout << '\n';
  P tab[]={a,b,c,d};
  assert(po (&tab[0],tab+3) == CGAL::CLOCKWISE);
  std::cout << sos(tab+1,tab+4,a) << ' ';
  std::cout << sbs(tab+1,tab+4,a) << std::endl;
  P tabp[]={P(0,0),P(1,0),P(0,1)};
  P tabn[]={P(0,0),P(0,1),P(1,0)};
  assert(po(tabp+0,tabp+3)==CGAL::POSITIVE);
  assert(po(tabn+0,tabn+3)==CGAL::NEGATIVE);
  assert(sos(tabp+0,tabp+3,P(3,3))==CGAL::ON_NEGATIVE_SIDE);
  assert(sos(tabn+0,tabn+3,P(3,3))==CGAL::ON_POSITIVE_SIDE);
  assert(sbs(tabp+0,tabp+3,P(3,3))==CGAL::ON_UNBOUNDED_SIDE);
  assert(sbs(tabn+0,tabn+3,P(3,3))==CGAL::ON_UNBOUNDED_SIDE);
  assert(sbs(tabp+1,tabp+3,P(1,1))==CGAL::ON_BOUNDARY);
  assert(ccc(tabp+1,tabp+2)==tabp[1]);
  assert(ccc(tabn+0,tabn+2)==P(0,.5));
  assert(sr(tabp+2,tabp+3)==0);
  assert(sr(tabp+1,tabp+3)==.5);
  assert(sbs(tabp+1,tabp+3,P(10,-1))==CGAL::ON_UNBOUNDED_SIDE);
  assert(sos(tabp+0,tabp+3,P(.5,.5))==CGAL::ON_POSITIVE_SIDE);
  assert(sos(tabn+0,tabn+3,P(.5,.5))==CGAL::ON_NEGATIVE_SIDE);
  assert(sbs(tabp+0,tabp+3,P(.5,.5))==CGAL::ON_BOUNDED_SIDE);
  assert(sbs(tabn+0,tabn+3,P(.5,.5))==CGAL::ON_BOUNDED_SIDE);
  P x1=cp(0,1);
  P x2=cp(-1,-1);
  P x3=cp(1,-1);
  P x4=cp(0,0);
  P x5=cp(0,-1);
  P tab2[]={x1,x2,x3,x4};
  assert(dp(x1,x2)[1]==2);
  assert(po(tab2+0,tab2+3)==CGAL::COUNTERCLOCKWISE);
  assert(sos(tab2+0,tab2+3,x4)==CGAL::ON_POSITIVE_SIDE);
  assert(sbs(tab2+0,tab2+3,x4)==CGAL::ON_BOUNDED_SIDE);
  V y1=cv(1,-1);
  assert(y1.squared_length()==2);
  assert(sl(y1)==2);
  V y2=cv(3,-3);
  assert(spr(y1,y2)==6);
  assert(dv(y2,y1)[0]==2);
  V tab3[]={y1,y2};
  std::vector<V> v;
  std::back_insert_iterator<std::vector<V> > bii(v);
  lb(tab3+0,tab3+2,bii);
  assert(v.size()==1);
  assert(lr(tab3+0,tab3+2)==1);
<<<<<<< HEAD
  H h=ch(tab2+1,tab2+3,tab2[0]);
  assert(fabs(va(h,x2)-1)<.0001);
  assert(fabs(va(h,x3)-1)<.0001);
  assert(fabs(va(h,x1)+1)<.0001);
=======
  H h=ch(tab2+1,tab2+3);
  assert(abs(va(h,x2)-1)<.0001);
  assert(abs(va(h,x3)-1)<.0001);
  assert(abs(va(h,x1)+1)<.0001);
>>>>>>> eccc1c4c
  H h2=ch(tab2+1,tab2+3,x1,CGAL::ON_POSITIVE_SIDE);
  assert(hops(h2,x1));
  assert(os(h2,x1)==CGAL::ON_POSITIVE_SIDE);
  H h3=ch(tab2+1,tab2+3,x1,CGAL::ON_NEGATIVE_SIDE);
  assert(!hops(h3,x1));
  P tab4[]={cp(-1,1),cp(1,-1),cp(-1,-1)};
  H h4=ch(tab4+0,tab4+2,tab4[2],CGAL::ON_POSITIVE_SIDE);
  assert(hops(h4,tab4[2]));
  assert(os(h4,tab4[1])==CGAL::ON_ORIENTED_BOUNDARY);
  V hv=ov(h); CGAL_USE(hv);
#if 1
  // Doesn't compile with Lazy yet.
  FO fo=cfo(tab2+1,tab2+3);
  assert(ifo(fo,tab2+1,tab2+3)==CGAL::POSITIVE);
  assert(ifsos(fo,tab2+1,tab2+3,x5)==CGAL::ON_POSITIVE_SIDE);
  P tab_h[]={P(0,42),P(1,42),P(4,42),P(2,42),P(3,42)};
  assert(cah(tab_h+0,tab_h+2,tab_h[4]));
  P py2=cp(3,-3);
  assert(!cah(tab_h+0,tab_h+2,py2));
  FO fo_hp = cfo (tab_h+0, tab_h+2);
  FO fo_hn = cfo (tab_h+2, tab_h+4);
  assert(ifo(fo_hp, tab_h+1, tab_h+3)==CGAL::POSITIVE);
  assert(ifo(fo_hn, tab_h+1, tab_h+3)==CGAL::NEGATIVE);
  assert(ifo(fo_hn, tab_h+2, tab_h+4)==CGAL::POSITIVE);
  assert(ifo(fo_hp, tab_h+2, tab_h+4)==CGAL::NEGATIVE);
  assert(ifsos(fo_hp, tab_h+1, tab_h+3, tab_h[3])==CGAL::ON_POSITIVE_SIDE);
  assert(ifsos(fo_hn, tab_h+1, tab_h+3, tab_h[3])==CGAL::ON_NEGATIVE_SIDE);
  assert(ifsos(fo_hp, tab_h+0, tab_h+2, tab_h[2])==CGAL::ON_NEGATIVE_SIDE);
  assert(ifsos(fo_hn, tab_h+0, tab_h+2, tab_h[2])==CGAL::ON_POSITIVE_SIDE);
  assert(ifsos(fo_hp, tab_h+2, tab_h+4, tab_h[1])==CGAL::ON_POSITIVE_SIDE);
  assert(ifsos(fo_hn, tab_h+2, tab_h+4, tab_h[1])==CGAL::ON_NEGATIVE_SIDE);
  assert(ifsos(fo_hp, tab_h+2, tab_h+4, tab_h[4])==CGAL::ON_NEGATIVE_SIDE);
  assert(ifsos(fo_hn, tab_h+2, tab_h+4, tab_h[4])==CGAL::ON_POSITIVE_SIDE);
  P tab_v[]={P(42,0),P(42,1),P(42,4),P(42,2),P(42,3)};
  assert(ar(tab_v+0,tab_v+5)==1);
  // FIXME: Triangulation says cah is only for independent range, but not Kernel_d
  // assert(cah(tab_v+0,tab_v+4,tab_v[4]));
  assert(cah(tab_v+0,tab_v+2,tab_v[4]));
  FO fo_vp = cfo (tab_v+0, tab_v+2);
  FO fo_vn = cfo (tab_v+2, tab_v+4);
  assert(ifo(fo_vp, tab_v+1, tab_v+3)==CGAL::POSITIVE);
  assert(ifo(fo_vn, tab_v+1, tab_v+3)==CGAL::NEGATIVE);
  assert(ifo(fo_vn, tab_v+2, tab_v+4)==CGAL::POSITIVE);
  assert(ifo(fo_vp, tab_v+2, tab_v+4)==CGAL::NEGATIVE);
  assert(ifsos(fo_vp, tab_v+1, tab_v+3, tab_v[3])==CGAL::ON_POSITIVE_SIDE);
  assert(ifsos(fo_vn, tab_v+1, tab_v+3, tab_v[3])==CGAL::ON_NEGATIVE_SIDE);
  assert(ifsos(fo_vp, tab_v+0, tab_v+2, tab_v[2])==CGAL::ON_NEGATIVE_SIDE);
  assert(ifsos(fo_vn, tab_v+0, tab_v+2, tab_v[2])==CGAL::ON_POSITIVE_SIDE);
  assert(ifsos(fo_vp, tab_v+2, tab_v+4, tab_v[1])==CGAL::ON_POSITIVE_SIDE);
  assert(ifsos(fo_vn, tab_v+2, tab_v+4, tab_v[1])==CGAL::ON_NEGATIVE_SIDE);
  assert(ifsos(fo_vp, tab_v+2, tab_v+4, tab_v[4])==CGAL::ON_NEGATIVE_SIDE);
  assert(ifsos(fo_vn, tab_v+2, tab_v+4, tab_v[4])==CGAL::ON_POSITIVE_SIDE);
#endif
  P z0=cp( 0+2,5-3);
  P z1=cp(-5+2,0-3);
  P z2=cp( 3+2,4-3);
  P tabz[]={z0,z1,z2};
  Sp sp = csp(tabz+0,tabz+3);
  P cent0=cos(sp);
  P cent1=cos(tabz+0,tabz+3);
  assert(abs(cent0[0]-2)<.0001);
  assert(abs(cent0[1]+3)<.0001);
  assert(abs(cent1[0]-2)<.0001);
  assert(abs(cent1[1]+3)<.0001);
  assert(abs(sp.squared_radius()-25)<.0001);
#if 1
  // Fails for an exact kernel
  P psp0=ps(sp,0);
  P psp1=ps(sp,1);
  P psp2=ps(sp,2);
  assert(!ed(psp0,psp1));
  assert(!ed(psp0,psp2));
  assert(!ed(psp2,psp1));
<<<<<<< HEAD
  assert(fabs(sd(cent0,psp0)-25)<.0001);
  assert(fabs(sd(cent0,psp1)-25)<.0001);
  assert(fabs(sd(cent0,psp2)-25)<.0001);

  P tl=cp(2,5);
  P br=cp(4,-1);
  IB ib=cib(tl,br);
  P bl=cmv(ib);
  P tr=cMv(ib);
  assert(cc(bl,0)==2);
  assert(cc(bl,1)==-1);
  assert(cc(tr,0)==4);
  assert(cc(tr,1)==5);
=======
  assert(abs(sd(cent0,psp0)-25)<.0001);
  assert(abs(sd(cent0,psp1)-25)<.0001);
  assert(abs(sd(cent0,psp2)-25)<.0001);
#endif
  P x2py1 = tp(x2,y1);
  assert(x2py1[1]==-2);
  WP tw[]={cwp(cp(5,0),1.5),cwp(cp(2,std::sqrt(3)),1),cwp(cp(2,-std::sqrt(3)),1)};
  WP xw=pc(tw+0,tw+3);
  assert(abs(pod(xw,tw[0]))<.0001);
  assert(abs(pod(xw,tw[1]))<.0001);
  assert(abs(pod(xw,tw[2]))<.0001);
  assert(pdw(xw)[0]<2.95);
  assert(pdw(xw)[0]>2.5);
  assert(pw(xw)<2.95);
  assert(pw(xw)>2.5);
>>>>>>> eccc1c4c

  Sp un1; CGAL_USE(un1);
  H un2; CGAL_USE(un2);
  S un3; CGAL_USE(un3);
  P un4; CGAL_USE(un4);
  V un5; CGAL_USE(un5);
  CI un6; CGAL_USE(un6);
  FO un7; CGAL_USE(un7);
  L un8; CGAL_USE(un8);
  R un9; CGAL_USE(un9);
  D un10; CGAL_USE(un10);
}

template<class CP> struct Construct_point3_helper {
  CP const& cp;
  Construct_point3_helper(CP const& x) : cp(x) {}
  template<class T1,class T2,class T3>
  typename CP::result_type operator()(T1 const&t1, T2 const&t2, T3 const&t3)const{
    double tab[]={(double)t1,(double)t2,(double)t3};
    return cp(tab+0,tab+3);
  }
  template<class T1,class T2,class T3,class T4>
  typename CP::result_type operator()(T1 const&t1, T2 const&t2, T3 const&t3, T4 const&t4)const{
    double tab[]={(double)t1,(double)t2,(double)t3};
    return cp(tab+0,tab+3,t4);
  }
};

template<class Ker>
void test3(){
  typedef Ker K1;
  //typedef typename K1::FT FT;
  typedef typename K1::Point_d P;
  typedef typename K1::Cartesian_const_iterator_d CI;
  typedef typename K1::Vector_d V;
  typedef typename K1::Segment_d S;
  typedef typename K1::Flat_orientation_d FO;

  //typedef K1::Construct_point CP;
  typedef typename K1::Construct_point_d CP_;
  typedef typename K1::Construct_vector_d CV_;
  typedef typename K1::Construct_segment_d CS;
  typedef typename CGAL::Get_functor<K1, CGAL::Segment_extremity_tag>::type CSE;
  typedef typename K1::Construct_cartesian_const_iterator_d CCI;
  typedef typename K1::Orientation_d PO;
  typedef typename K1::Linearly_independent_d LI;
  typedef typename K1::Side_of_oriented_sphere_d SOS;
  typedef typename K1::Side_of_bounded_sphere_d SBS;
  typedef typename K1::Compute_coordinate_d CC;
  typedef typename K1::Construct_flat_orientation_d CFO;
  typedef typename K1::In_flat_orientation_d IFO;
  typedef typename K1::In_flat_side_of_oriented_sphere_d IFSOS;
  typedef typename K1::Contained_in_affine_hull_d CAH;
  typedef typename K1::Contained_in_linear_hull_d CLH;
  typedef typename K1::Contained_in_simplex_d CiS;
  typedef typename K1::Compare_lexicographically_d CL;
  typedef typename K1::Component_accessor_d CA;
  typedef typename K1::Equal_d E;
  typedef typename K1::Squared_distance_d SD;
  typedef typename K1::Point_dimension_d PD;
  typedef typename K1::Affinely_independent_d AI;
  typedef typename K1::Scaled_vector_d SV;
  typedef typename K1::Side_of_bounded_sphere_d SBDS;

  Ker k
#if 1
    (3)
#endif
    ;
  CP_ cp_ Kinit(construct_point_d_object);
  CV_ cv_ Kinit(construct_vector_d_object);
  typename boost::mpl::if_<boost::is_same<typename Ker::Default_ambient_dimension,CGAL::Dynamic_dimension_tag>,Construct_point3_helper<CP_>,CP_>::type cp(cp_);
  typename boost::mpl::if_<boost::is_same<typename Ker::Default_ambient_dimension,CGAL::Dynamic_dimension_tag>,Construct_point3_helper<CV_>,CV_>::type cv(cv_);
  CCI ci Kinit(construct_cartesian_const_iterator_d_object);
  CC cc Kinit(compute_coordinate_d_object);
  CL cl Kinit(compare_lexicographically_d_object);
  PO po Kinit(orientation_d_object);
  CS cs Kinit(construct_segment_d_object);
  CSE cse (k);
  SV sv Kinit(scaled_vector_d_object);
  LI li Kinit(linearly_independent_d_object);
  SOS sos Kinit(side_of_oriented_sphere_d_object);
  SBS sbs Kinit(side_of_bounded_sphere_d_object);
  CFO cfo Kinit(construct_flat_orientation_d_object);
  IFO ifo Kinit(in_flat_orientation_d_object);
  IFSOS ifsos Kinit(in_flat_side_of_oriented_sphere_d_object);
  CAH cah Kinit(contained_in_affine_hull_d_object);
  CLH clh Kinit(contained_in_linear_hull_d_object);
  CiS cis Kinit(contained_in_simplex_d_object);
  CA ca Kinit(component_accessor_d_object);
  E ed Kinit(equal_d_object);
  SD sd Kinit(squared_distance_d_object);
  PD pd Kinit(point_dimension_d_object);
  AI ai Kinit(affinely_independent_d_object);
<<<<<<< HEAD
  SBDS sbds Kinit(side_of_bounded_sphere_d_object);
=======
  using std::abs;
>>>>>>> eccc1c4c
  P a; // Triangulation needs this :-(
  a=cp(2,3,4);
  assert(pd(a)==3);
  P b=cp(5,6,7,8);
  assert(ed(a,a));
  assert(!ed(a,b));
  assert(ca.dimension(a)==3);
  assert(ca.cartesian(a,1)==3);
  assert(ca.homogeneous(a,1)==3);
  assert(ca.homogeneous(a,3)==1);
  int rr[]={3,5,2,3};
  int* r=rr;
  P c=cp_(3,r,r+3);
  P d=cp_(r,r+4,CGAL::Homogeneous_tag());
  S s=cs(c,d);
  std::cout << cc(a,1) << std::endl;
  std::cout << cc(b,2) << std::endl;
  std::cout << cse(s,0)[1] << std::endl;
  std::cout << cc(cse(s,1),2) << std::endl;
  for(CI i=ci(a);i!=ci(a,0);++i)
    std::cout << *i << ' ';
  std::cout << '\n';
  P e=cp(-2,3,0);
  assert(abs(sd(e,a)-32)<.0001);
  P tab[]={a,b,c,d,e};
  std::cout << po (&tab[0],tab+4) << ' ';
  std::cout << sos(&tab[0],tab+5) << ' ';
  std::cout << sbs(tab+1,tab+5,tab[0]) << std::endl;
  FO fo=cfo(&tab[0],tab+3);
  std::cout << fo;
  P x[]={cp(2,2,3),cp(2,2,0),cp(1,2,1)};
  FO fo2=cfo(&x[0],x+3);
  std::cout << fo2;
  P y[]={cp(0,2,4),cp(3,1,2),cp(3,3,6),cp(0,4,8)};
  assert(!cis(x+0,x+3,y[0]));
  V yv[]={cv(0,2,4),cv(3,1,2),cv(3,3,6),cv(0,4,8)};
  assert( clh(yv+0,yv+1,yv[3]));
  assert( clh(yv+0,yv+2,yv[2]));
  assert(!clh(yv+0,yv+1,yv[2]));
  assert( li(yv+0,yv+2));
  assert(!li(yv+0,yv+3));
  assert( cah(y+0,y+3,y[3]));
  assert(!cah(y+0,y+2,y[2]));
  assert( ai(y+0,y+3));
  assert(!ai(y+0,y+4));
  assert(sv(yv[0],3)[1]==6);
  FO fo3=cfo(&y[0],y+3);
  assert(fo3.rest.size()==1 && fo3.rest[0]!=3);
  std::cout << fo3;
  CGAL::Orientation base=ifo(fo3,&y[0],y+3);
  assert(ifo(fo3,y+1,y+4)==base);
  P yy[]={y[1],y[3],y[0],y[2]};
  assert(ifo(fo3,yy+0,yy+3)==base);
  assert(ifo(fo3,yy+1,yy+4)==base);
  std::cout << ifsos(fo3,y+0,y+3,y[3]) << ' ';
  std::cout << ifsos(fo3,y+1,y+4,y[0]) << ' ';
  std::cout << ifsos(fo3,yy+0,yy+3,yy[3]) << ' ';
  std::cout << ifsos(fo3,yy+1,yy+4,yy[0]) << '\n';
  P buf[]={cp(100,900,0),y[0],y[1],y[2],y[3]};
  std::cout << sos(buf+0,buf+5) << ' ';
  buf[1]=y[1];buf[2]=y[2];buf[3]=y[3];buf[4]=y[0];
  std::cout << sos(buf+0,buf+5) << ' ';
  buf[1]=yy[0];buf[2]=yy[1];buf[3]=yy[2];buf[4]=yy[3];
  std::cout << sos(buf+0,buf+5) << ' ';
  buf[1]=yy[1];buf[2]=yy[2];buf[3]=yy[3];buf[4]=yy[0];
  std::cout << sos(buf+0,buf+5) << '\n';
  assert(cah(y+0,y+3,y[3]));
  assert(!cah(y+0,y+3,buf[0]));
  assert(cl(a,a)==CGAL::EQUAL);
  assert(cl(a,b)==CGAL::LARGER);
  P x1=cp(0,1,-1);
  P x2=cp(-1,-1,-1);
  P x3=cp(1,-1,-1);
  P x4=cp(0,0,1);
  P x5=cp(0,0,0);
  P x6=cp(0,0,-1);
  assert(!ed(x1,x2));
  P tab2[]={x1,x2,x3,x4,x5};
  assert(cis(tab2+0,tab2+4,x5));
  assert(po(tab2+0,tab2+4)==CGAL::POSITIVE);
  assert(sos(tab2+0,tab2+4,x5)==CGAL::ON_POSITIVE_SIDE);
  assert(sbs(tab2+0,tab2+4,x5)==CGAL::ON_BOUNDED_SIDE);
  FO fo4=cfo(tab2+0,tab2+3);
  assert(ifo(fo4,tab2+0,tab2+3)==CGAL::POSITIVE);
  assert(ifsos(fo4,tab2+0,tab2+3,x6)==CGAL::ON_POSITIVE_SIDE);
  P tx[]={cp(1,1,42),cp(3,1,42),cp(1,3,42),cp(3,3,42),cp(2,2,42),cp(4,5,42)};
  FO foxp=cfo(tx+0,tx+3);
  FO foxn=cfo(tx+1,tx+4);
  assert(ifo(foxp, tx+0, tx+3) == CGAL::POSITIVE);
  assert(ifo(foxn, tx+0, tx+3) == CGAL::NEGATIVE);
  assert(ifo(foxp, tx+1, tx+4) == CGAL::NEGATIVE);
  assert(ifo(foxn, tx+1, tx+4) == CGAL::POSITIVE);
  assert(ifsos(foxp, tx+0, tx+3, tx[3]) == CGAL::ON_ORIENTED_BOUNDARY);
  assert(ifsos(foxn, tx+0, tx+3, tx[3]) == CGAL::ON_ORIENTED_BOUNDARY);
  assert(ifsos(foxp, tx+0, tx+3, tx[4]) == CGAL::ON_POSITIVE_SIDE);
  assert(ifsos(foxn, tx+0, tx+3, tx[4]) == CGAL::ON_NEGATIVE_SIDE);
  assert(ifsos(foxp, tx+0, tx+3, tx[5]) == CGAL::ON_NEGATIVE_SIDE);
  assert(ifsos(foxn, tx+0, tx+3, tx[5]) == CGAL::ON_POSITIVE_SIDE);
  P ty[]={cp(1,42,1),cp(3,42,1),cp(1,42,3),cp(3,42,3),cp(2,42,2),cp(4,42,5)};
  FO foyp=cfo(ty+0,ty+3);
  FO foyn=cfo(ty+1,ty+4);
  assert(ifo(foyp, ty+0, ty+3) == CGAL::POSITIVE);
  assert(ifo(foyn, ty+0, ty+3) == CGAL::NEGATIVE);
  assert(ifo(foyp, ty+1, ty+4) == CGAL::NEGATIVE);
  assert(ifo(foyn, ty+1, ty+4) == CGAL::POSITIVE);
  assert(ifsos(foyp, ty+0, ty+3, ty[3]) == CGAL::ON_ORIENTED_BOUNDARY);
  assert(ifsos(foyn, ty+0, ty+3, ty[3]) == CGAL::ON_ORIENTED_BOUNDARY);
  assert(ifsos(foyp, ty+0, ty+3, ty[4]) == CGAL::ON_POSITIVE_SIDE);
  assert(ifsos(foyn, ty+0, ty+3, ty[4]) == CGAL::ON_NEGATIVE_SIDE);
  assert(ifsos(foyp, ty+0, ty+3, ty[5]) == CGAL::ON_NEGATIVE_SIDE);
  assert(ifsos(foyn, ty+0, ty+3, ty[5]) == CGAL::ON_POSITIVE_SIDE);
  P tz[]={cp(1,1,42),cp(3,1,42),cp(1,3,42),cp(3,3,42),cp(2,2,42),cp(4,5,42)};
  FO fozp=cfo(tz+0,tz+3);
  FO fozn=cfo(tz+1,tz+4);
  assert(ifo(fozp, tz+0, tz+3) == CGAL::POSITIVE);
  assert(ifo(fozn, tz+0, tz+3) == CGAL::NEGATIVE);
  assert(ifo(fozp, tz+1, tz+4) == CGAL::NEGATIVE);
  assert(ifo(fozn, tz+1, tz+4) == CGAL::POSITIVE);
  assert(ifsos(fozp, tz+0, tz+3, tz[3]) == CGAL::ON_ORIENTED_BOUNDARY);
  assert(ifsos(fozn, tz+0, tz+3, tz[3]) == CGAL::ON_ORIENTED_BOUNDARY);
  assert(ifsos(fozp, tz+0, tz+3, tz[4]) == CGAL::ON_POSITIVE_SIDE);
  assert(ifsos(fozn, tz+0, tz+3, tz[4]) == CGAL::ON_NEGATIVE_SIDE);
  assert(ifsos(fozp, tz+0, tz+3, tz[5]) == CGAL::ON_NEGATIVE_SIDE);
  assert(ifsos(fozn, tz+0, tz+3, tz[5]) == CGAL::ON_POSITIVE_SIDE);
  P showit=cp(1,2,4);
  std::ostringstream output;
  output << showit;
  assert(output.str()=="3 1 2 4");
  P t1[]={cp(1,2,3),cp(3,2,1),cp(2,4,2)};
  assert(sbds(t1+0,t1+2,cp(2,2,3.414)) == CGAL::ON_BOUNDED_SIDE);
  assert(sbds(t1+0,t1+2,cp(1,2,3)) == CGAL::ON_BOUNDARY);
  assert(sbds(t1+0,t1+2,cp(2,2,3.415)) == CGAL::ON_UNBOUNDED_SIDE);
  assert(sbds(t1+0,t1+3,cp(2.1,3.5,1.9)) == CGAL::ON_BOUNDED_SIDE);
  assert(sbds(t1+0,t1+3,cp(10,10,10)) == CGAL::ON_UNBOUNDED_SIDE);

  typedef typename K1::Weighted_point_d WP;
  typedef typename K1::Construct_weighted_point_d CWP;
  typedef typename K1::Point_drop_weight_d PDW;
  typedef typename K1::Point_weight_d PW;
  typedef typename K1::Power_test_d PT;
  typedef typename K1::In_flat_power_test_d IFPT;
  CWP cwp Kinit(construct_weighted_point_d_object);
  PDW pdw Kinit(point_drop_weight_d_object);
  PW pw Kinit(point_weight_d_object);
  PT pt Kinit(power_test_d_object);
  IFPT ifpt Kinit(in_flat_power_test_d_object);
  WP wp;
  wp = cwp (x1, 2);
  WP xw6 = cwp (x6, 0);
  assert (pw(wp) == 2);
  assert (ed(pdw(wp), x1));
  WP tabw[]={cwp(x1,0),cwp(x2,0),cwp(x3,0),cwp(x4,0),cwp(x5,0)};
  assert(pt(tabw+0,tabw+4,tabw[4])==CGAL::ON_POSITIVE_SIDE);
  assert(ifpt(fo4,tabw+0,tabw+3,xw6)==CGAL::ON_POSITIVE_SIDE);
}
template struct CGAL::Epick_d<CGAL::Dimension_tag<2> >;
template struct CGAL::Epick_d<CGAL::Dimension_tag<3> >;
template struct CGAL::Epick_d<CGAL::Dynamic_dimension_tag>;
typedef CGAL::Epick_d<CGAL::Dimension_tag<2> > Ker2;
typedef CGAL::Epick_d<CGAL::Dimension_tag<3> > Ker3;
typedef CGAL::Epick_d<CGAL::Dynamic_dimension_tag> Kerd;
CGAL_static_assertion((boost::is_same<CGAL::Dimension_tag<2>,Ker2::Dimension>::value));
CGAL_static_assertion((boost::is_same<CGAL::Dimension_tag<3>,Ker3::Dimension>::value));
CGAL_static_assertion((boost::is_same<CGAL::Dynamic_dimension_tag,Kerd::Dimension>::value));
CGAL_static_assertion((boost::is_same<CGAL::Dimension_tag<2>,CGAL::Ambient_dimension<Ker2::Point_d>::type>::value));
CGAL_static_assertion((boost::is_same<CGAL::Dimension_tag<3>,CGAL::Ambient_dimension<Ker3::Point_d,Ker3>::type>::value));
int main(){
  //Broken with Linear_base_d (output iterator)
  //test2<CGAL::Kernel_d_interface<KK> >();
  test2<Ker2>();
  test3<Ker3>();
  test3<Kerd>();
}<|MERGE_RESOLUTION|>--- conflicted
+++ resolved
@@ -124,11 +124,9 @@
   typedef typename K1::Scalar_product_d SP;
   typedef typename K1::Difference_of_vectors_d DV;
   typedef typename K1::Difference_of_points_d DP;
-<<<<<<< HEAD
   typedef typename K1::Construct_min_vertex_d CmV;
   typedef typename K1::Construct_max_vertex_d CMV;
   typedef typename K1::Compute_squared_radius_d SR;
-=======
   typedef typename K1::Translated_point_d TP;
   typedef typename K1::Power_center_d PC;
   typedef typename K1::Power_distance_d PoD;
@@ -136,7 +134,6 @@
   typedef typename K1::Construct_weighted_point_d CWP;
   typedef typename K1::Point_drop_weight_d PDW;
   typedef typename K1::Point_weight_d PW;
->>>>>>> eccc1c4c
 
   CGAL_USE_TYPE(AT);
   CGAL_USE_TYPE(D);
@@ -195,18 +192,15 @@
   SP spr Kinit(scalar_product_d_object);
   DV dv Kinit(difference_of_vectors_d_object);
   DP dp Kinit(difference_of_points_d_object);
-<<<<<<< HEAD
   CmV cmv Kinit(construct_min_vertex_d_object);
   CMV cMv Kinit(construct_max_vertex_d_object);
   SR sr Kinit(compute_squared_radius_d_object);
-=======
   TP tp Kinit(translated_point_d_object);
   PC pc Kinit(power_center_d_object);
   CWP cwp Kinit(construct_weighted_point_d_object);
   PDW pdw Kinit(point_drop_weight_d_object);
   PW pw Kinit(point_weight_d_object);
   PoD pod Kinit(power_distance_d_object);
->>>>>>> eccc1c4c
 
   CGAL_USE(bc);
   CGAL_USE(pol);
@@ -214,11 +208,7 @@
   CGAL_USE(cd);
   CGAL_USE(cli);
   CGAL_USE(cr);
-<<<<<<< HEAD
-=======
-  CGAL_USE(cib);
   using std::abs;
->>>>>>> eccc1c4c
   P a=cp(3,4);
   assert(pd(a)==2);
   assert(pv(a)[1]==4);
@@ -292,17 +282,10 @@
   lb(tab3+0,tab3+2,bii);
   assert(v.size()==1);
   assert(lr(tab3+0,tab3+2)==1);
-<<<<<<< HEAD
   H h=ch(tab2+1,tab2+3,tab2[0]);
-  assert(fabs(va(h,x2)-1)<.0001);
-  assert(fabs(va(h,x3)-1)<.0001);
-  assert(fabs(va(h,x1)+1)<.0001);
-=======
-  H h=ch(tab2+1,tab2+3);
   assert(abs(va(h,x2)-1)<.0001);
   assert(abs(va(h,x3)-1)<.0001);
   assert(abs(va(h,x1)+1)<.0001);
->>>>>>> eccc1c4c
   H h2=ch(tab2+1,tab2+3,x1,CGAL::ON_POSITIVE_SIDE);
   assert(hops(h2,x1));
   assert(os(h2,x1)==CGAL::ON_POSITIVE_SIDE);
@@ -376,21 +359,6 @@
   assert(!ed(psp0,psp1));
   assert(!ed(psp0,psp2));
   assert(!ed(psp2,psp1));
-<<<<<<< HEAD
-  assert(fabs(sd(cent0,psp0)-25)<.0001);
-  assert(fabs(sd(cent0,psp1)-25)<.0001);
-  assert(fabs(sd(cent0,psp2)-25)<.0001);
-
-  P tl=cp(2,5);
-  P br=cp(4,-1);
-  IB ib=cib(tl,br);
-  P bl=cmv(ib);
-  P tr=cMv(ib);
-  assert(cc(bl,0)==2);
-  assert(cc(bl,1)==-1);
-  assert(cc(tr,0)==4);
-  assert(cc(tr,1)==5);
-=======
   assert(abs(sd(cent0,psp0)-25)<.0001);
   assert(abs(sd(cent0,psp1)-25)<.0001);
   assert(abs(sd(cent0,psp2)-25)<.0001);
@@ -406,7 +374,17 @@
   assert(pdw(xw)[0]>2.5);
   assert(pw(xw)<2.95);
   assert(pw(xw)>2.5);
->>>>>>> eccc1c4c
+
+
+  P tl=cp(2,5);
+  P br=cp(4,-1);
+  IB ib=cib(tl,br);
+  P bl=cmv(ib);
+  P tr=cMv(ib);
+  assert(cc(bl,0)==2);
+  assert(cc(bl,1)==-1);
+  assert(cc(tr,0)==4);
+  assert(cc(tr,1)==5);
 
   Sp un1; CGAL_USE(un1);
   H un2; CGAL_USE(un2);
@@ -501,11 +479,8 @@
   SD sd Kinit(squared_distance_d_object);
   PD pd Kinit(point_dimension_d_object);
   AI ai Kinit(affinely_independent_d_object);
-<<<<<<< HEAD
   SBDS sbds Kinit(side_of_bounded_sphere_d_object);
-=======
   using std::abs;
->>>>>>> eccc1c4c
   P a; // Triangulation needs this :-(
   a=cp(2,3,4);
   assert(pd(a)==3);
