--- conflicted
+++ resolved
@@ -49,13 +49,8 @@
     constexpr Cartesian_filter_K(int d):Base_(d){}
     //FIXME: or do we want an instance of AK and EK belonging to this kernel,
     //instead of a reference to external ones?
-<<<<<<< HEAD
-    CGAL_CONSTEXPR Cartesian_filter_K(AK_ const&,EK_ const&b):Base_(),Store_kernel<EK_>(b){}
-    CGAL_CONSTEXPR Cartesian_filter_K(int d,AK_ const&,EK_ const&b):Base_(d),Store_kernel<EK_>(b){}
-=======
-    constexpr Cartesian_filter_K(AK_ const&a,EK_ const&b):Base_(),Store_kernel<AK_>(a),Store_kernel2<EK_>(b){}
-    constexpr Cartesian_filter_K(int d,AK_ const&a,EK_ const&b):Base_(d),Store_kernel<AK_>(a),Store_kernel2<EK_>(b){}
->>>>>>> c43d6bd8
+    constexpr Cartesian_filter_K(AK_ const&,EK_ const&b):Base_(),Store_kernel<EK_>(b){}
+    constexpr Cartesian_filter_K(int d,AK_ const&,EK_ const&b):Base_(d),Store_kernel<EK_>(b){}
     typedef Base_ Kernel_base;
     typedef AK_ AK;
     typedef EK_ EK;
