--- conflicted
+++ resolved
@@ -31,10 +31,6 @@
 #include <boost/bind.hpp>
 #include <boost/mpl/if.hpp>
 #include <boost/mpl/identity.hpp>
-<<<<<<< HEAD
-=======
-#include <boost/property_map/function_property_map.hpp>
->>>>>>> 3c42724e
 #include <boost/utility/result_of.hpp>
 
 #ifndef CGAL_TRIANGULATION_2_DONT_INSERT_RANGE_OF_POINTS_WITH_INFO
@@ -397,7 +393,6 @@
 #endif //CGAL_TRIANGULATION_2_DONT_INSERT_RANGE_OF_POINTS_WITH_INFO
   {
     size_type n = number_of_vertices();
-<<<<<<< HEAD
 
     std::vector<Weighted_point> points(first, last);
 
@@ -412,22 +407,6 @@
                    CGAL::internal::boost_::make_function_property_map<Weighted_point, Ret, Construct_point_2>(
                      geom_traits().construct_point_2_object()), geom_traits()));
 
-=======
-
-    std::vector<Weighted_point> points(first, last);
-
-    // spatial sorting must use bare points, so we need an adapter
-    typedef typename Geom_traits::Construct_point_2 Construct_point_2;
-    typedef typename boost::result_of<const Construct_point_2(const Weighted_point&)>::type Ret;
-    typedef boost::function_property_map<Construct_point_2, Weighted_point, Ret> fpmap;
-    typedef CGAL::Spatial_sort_traits_adapter_2<Geom_traits, fpmap> Search_traits_2;
-
-    spatial_sort(points.begin(), points.end(),
-                 Search_traits_2(
-                   boost::make_function_property_map<Weighted_point, Ret, Construct_point_2>(
-                     geom_traits().construct_point_2_object()), geom_traits()));
-
->>>>>>> 3c42724e
     Face_handle hint;
     for(typename std::vector<Weighted_point>::const_iterator p = points.begin(),
          end = points.end();
@@ -487,21 +466,13 @@
     typedef Index_to_Bare_point<Construct_point_2,
                                 std::vector<Weighted_point> > Access_bare_point;
     typedef typename boost::result_of<const Construct_point_2(const Weighted_point&)>::type Ret;
-<<<<<<< HEAD
     typedef CGAL::internal::boost_::function_property_map<Access_bare_point, std::size_t, Ret> fpmap;
-=======
-    typedef boost::function_property_map<Access_bare_point, std::size_t, Ret> fpmap;
->>>>>>> 3c42724e
     typedef CGAL::Spatial_sort_traits_adapter_2<Gt, fpmap> Search_traits_2;
 
     Access_bare_point accessor(points, geom_traits().construct_point_2_object());
     spatial_sort(indices.begin(), indices.end(),
                  Search_traits_2(
-<<<<<<< HEAD
                    CGAL::internal::boost_::make_function_property_map<
-=======
-                   boost::make_function_property_map<
->>>>>>> 3c42724e
                      std::size_t, Ret, Access_bare_point>(accessor),
                    geom_traits()));
 
@@ -885,10 +856,6 @@
   // We sort the points lexicographically.
   const Weighted_point * points[4] = {&p0, &p1, &p2, &p};
   std::sort(points, points + 4, typename Base::Perturbation_order(this));
-<<<<<<< HEAD
-
-=======
->>>>>>> 3c42724e
   // We successively look whether the leading monomial, then 2nd monomial
   // of the determinant has non null coefficient.
   // 2 iterations are enough(cf paper)
