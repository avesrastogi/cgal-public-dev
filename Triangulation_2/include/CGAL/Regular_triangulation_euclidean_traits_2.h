--- conflicted
+++ resolved
@@ -29,14 +29,7 @@
        the function objects for weighted points are part of the concept Kernel.
 #endif
 
-<<<<<<< HEAD
-#include <CGAL/config.h>
-
-
-namespace CGAL { 
-=======
 namespace CGAL {
->>>>>>> bcecc033
 
 template < class R, class W = typename R::RT>
 class Regular_triangulation_euclidean_traits_2
