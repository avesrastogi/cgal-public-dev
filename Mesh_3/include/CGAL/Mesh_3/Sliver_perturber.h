// Copyright (c) 2009 INRIA Sophia-Antipolis (France).
// All rights reserved.
//
// This file is part of CGAL (www.cgal.org).
// You can redistribute it and/or modify it under the terms of the GNU
// General Public License as published by the Free Software Foundation,
// either version 3 of the License, or (at your option) any later version.
//
// Licensees holding a valid commercial license may use this file in
// accordance with the commercial license agreement provided with the software.
//
// This file is provided AS IS with NO WARRANTY OF ANY KIND, INCLUDING THE
// WARRANTY OF DESIGN, MERCHANTABILITY AND FITNESS FOR A PARTICULAR PURPOSE.
//
// $URL$
// $Id$
//
//
// Author(s)     : Stephane Tayeb
//
//******************************************************************************
// File Description :
//******************************************************************************

#ifndef CGAL_MESH_3_SLIVER_PERTURBER_H
#define CGAL_MESH_3_SLIVER_PERTURBER_H

#include <CGAL/Mesh_3/config.h>


#ifdef CGAL_MESH_3_VERBOSE
  #define CGAL_MESH_3_PERTURBER_VERBOSE
#endif

#ifdef CGAL_MESH_3_PERTURBER_VERBOSE
  #ifndef CGAL_MESH_3_PERTURBER_HIGH_VERBOSITY
    #define CGAL_MESH_3_PERTURBER_LOW_VERBOSITY
  #else
    #undef CGAL_MESH_3_PERTURBER_LOW_VERBOSITY
  #endif
#endif

#include <CGAL/Mesh_3/vertex_perturbation.h>
#include <CGAL/Mesh_3/C3T3_helpers.h>
#include <CGAL/Mesh_optimization_return_code.h>
#include <CGAL/Timer.h>
#include <CGAL/Mesh_3/Null_perturber_visitor.h>
#include <CGAL/Mesh_3/sliver_criteria.h>
#include <CGAL/Has_timestamp.h>

#include <CGAL/Mesh_3/Concurrent_mesher_config.h>
#include <CGAL/Mesh_3/Worksharing_data_structures.h>

#ifdef CGAL_CONCURRENT_MESH_3_PROFILING
# define CGAL_PROFILE
# include <CGAL/Profile_counter.h>
#endif

#ifdef CGAL_LINKED_WITH_TBB
# include <tbb/task.h>
#endif

#include <boost/format.hpp>
#ifdef CGAL_MESH_3_USE_RELAXED_HEAP
#include <boost/pending/relaxed_heap.hpp>
#else
#include <CGAL/Modifiable_priority_queue.h>
#endif //CGAL_MESH_3_USE_RELAXED_HEAP
#include <boost/lambda/lambda.hpp>
#include <boost/lambda/bind.hpp>
#include <boost/ptr_container/ptr_vector.hpp>
#include <boost/type_traits/is_convertible.hpp>

#include <boost/unordered_map.hpp>

#include <memory>

namespace CGAL {

namespace internal { namespace Mesh_3 {

  // Hash function for boost::unordered_map<Vertex_handle,...>
  template <typename Tr, bool HasTimestamp>
  struct VHash
  {
    typedef typename Tr::Vertex_handle Vertex_handle;
    std::size_t operator()(Vertex_handle vh) const
    {
      return vh->time_stamp();
    }
  };
  template <typename Tr>
  struct VHash<Tr, false>
  {
    typedef typename Tr::Vertex_handle Vertex_handle;
    std::size_t operator()(Vertex_handle vh) const
    {
      return boost::hash_value(&*vh);
    }
  };
}} // end internal::Mesh_3

namespace Mesh_3 {

<<<<<<< HEAD

/**
* @class PVertex
* Vertex with associated perturbation datas
*/
// Sequential
template< typename FT
        , typename Vertex_handle
        , typename Point_3
        , typename SliverCriterion
        , typename Perturbation
        , typename Concurrency_tag>
class PVertex_
{
public:
typedef PVertex_<FT,
                 Vertex_handle,
                 Point_3,
                 SliverCriterion,
                 Perturbation,
                 Concurrency_tag> Self;
typedef std::size_t id_type;

/// Constructor
PVertex_()
: vertex_handle_()
, incident_sliver_nb_(0)
, min_value_((std::numeric_limits<double>::max)())
, try_nb_(0)
, p_perturbation_(NULL)
, id_()
{ }

PVertex_(const Vertex_handle& vh, id_type id)
: vertex_handle_(vh)
, incident_sliver_nb_(0)
, min_value_((std::numeric_limits<double>::max)())
, try_nb_(0)
, p_perturbation_(NULL)
, id_(id)
{ }

/// Associated vertex
const Vertex_handle& vertex() const { return vertex_handle_; }
void set_vertex(const Vertex_handle& vh) { vertex_handle_ = vh; }

/// Incident slivers number
unsigned int sliver_nb() const { return incident_sliver_nb_; }
void set_sliver_nb(const unsigned int n) { incident_sliver_nb_ = n; }

/// Current perturbation
const Perturbation* perturbation() const { return p_perturbation_; }
void set_perturbation(const Perturbation* p) { p_perturbation_ = p; }

/// Is perturbable
bool is_perturbable() const
{
  return (   (vertex_handle_->in_dimension() > 1)
          && (NULL != perturbation())
          && (sliver_nb() != 0) );
}

/// Min sliver value
const FT& min_value() const { return min_value_; }
void set_min_value(const FT& min_value){ min_value_ = min_value; }

/// Try nb
const unsigned int& try_nb() const { return try_nb_; }
void set_try_nb(const unsigned int& try_nb) { try_nb_ = try_nb; }
void increment_try_nb() { ++try_nb_; }

/// Id
void set_id(const id_type& id) { id_ = id; }
id_type id() const { return id_; }

/// Operators
bool operator==(const Self& pv) const { return ( id() == pv.id() ); }

bool operator<(const Self& pv) const
{
  // vertex type (smallest-interior first)
  if ( vertex()->in_dimension() != pv.vertex()->in_dimension() )
    return vertex()->in_dimension() > pv.vertex()->in_dimension();
  // nb incident slivers (smallest first)
  else if ( sliver_nb() != pv.sliver_nb() )
    return sliver_nb() < pv.sliver_nb();
  // min angle (smallest first)
  else if ( min_value() != pv.min_value() )
    return min_value() < pv.min_value();
  // try nb (smallest first)
  else if ( try_nb() != pv.try_nb() )
    return try_nb() < pv.try_nb();
  // perturbation type (smallest first)
  else if ( perturbation() != pv.perturbation() )
    return *perturbation() < *pv.perturbation();
  return ( id() < pv.id() ); // all characteristics are the same!
}

/// Dummy functions
void update_saved_erase_counter() {}
bool is_zombie() { return false; }

private:
/// Private datas
Vertex_handle vertex_handle_;
unsigned int incident_sliver_nb_;
FT min_value_;
unsigned int try_nb_;
const Perturbation* p_perturbation_;
id_type id_;
};

#ifdef CGAL_LINKED_WITH_TBB
// Parallel
template< typename FT
        , typename Vertex_handle
        , typename Point_3
        , typename SliverCriterion
        , typename Perturbation>
class PVertex_<FT, Vertex_handle, Point_3,
               SliverCriterion, Perturbation, Parallel_tag>
{
public:
typedef PVertex_<FT,
                 Vertex_handle,
                 Point_3,
                 SliverCriterion,
                 Perturbation,
                 Parallel_tag> Self;
typedef std::size_t id_type;

/// Constructor
PVertex_()
: vertex_handle_()
, in_dimension_(-1)
, incident_sliver_nb_(0)
, min_value_((std::numeric_limits<double>::max)())
, try_nb_(0)
, p_perturbation_(NULL)
, id_()
{ }

PVertex_(const Vertex_handle& vh, id_type id)
: vertex_handle_(vh)
, vh_erase_counter_when_added_(vh->erase_counter())
, in_dimension_(vh->in_dimension())
, incident_sliver_nb_(0)
, min_value_((std::numeric_limits<double>::max)())
, try_nb_(0)
, p_perturbation_(NULL)
, id_(id)
{ }

/// Associated vertex
const Vertex_handle& vertex() const { return vertex_handle_; }
void set_vertex(const Vertex_handle& vh)
{
  vertex_handle_ = vh;
  update_saved_erase_counter();
}
void update_saved_erase_counter()
{
  vh_erase_counter_when_added_ = vertex_handle_->erase_counter();
}

int in_dimension() const { return in_dimension_; }

/// Incident slivers number
unsigned int sliver_nb() const { return incident_sliver_nb_; }
void set_sliver_nb(const unsigned int n) { incident_sliver_nb_ = n; }

/// Current perturbation
const Perturbation* perturbation() const { return p_perturbation_; }
void set_perturbation(const Perturbation* p) { p_perturbation_ = p; }

/// Is perturbable
bool is_perturbable() const
{
  return (   (vertex_handle_->in_dimension() > 1)
          && (NULL != perturbation())
          && (sliver_nb() != 0) );
}

/// Min sliver value
const FT& min_value() const { return min_value_; }
void set_min_value(const FT& min_value){ min_value_ = min_value; }

/// Try nb
const unsigned int& try_nb() const { return try_nb_; }
void set_try_nb(const unsigned int& try_nb) { try_nb_ = try_nb; }
void increment_try_nb() { ++try_nb_; }

/// Id
void set_id(const id_type& id) { id_ = id; }
id_type id() const { return id_; }

/// Zombie
bool is_zombie() const
{
  return vertex_handle_->erase_counter() != vh_erase_counter_when_added_;
}

/// Operators
bool operator==(const Self& pv) const { return ( id() == pv.id() ); }

bool operator<(const Self& pv) const
{
  // vertex type (smallest-interior first)
  if ( in_dimension() != pv.in_dimension() )
    return in_dimension() > pv.in_dimension();
  // nb incident slivers (smallest first)
  else if ( sliver_nb() != pv.sliver_nb() )
    return sliver_nb() < pv.sliver_nb();
  // min angle (smallest first)
  else if ( min_value() != pv.min_value() )
    return min_value() < pv.min_value();
  // try nb (smallest first)
  else if ( try_nb() != pv.try_nb() )
    return try_nb() < pv.try_nb();
  // perturbation type (smallest first)
  else if ( perturbation() != pv.perturbation() )
    return *perturbation() < *pv.perturbation();
  return ( id() < pv.id() ); // all characteristics are the same!
}

private:
/// Private datas
Vertex_handle vertex_handle_;
unsigned int vh_erase_counter_when_added_;
int in_dimension_;
unsigned int incident_sliver_nb_;
FT min_value_;
unsigned int try_nb_;
const Perturbation* p_perturbation_;
id_type id_;
};
#endif

/************************************************
// Class Sliver_perturber_base
// Two versions: sequential / parallel
************************************************/

// Sequential
template <typename Tr, typename Concurrency_tag>
class Sliver_perturber_base
{
protected:
  typedef typename Tr::Vertex_handle                        Vertex_handle;
  typedef typename Tr::Geom_traits                          Gt;
  typedef typename Gt::FT                                   FT;
  typedef typename std::vector<Vertex_handle>               Bad_vertices_vector;
  typedef typename Tr::Lock_data_structure                  Lock_data_structure;


  Sliver_perturber_base(const Bbox_3 &, int) {}

  Lock_data_structure *
    get_lock_data_structure()                       const { return 0; }
  void unlock_all_elements()                        const {}
  void create_root_task()                           const {}
  bool flush_work_buffers()                         const { return true; }
  void wait_for_all()                               const {}
  void destroy_root_task()                          const {}
  template <typename Func, typename PVertex>
  void enqueue_work(Func, const PVertex &)          const {}

  void increment_erase_counter(const Vertex_handle &) const {}
};

#ifdef CGAL_LINKED_WITH_TBB
// Parallel
template <typename Tr>
class Sliver_perturber_base<Tr, Parallel_tag>
{
protected:
  typedef typename Tr::Vertex_handle                        Vertex_handle;
  typedef typename Tr::Geom_traits                          Gt;
  typedef typename Gt::FT                                   FT;
  typedef typename tbb::concurrent_vector<Vertex_handle>    Bad_vertices_vector;
  typedef typename Tr::Lock_data_structure                  Lock_data_structure;

  Sliver_perturber_base(const Bbox_3 &bbox, int num_grid_cells_per_axis)
    : m_lock_ds(bbox, num_grid_cells_per_axis)
    , m_worksharing_ds(bbox)
  {
  }

  Lock_data_structure *get_lock_data_structure() const
  {
    return &m_lock_ds;
  }

  void unlock_all_elements() const
  {
    m_lock_ds.unlock_all_points_locked_by_this_thread();
  }

  void create_root_task() const
  {
    m_empty_root_task = new( tbb::task::allocate_root() ) tbb::empty_task;
    m_empty_root_task->set_ref_count(1);
  }

  bool flush_work_buffers() const
  {
    m_empty_root_task->set_ref_count(1);
    bool keep_flushing = m_worksharing_ds.flush_work_buffers(*m_empty_root_task);
    wait_for_all();
    return keep_flushing;
  }

  void wait_for_all() const
  {
    m_empty_root_task->wait_for_all();
  }

  void destroy_root_task() const
  {
    tbb::task::destroy(*m_empty_root_task);
    m_empty_root_task = 0;
  }

  template <typename Func, typename PVertex>
  void enqueue_work(Func f, const PVertex &pv) const
  {
    CGAL_assertion(m_empty_root_task != 0);
    m_worksharing_ds.enqueue_work(f, pv, *m_empty_root_task);
  }

  void increment_erase_counter(const Vertex_handle &vh) const
  {
    vh->increment_erase_counter();
  }

public:

protected:
  mutable Lock_data_structure           m_lock_ds;
  mutable Mesh_3::Auto_worksharing_ds   m_worksharing_ds;
  mutable tbb::task                    *m_empty_root_task;
};
#endif // CGAL_LINKED_WITH_TBB



/************************************************
// Class Sliver_perturber
************************************************/

=======
>>>>>>> 6dd59499
template < typename C3T3,
           typename MeshDomain,
           typename SliverCriterion = Mesh_3::Min_dihedral_angle_criterion
                                  <typename C3T3::Triangulation::Geom_traits>,
           typename Visitor_ = Null_perturber_visitor<C3T3> >
class Sliver_perturber
: public Sliver_perturber_base<typename C3T3::Triangulation,
                               typename C3T3::Concurrency_tag>
{
  // Types
  typedef typename C3T3::Concurrency_tag Concurrency_tag;

  typedef Sliver_perturber<C3T3, MeshDomain, SliverCriterion, Visitor_> Self;
  typedef Sliver_perturber_base<
    typename C3T3::Triangulation, Concurrency_tag>                      Base;

  typedef typename C3T3::Triangulation  Tr;
  typedef typename Tr::Geom_traits      Gt;

  typedef typename Tr::Cell_handle              Cell_handle;
  typedef typename Base::Vertex_handle          Vertex_handle;
  typedef typename Tr::Vertex                   Vertex;
  typedef typename MeshDomain::Point_3          Point_3;

  typedef typename std::vector<Cell_handle>     Cell_vector;
  typedef typename std::vector<Vertex_handle>   Vertex_vector;
  typedef typename Base::Bad_vertices_vector    Bad_vertices_vector;

  typedef typename Gt::FT                       FT;

  // Helper
  typedef class C3T3_helpers<C3T3,MeshDomain> C3T3_helpers;

  using Base::get_lock_data_structure;

  // Visitor
  // Should define
  //  - bound_reached(FT bound)
  //  - end_of_perturbation_iteration(std::size_t vertices_left)
  typedef Visitor_ Visitor;

  // perturbations
public:
  typedef Abstract_perturbation<C3T3,MeshDomain,SliverCriterion> Perturbation;
  typedef boost::ptr_vector<Perturbation>                 Perturbation_vector;

private:
  // Relaxed heap

  typedef PVertex_<FT,
                   Vertex_handle,
                   Point_3,
                   SliverCriterion,
                   Perturbation,
                   Concurrency_tag> PVertex;

  /**
   * @class PVertex_id
   * relaxed heap
   */
  class PVertex_id :
  public boost::put_get_helper<typename PVertex::id_type, PVertex_id>
  {
  public:
    typedef boost::readable_property_map_tag category;
    typedef typename PVertex::id_type value_type;
    typedef typename PVertex::id_type reference;
    typedef PVertex key_type;

    value_type operator[] (const key_type& pv) const { return pv.id(); }
  };

  typedef std::less<PVertex> less_PVertex;
  #ifdef CGAL_MESH_3_USE_RELAXED_HEAP
  typedef boost::relaxed_heap<PVertex, less_PVertex, PVertex_id> PQueue;
  #else
  typedef ::CGAL::internal::mutable_queue_with_remove<PVertex,std::vector<PVertex>, less_PVertex, PVertex_id> PQueue;
  #endif //CGAL_MESH_3_USE_RELAXED_HEAP

public:
  /**
   * Constructor
   */
  Sliver_perturber(C3T3& c3t3,
                   const MeshDomain& domain,
                   const SliverCriterion& criterion);

  /**
   * @brief Launch perturbation
   * @param sliver_bound the bound the perturber will try to achieve
   * @param delta the size of the step used by the perturber
   *
   * Runs explicit perturbation. The goal is that for each tet of the mesh,
   * SliverCriterion(tet) > sliver_bound.
   * The perturber runs step by step, using delta as step size.
   */
  Mesh_optimization_return_code
  operator()(Visitor visitor = Visitor());

  /**
   * Adds a perturbation at the end of the perturbation queue
   */
  void add_perturbation(Perturbation* perturbation);

  /// Time accessors
  void set_time_limit(double time) { time_limit_ = time; }
  double time_limit() const { return time_limit_; }

private:

<<<<<<< HEAD
  struct VHash
  {
    std::size_t operator()(Vertex_handle vh) const
    {
      return boost::hash_value(&*vh);
    }
  };

=======
>>>>>>> 6dd59499
  // -----------------------------------
  // Private methods
  // -----------------------------------

  /**
   * One step perturbation: tries to achieve sliver_bound quality in the mesh
   */
  bool perturb(const FT& sliver_bound, PQueue& pqueue, Visitor& v) const;

  /**
   * Builds priority queue. It will contain all vertices that have quality below
   * sliver_bound.
   * Returns priority queue size.
   *
   * precondition: pqueue.empty()
   */
  int build_priority_queue(const FT& sliver_bound, PQueue& pqueue) const;

  /**
   * Updates priority queue for all vertices of \c vertices
   */
  // Sequential
  int update_priority_queue(const Vertex_vector& vertices,
                            const FT& sliver_bound,
                            PQueue& pqueue) const;
#ifdef CGAL_LINKED_WITH_TBB
  // Parallel
  int update_priority_queue( const Vertex_vector& vertices
                           , const FT& sliver_bound
                           , Visitor& visitor
                           , Bad_vertices_vector &bad_vertices) const;
#endif

  /**
   * Updates \c pv in priority queue
   */
  int update_priority_queue(const PVertex& pv, PQueue& pqueue) const;

  // For parallel version
  void
  perturb_vertex( PVertex pv
                , const FT& sliver_bound
                , Visitor& visitor
                , Bad_vertices_vector &bad_vertices
                , bool *could_lock_zone
                ) const;

  /**
   * Returns a pvertex from a vertex handle \c vh, using id \c pv_id
   */
  PVertex
  make_pvertex(const Vertex_handle& vh,
               const FT& sliver_bound,
               const typename PVertex::id_type& pv_id) const;
  PVertex
  make_pvertex__concurrent(
               const Vertex_handle& vh,
               const FT& sliver_bound,
               const typename PVertex::id_type& pv_id) const;

  /**
   * Updates a pvertex \c pv
   */
  void update_pvertex(PVertex& pv, const FT& sliver_bound) const;
  void update_pvertex__concurrent(PVertex& pv, const FT& sliver_bound) const;

  /**
   * Returns \c vh pvertex id
   */
  typename PVertex::id_type get_pvertex_id(const Vertex_handle& vh) const
  {
    return static_cast<typename PVertex::id_type>(vh->meshing_info());
  }

  /**
   * Update bad vertices vector, wrt \c sliver_bound
   */
  // Sequential
  void update_bad_vertices(std::vector<Vertex_handle> &bad_vertices,
                           const FT& sliver_bound) const;
#ifdef CGAL_LINKED_WITH_TBB
  // Parallel
  void update_bad_vertices(tbb::concurrent_vector<Vertex_handle> &bad_vertices,
                           const FT& sliver_bound) const;
#endif

  /**
   * Initializes vertices ids
   */
  void initialize_vertices_id() const;

  /**
   * Returns true if time_limit is reached
   */
  bool is_time_limit_reached() const
  {
    return ( (time_limit() > 0) && (running_time_.time() > time_limit()) );
  }


#ifdef CGAL_MESH_3_PERTURBER_VERBOSE
  /// Verbose mode methods
  void print_perturbations_statistics() const;
  void print_final_perturbations_statistics() const;
  void reset_perturbation_counters();
#endif

#ifdef CGAL_LINKED_WITH_TBB
  // For parallel version
  void
  enqueue_task(const PVertex &pv,
               const FT& sliver_bound,
               Visitor& visitor,
               Bad_vertices_vector &bad_vertices
               ) const;
#endif

private:

#ifdef CGAL_LINKED_WITH_TBB

  // Functor for enqueue_task function
  template <typename SP, typename Bad_vertices_vector_>
  class Perturb_vertex
  {
    const SP              & m_sliver_perturber;
    PVertex                 m_pv;
    FT                      m_sliver_bound;
    Visitor               & m_visitor;
    Bad_vertices_vector_  & m_bad_vertices;

  public:
    // Constructor
    Perturb_vertex(const SP &sp,
                   const PVertex &pv,
                   FT sliver_bound,
                   Visitor& visitor,
                   Bad_vertices_vector_ &bad_vertices)
    : m_sliver_perturber(sp),
      m_pv(pv),
      m_sliver_bound(sliver_bound),
      m_visitor(visitor),
      m_bad_vertices(bad_vertices)
    {
    }

    // Constructor
    Perturb_vertex(const Perturb_vertex &pvx)
    : m_sliver_perturber(pvx.m_sliver_perturber),
      m_pv(pvx.m_pv),
      m_sliver_bound(pvx.m_sliver_bound),
      m_visitor(pvx.m_visitor),
      m_bad_vertices(pvx.m_bad_vertices)
    {}

    // operator()
    void operator()() const
    {
      bool could_lock_zone;
      do
      {
        m_sliver_perturber.perturb_vertex(
          m_pv, m_sliver_bound, m_visitor, m_bad_vertices, &could_lock_zone);
        m_sliver_perturber.unlock_all_elements();
      } while (!could_lock_zone);

      if ( m_sliver_perturber.is_time_limit_reached() )
        tbb::task::self().cancel_group_execution();
    }
  };
#endif

  // -----------------------------------
  // Private data
  // -----------------------------------
  C3T3& c3t3_;
  Tr& tr_;
  const MeshDomain& domain_;
  SliverCriterion sliver_criterion_;
  Perturbation_vector perturbation_vector_;
  C3T3_helpers helper_;

  // Internal perturbation ordering
  int next_perturbation_order_;

  // Timer
  double time_limit_;
  CGAL::Timer running_time_;
};







template <typename C3T3, typename Md, typename Sc, typename V_>
Sliver_perturber<C3T3,Md,Sc,V_>::
Sliver_perturber(C3T3& c3t3,
                 const Md& domain,
                 const Sc& criterion)
  : Base(c3t3.bbox(),
         Concurrent_mesher_config::get().locking_grid_num_cells_per_axis)
  , c3t3_(c3t3)
  , tr_(c3t3_.triangulation())
  , domain_(domain)
  , sliver_criterion_(criterion)
  , helper_(c3t3_,domain_,get_lock_data_structure())
  , next_perturbation_order_(0)
  , time_limit_(-1)
  , running_time_()
{
  // If we're multi-thread
  tr_.set_lock_data_structure(get_lock_data_structure());
}



template <typename C3T3, typename Md, typename Sc, typename V_>
Mesh_optimization_return_code
Sliver_perturber<C3T3,Md,Sc,V_>::
operator()(Visitor visitor)
{
  //check criterion bound
  if ( sliver_criterion_.sliver_bound() == 0 )
    sliver_criterion_.set_sliver_bound(Sc::default_value);

  // Reset sliver value cache
  helper_.reset_cache();

  // Init time counter
  if (running_time_.is_running())
    running_time_.stop();
  running_time_.reset();
  running_time_.start();

#ifdef CGAL_MESH_3_PROFILING
  WallClockTimer t;
#endif

  // Build priority queue (we use one queue for all steps)
  PQueue pqueue(tr_.number_of_vertices());

  // Initialize vertices ids
  initialize_vertices_id();


#if defined(CGAL_MESH_3_PERTURBER_VERBOSE) \
 || defined(CGAL_MESH_3_PROFILING)
  std::cerr << "Running sliver perturbation..." << std::endl;
#endif

#ifdef CGAL_MESH_3_PERTURBER_LOW_VERBOSITY
  std::cerr << "Legend of the following line: "
            << "(#vertices in pqueue, #iterations, #fails)" << std::endl;
#endif

  const FT& delta = sliver_criterion_.get_perturbation_unit();
  FT current_bound = delta;
  bool perturbation_ok = true;
  while(current_bound <= sliver_criterion_.sliver_bound() && perturbation_ok)
  {
#ifdef CGAL_MESH_3_PERTURBER_HIGH_VERBOSITY
    // reset_perturbation_counters is not const
    reset_perturbation_counters();
#endif
    perturbation_ok = perturb(current_bound, pqueue, visitor);

    visitor.bound_reached(current_bound);

    current_bound += delta;
    if ( (current_bound >= sliver_criterion_.sliver_bound())
        && (current_bound < sliver_criterion_.sliver_bound() + delta) )
    {
      current_bound = sliver_criterion_.sliver_bound();
    }
  }

#ifdef CGAL_MESH_3_PROFILING
  double perturbation_time = t.elapsed();
#endif

  running_time_.stop();
  helper_.reset_cache();//in case we re-use caches in another operation
                               // after this perturbation

#ifdef CGAL_MESH_3_PERTURBER_VERBOSE
  std::cerr << std::endl
            << "Total perturbation time: " << running_time_.time() << "s";
  std::cerr << std::endl << "Perturbation statistics:" << std::endl;
  print_final_perturbations_statistics();
#endif

#ifdef CGAL_MESH_3_PROFILING
  std::cerr << std::endl << "Total perturbation 'wall-clock' time: "
            << perturbation_time << "s" << std::endl;
#endif

  Mesh_optimization_return_code ret;

  if ( is_time_limit_reached() ) {
#if defined(CGAL_MESH_3_PERTURBER_VERBOSE) || defined(CGAL_MESH_3_PROFILING)
    std::cerr << "Perturbation return code: TIME_LIMIT_REACHED\n\n";
#endif // CGAL_MESH_3_PERTURBER_VERBOSE
    ret = TIME_LIMIT_REACHED;
  }
  else if ( !perturbation_ok ) {
#if defined(CGAL_MESH_3_PERTURBER_VERBOSE) || defined(CGAL_MESH_3_PROFILING)
    std::cerr << "Perturbation return code: CANT_IMPROVE_ANYMORE\n\n";
#endif // CGAL_MESH_3_PERTURBER_VERBOSE
    ret = CANT_IMPROVE_ANYMORE;
  }
  else
  {
#if defined(CGAL_MESH_3_PERTURBER_VERBOSE) || defined(CGAL_MESH_3_PROFILING)
    std::cerr << "Perturbation return code: BOUND_REACHED\n\n";
#endif // CGAL_MESH_3_PERTURBER_VERBOSE
    ret = BOUND_REACHED;
  }

#if defined(CGAL_MESH_3_EXPORT_PERFORMANCE_DATA) \
 && defined(CGAL_MESH_3_PROFILING)
  if (ret == BOUND_REACHED)
  {
    CGAL_MESH_3_SET_PERFORMANCE_DATA("Perturber_optim_time", perturbation_time);
  }
  else
  {
    CGAL_MESH_3_SET_PERFORMANCE_DATA("Perturber_optim_time",
      (ret == CANT_IMPROVE_ANYMORE ?
      "CANT_IMPROVE_ANYMORE" : "TIME_LIMIT_REACHED"));
  }
#endif

  return ret;
}

template <typename C3T3, typename Md, typename Sc, typename V_>
void
Sliver_perturber<C3T3,Md,Sc,V_>::
add_perturbation(Perturbation* perturbation)
{
  if ( !perturbation_vector_.empty() )
    perturbation_vector_.back().set_next(perturbation);

  if ( NULL != perturbation )
  {
    // Set order
    perturbation->set_order(next_perturbation_order_++);

    // Add perturbation
    perturbation_vector_.push_back(perturbation);
  }
}




// -----------------------------------
// Private methods
// -----------------------------------
template <typename C3T3, typename Md, typename Sc, typename V_>
bool
Sliver_perturber<C3T3,Md,Sc,V_>::
perturb(const FT& sliver_bound, PQueue& pqueue, Visitor& visitor) const
{
#ifdef CGAL_MESH_3_PERTURBER_HIGH_VERBOSITY
  CGAL::Timer timer;
  timer.start();
  std::streamsize prec = std::cerr.precision(4);
  std::cerr << "Perturb sliver vertices (bound: " << sliver_bound
            << ") ..." << std::endl;
  std::cerr.precision(prec);
#endif

  // build priority queue
  int pqueue_size = build_priority_queue(sliver_bound, pqueue);

#ifdef CGAL_MESH_3_PERTURBER_HIGH_VERBOSITY
  std::cerr << "Legend of the following line: "
            << "(#vertices in pqueue, #iterations, #fails)" << std::endl;

  // Store construction time
  timer.stop();
  double construction_time = timer.time();
  timer.reset();
  timer.start();
#endif

  // Stores the vertices for which perturbation has failed
  Bad_vertices_vector bad_vertices;

#ifdef CGAL_LINKED_WITH_TBB
  // Parallel
  if (boost::is_convertible<Concurrency_tag, Parallel_tag>::value)
  {
    this->create_root_task();

    while (pqueue.size() > 0)
    {
      PVertex pv = pqueue.top();
      pqueue.pop();
      enqueue_task(pv, sliver_bound,
                   visitor, bad_vertices);
    }

    this->wait_for_all();

# if defined(CGAL_MESH_3_PERTURBER_VERBOSE) || defined(CGAL_MESH_3_PROFILING)
    std::cerr << " Flushing";
# endif
    bool keep_flushing = true;
    while (keep_flushing)
    {
      keep_flushing = this->flush_work_buffers();
# if defined(CGAL_MESH_3_PERTURBER_VERBOSE) || defined(CGAL_MESH_3_PROFILING)
      std::cerr << ".";
# endif
    }

    this->destroy_root_task();
  }
  // Sequential
  else
#endif // CGAL_LINKED_WITH_TBB
  {
# ifdef CGAL_MESH_3_PERTURBER_VERBOSE
    int iteration_nb = 0;
# endif

    while ( !is_time_limit_reached() && !pqueue.empty() )
    {
      // Get pqueue head
      PVertex pv = pqueue.top();
      pqueue.pop();
      --pqueue_size;

      CGAL_assertion(pv.is_perturbable());

      // Get pvertex slivers list
# ifdef CGAL_NEW_INCIDENT_SLIVERS
      Cell_vector slivers;
      helper_.new_incident_slivers(pv.vertex(), sliver_criterion_, sliver_bound,
                                 std::back_inserter(slivers));
# else
      Cell_vector slivers =
        helper_.incident_slivers(pv.vertex(), sliver_criterion_, sliver_bound);
# endif

      CGAL_assertion(slivers.size() == pv.sliver_nb());

      // Perturb vertex
      Vertex_vector modified_vertices;

      // pv.perturbation() should not be NULL if pv is in pqueue
      CGAL_assertion(pv.perturbation() != NULL);

      std::pair<bool,Vertex_handle> perturbation_ok =
        pv.perturbation()->operator()(pv.vertex(),
                                      slivers,
                                      c3t3_,
                                      domain_,
                                      sliver_criterion_,
                                      sliver_bound,
                                      modified_vertices);

      // If vertex has changed - may happen in two cases: vertex has been moved
      // or vertex has been reverted to the same location -
      if ( perturbation_ok.second != pv.vertex() )
      {
        // Update pvertex vertex
        pv.set_vertex(perturbation_ok.second);
      }

      // If v has been moved
      if ( perturbation_ok.first )
      {
        // Update pvertex
        update_pvertex(pv,sliver_bound);

        // If pv needs to be modified again, try first perturbation
        pv.set_perturbation(&perturbation_vector_.front());
        pv.increment_try_nb();

        // update modified vertices
        pqueue_size += update_priority_queue(modified_vertices,
                                             sliver_bound,
                                             pqueue);
      }
      else
      {
        // If perturbation fails, try next one
        pv.set_perturbation(pv.perturbation()->next());

        if ( NULL == pv.perturbation() )
        {
          bad_vertices.push_back(pv.vertex());
        }
      }

      // Update pqueue in every cases, because pv was poped
      pqueue_size += update_priority_queue(pv, pqueue);
      visitor.end_of_perturbation_iteration(pqueue_size);

# ifdef CGAL_MESH_3_PERTURBER_HIGH_VERBOSITY
      ++iteration_nb;
      std::cerr << boost::format("\r             \r"
                                 "(%1%,%2%,%4%) (%|3$.1f| iteration/s)")
      % pqueue_size
      % iteration_nb
      % (iteration_nb / timer.time())
      % bad_vertices.size();
# endif

# ifdef CGAL_MESH_3_PERTURBER_LOW_VERBOSITY
      ++iteration_nb;
      std::cerr << boost::format("\r             \r"
                                 "bound %5%: (%1%,%2%,%4%) (%|3$.1f| iteration/s)")
      % pqueue_size
      % iteration_nb
      % (iteration_nb / running_time_.time())
      % bad_vertices.size()
      % sliver_bound;
# endif
    }
  }

#ifdef CGAL_MESH_3_PERTURBER_HIGH_VERBOSITY
  std::cerr << std::endl;
  print_perturbations_statistics();
  std::cerr << "Step perturbation time: " << timer.time() + construction_time
            << "s" << std::endl << std::endl;
#endif

  if ( is_time_limit_reached() )
    return false;

  // update bad vertices list (remove those which are not bad anymore)
  update_bad_vertices(bad_vertices,sliver_bound);
  return bad_vertices.empty();
}


#ifdef CGAL_FASTER_BUILD_QUEUE

template <typename C3T3, typename Md, typename Sc, typename V_>
int
Sliver_perturber<C3T3,Md,Sc,V_>::
build_priority_queue(const FT& sliver_bound, PQueue& pqueue) const
{
  CGAL_precondition(pqueue.empty());

#ifdef CGAL_MESH_3_PERTURBER_HIGH_VERBOSITY
  CGAL::Timer timer;
  timer.start();
  std::cerr << "Build pqueue...";
#endif

  int pqueue_size = 0;

  typedef typename std::iterator_traits<Vertex_handle>::value_type Vertex;
  typedef CGAL::internal::Has_timestamp<Vertex> Vertex_has_timestamp;
  using CGAL::internal::Mesh_3::VHash;
  typedef VHash<Tr, Vertex_has_timestamp::value> Hash_fct;
  typedef boost::unordered_map<Vertex_handle,PVertex,Hash_fct> M;

  M vpm;
  for ( typename Tr::Finite_cells_iterator cit = tr_.finite_cells_begin();
       cit != tr_.finite_cells_end() ;
       ++cit )
  {
    if(helper_.is_sliver(cit, sliver_criterion_, sliver_bound))
    {
      double d = cit->sliver_value();
      for(int i=0; i< 4; i++){
        Vertex_handle vh = cit->vertex(i);
        PVertex& pv = vpm[vh];
        if(pv.sliver_nb() ==0)
        {
          pv.set_vertex(vh);
          pv.set_id( get_pvertex_id(vh));
          pv.set_sliver_nb(1);
          pv.set_min_value(d);
          pv.set_perturbation(&perturbation_vector_.front());
        }
        else
        {
          pv.set_sliver_nb(pv.sliver_nb()+1);
          if(d < pv.min_value())
            pv.set_min_value(d);
        }
      }
    }
  }

  for( typename M::iterator vit = vpm.begin();
       vit != vpm.end() ;
       ++vit )
    pqueue_size += update_priority_queue(vit->second, pqueue);

#ifdef CGAL_MESH_3_PERTURBER_HIGH_VERBOSITY
  std::cerr << "done (" << pqueue_size << " vertices inserted in "
            << timer.time() << "s)\n";
#endif

  return pqueue_size;
}

#else // not CGAL_FASTER_BUILD_QUEUE

template <typename C3T3, typename Md, typename Sc, typename V_>
int
Sliver_perturber<C3T3,Md,Sc,V_>::
build_priority_queue(const FT& sliver_bound, PQueue& pqueue) const
{
  CGAL_precondition(pqueue.empty());

#ifdef CGAL_MESH_3_PERTURBER_HIGH_VERBOSITY
  CGAL::Timer timer;
  timer.start();
  std::cerr << "Build pqueue...";
#endif

  int pqueue_size = 0;

  for ( typename Tr::Finite_vertices_iterator vit = tr_.finite_vertices_begin();
       vit != tr_.finite_vertices_end() ;
       ++vit )
  {
    PVertex pv = make_pvertex(vit, sliver_bound, get_pvertex_id(vit));
    pqueue_size += update_priority_queue(pv, pqueue);
  }

#ifdef CGAL_MESH_3_PERTURBER_HIGH_VERBOSITY
  std::cerr << "done (" << pqueue_size << " vertices inserted in "
            << timer.time() << "s)\n";
#endif

  return pqueue_size;
}
#endif // not CGAL_FASTER_BUILD_QUEUE


template <typename C3T3, typename Md, typename Sc, typename V_>
int
Sliver_perturber<C3T3,Md,Sc,V_>::
update_priority_queue(const Vertex_vector& vertices,
                      const FT& sliver_bound,
                      PQueue& pqueue) const
{
  int modified_pv_nb = 0;
  for ( typename Vertex_vector::const_iterator vit = vertices.begin() ;
       vit != vertices.end() ;
       ++vit )
  {
    PVertex pv = make_pvertex(*vit,sliver_bound,get_pvertex_id(*vit));
    modified_pv_nb += update_priority_queue(pv, pqueue);
  }

  return modified_pv_nb;
}


#ifdef CGAL_LINKED_WITH_TBB
// For parallel version
template <typename C3T3, typename Md, typename Sc, typename V_>
int
Sliver_perturber<C3T3,Md,Sc,V_>::
update_priority_queue( const Vertex_vector& vertices
                     , const FT& sliver_bound
                     , Visitor& visitor
                     , Bad_vertices_vector &bad_vertices) const
{
  int modified_pv_nb = 0;
  for ( typename Vertex_vector::const_iterator vit = vertices.begin() ;
       vit != vertices.end() ;
       ++vit )
  {
    PVertex pv = make_pvertex__concurrent(*vit,sliver_bound,get_pvertex_id(*vit));
    if (pv.is_perturbable())
    {
      enqueue_task(pv, sliver_bound, visitor, bad_vertices);
      ++modified_pv_nb;
    }
  }

  return modified_pv_nb;
}
#endif

template <typename C3T3, typename Md, typename Sc, typename V_>
int
Sliver_perturber<C3T3,Md,Sc,V_>::
update_priority_queue(const PVertex& pv, PQueue& pqueue) const
{
  if ( pqueue.contains(pv) )
  {
    if ( pv.is_perturbable() )
    {
      pqueue.update(pv);
      return 0;
    }
    else
    {
      pqueue.remove(pv);
      return -1;
    }
  }
  else
  {
    if ( pv.is_perturbable() )
    {
      pqueue.push(pv);
      return 1;
    }
  }

  return 0;
}

#ifdef CGAL_LINKED_WITH_TBB
// For parallel version
template <typename C3T3, typename Md, typename Sc, typename V_>
void
Sliver_perturber<C3T3,Md,Sc,V_>::
perturb_vertex( PVertex pv
              , const FT& sliver_bound
              , Visitor& visitor
              , Bad_vertices_vector &bad_vertices
              , bool *could_lock_zone
              ) const
{
#ifdef CGAL_CONCURRENT_MESH_3_PROFILING
  static Profile_branch_counter_3 bcounter(
    "early withdrawals / late withdrawals / successes [Perturber]");
#endif

  *could_lock_zone = true;

  // Zombie?
  if (pv.is_zombie())
  {
    return;
  }

  Point_3 p = pv.vertex()->point();
  if (!helper_.try_lock_point_no_spin(p) || p != pv.vertex()->point())
  {
#ifdef CGAL_CONCURRENT_MESH_3_PROFILING
    bcounter.increment_branch_2(); // THIS is an early withdrawal!
#endif
    *could_lock_zone = false;
    return;
  }

  // Zombie? (in case the vertex has changed in the meantime)
  if (pv.is_zombie())
  {
    return;
  }

  CGAL_assertion(pv.is_perturbable());

  int num_new_vertices_to_treat = 0;

  Cell_vector slivers;
  slivers.reserve(8);
  if (!helper_.try_lock_and_get_incident_slivers(
    pv.vertex(), sliver_criterion_, sliver_bound, slivers))
  {
    *could_lock_zone = false;
#ifdef CGAL_CONCURRENT_MESH_3_PROFILING
    bcounter.increment_branch_1(); // THIS is a late withdrawal!
#endif
  }
  else
  {
    // Slivers may be empty if the vertex has been modified by another thread in the meatime
    if (slivers.empty())
    {
      return;
    }

    // Perturb vertex
    Vertex_vector modified_vertices;

    // pv.perturbation() should not be NULL if pv is in pqueue
    CGAL_assertion(pv.perturbation() != NULL);

    std::pair<bool,Vertex_handle> perturbation_ok =
      pv.perturbation()->operator()(pv.vertex(),
                                    slivers,
                                    c3t3_,
                                    domain_,
                                    sliver_criterion_,
                                    sliver_bound,
                                    modified_vertices,
                                    could_lock_zone);

    if (*could_lock_zone)
    {
      // If vertex has changed - may happen in two cases: vertex has been moved
      // or vertex has been reverted to the same location -
      if ( perturbation_ok.second != pv.vertex() )
      {
        // Update pvertex vertex
        pv.set_vertex(perturbation_ok.second);
      }
      // If the vertex hasn't changed, we still need to "virtually" increment
      // the erase counter, because we need to invalidate the PVertex that
      // may be in other threads' queues
      else
      {
        this->increment_erase_counter(pv.vertex());
      }

      // If v has been moved
      if ( perturbation_ok.first )
      {
        // Update pvertex
        update_pvertex__concurrent(pv,sliver_bound);

        // If pv needs to be modified again, try first perturbation
        pv.set_perturbation(&perturbation_vector_.front());
        pv.increment_try_nb();

        // update modified vertices
        num_new_vertices_to_treat +=
          update_priority_queue(modified_vertices, sliver_bound, visitor, bad_vertices);
      }
      else
      {
        // If perturbation fails, try next one
        pv.set_perturbation(pv.perturbation()->next());
        pv.update_saved_erase_counter();

        if ( NULL == pv.perturbation() )
        {
          bad_vertices.push_back(pv.vertex());
        }
      }

#ifdef CGAL_CONCURRENT_MESH_3_PROFILING
      ++bcounter;
#endif

      // Update pqueue in every cases, because pv was poped
      if (pv.is_perturbable())
      {
        enqueue_task(pv, sliver_bound, visitor, bad_vertices);
        ++num_new_vertices_to_treat;
      }
    }
    else
    {
#ifdef CGAL_CONCURRENT_MESH_3_PROFILING
      bcounter.increment_branch_1();   // THIS is a late withdrawal!
#endif
    }
  }

  visitor.end_of_perturbation_iteration(0);
}
#endif


// Sequential
template <typename C3T3, typename Md, typename Sc, typename V_>
typename Sliver_perturber<C3T3,Md,Sc,V_>::PVertex
Sliver_perturber<C3T3,Md,Sc,V_>::
make_pvertex(const Vertex_handle& vh,
             const FT& sliver_bound,
             const typename PVertex::id_type& pv_id) const
{
  CGAL_assertion(!tr_.is_infinite(vh));

  // Make pvertex in all cases
  PVertex pv(vh,pv_id);
  pv.set_perturbation(&perturbation_vector_.front());
  update_pvertex(pv, sliver_bound);

  return pv;
}

// Parallel
template <typename C3T3, typename Md, typename Sc, typename V_>
typename Sliver_perturber<C3T3,Md,Sc,V_>::PVertex
Sliver_perturber<C3T3,Md,Sc,V_>::
make_pvertex__concurrent(
             const Vertex_handle& vh,
             const FT& sliver_bound,
             const typename PVertex::id_type& pv_id) const
{
  // Make pvertex in all cases
  PVertex pv(vh,pv_id);
  pv.set_perturbation(&perturbation_vector_.front());
  update_pvertex__concurrent(pv, sliver_bound);

  return pv;
}


// Sequential
template <typename C3T3, typename Md, typename Sc, typename V_>
void
Sliver_perturber<C3T3,Md,Sc,V_>::
update_pvertex(PVertex& pv, const FT& sliver_bound) const
{
#ifdef CGAL_NEW_INCIDENT_SLIVERS
  Cell_vector slivers;
  helper_.new_incident_slivers(pv.vertex(), sliver_criterion_, sliver_bound, std::back_inserter(slivers));
#else
  Cell_vector slivers =
    helper_.incident_slivers(pv.vertex(), sliver_criterion_, sliver_bound);
#endif

  pv.set_sliver_nb(static_cast<unsigned int>(slivers.size()));
  pv.set_min_value(helper_.min_sliver_value(slivers, sliver_criterion_));
}

#ifdef CGAL_LINKED_WITH_TBB
// Parallel
template <typename C3T3, typename Md, typename Sc, typename V_>
void
Sliver_perturber<C3T3,Md,Sc,V_>::
update_pvertex__concurrent(PVertex& pv, const FT& sliver_bound) const
{
  Cell_vector slivers;
  helper_.get_incident_slivers_without_using_tds_data(
    pv.vertex(), sliver_criterion_, sliver_bound, slivers);

  pv.set_sliver_nb(static_cast<unsigned int>(slivers.size()));
  pv.set_min_value(helper_.min_sliver_value(slivers, sliver_criterion_));
}
#endif

// Sequential
template <typename C3T3, typename Md, typename Sc, typename V_>
void
Sliver_perturber<C3T3,Md,Sc,V_>::
update_bad_vertices(std::vector<Vertex_handle> &bad_vertices,
                    const FT& sliver_bound) const
{
  typename std::vector<Vertex_handle>::iterator vit = bad_vertices.begin();
  while ( vit != bad_vertices.end() )
  {
    if ( tr_.is_vertex(*vit)
        && helper_.min_incident_value(*vit,sliver_criterion_) <= sliver_bound )
    {
      ++vit;
    }
    else
    {
      vit = bad_vertices.erase(vit);
    }
  }
}

#ifdef CGAL_LINKED_WITH_TBB
// Parallel
template <typename C3T3, typename Md, typename Sc, typename V_>
void
Sliver_perturber<C3T3,Md,Sc,V_>::
update_bad_vertices(tbb::concurrent_vector<Vertex_handle> &bad_vertices,
                    const FT& sliver_bound) const
{
  tbb::concurrent_vector<Vertex_handle> tmpv;

  typename tbb::concurrent_vector<Vertex_handle>::iterator vit
    = bad_vertices.begin();
  while ( vit != bad_vertices.end() )
  {
    if ( tr_.is_vertex(*vit)
        && helper_.min_incident_value(*vit,sliver_criterion_) <= sliver_bound )
    {
      tmpv.push_back(*vit);
    }
    ++vit;
  }
  bad_vertices.swap(tmpv);
}
#endif // CGAL_LINKED_WITH_TBB


template <typename C3T3, typename Md, typename Sc, typename V_>
void
Sliver_perturber<C3T3,Md,Sc,V_>::
initialize_vertices_id() const
{
  namespace bl = boost::lambda;
  int cur_id = 0;

  std::for_each(tr_.finite_vertices_begin(), tr_.finite_vertices_end(),
                bl::bind(&Vertex::set_meshing_info, &bl::_1, bl::var(cur_id)++));
}


#ifdef CGAL_MESH_3_PERTURBER_VERBOSE
template <typename C3T3, typename Md, typename Sc, typename V_>
void
Sliver_perturber<C3T3,Md,Sc,V_>::
print_perturbations_statistics() const
{
  int total_perturbation_nb = 0;
  typename Perturbation_vector::const_iterator it = perturbation_vector_.begin();
  for ( ; it != perturbation_vector_.end() ; ++it )
  {
    total_perturbation_nb += it->counter();
  }

  if ( 0 == total_perturbation_nb )
  {
    std::cerr << "No perturbation done at this step" << std::endl;
    return;
  }

  for ( it = perturbation_vector_.begin() ;
       it != perturbation_vector_.end() ;
       ++it )
  {
    std::cerr << it->perturbation_name() << ": "
              << (double)it->counter() / (double)total_perturbation_nb * 100.
              << "% (" << it->counter() << " in " << it->time() << "s)"
              << std::endl;
  }
}



template <typename C3T3, typename Md, typename Sc, typename V_>
void
Sliver_perturber<C3T3,Md,Sc,V_>::
print_final_perturbations_statistics() const
{
  int total_perturbation_nb = 0;
  typename Perturbation_vector::const_iterator it = perturbation_vector_.begin();
  for ( ; it != perturbation_vector_.end() ; ++it )
  {
    total_perturbation_nb += it->total_counter();
  }

  if ( 0 == total_perturbation_nb )
  {
    std::cerr << "No perturbation done" << std::endl;
    return;
  }

  for ( it = perturbation_vector_.begin() ;
       it != perturbation_vector_.end() ;
       ++it )
  {
    std::cerr << it->perturbation_name() << ": "
              << (double)it->total_counter() / (double)total_perturbation_nb * 100.
              << "% (" << it->total_counter() << " in " << it->total_time() << "ms)"
              << std::endl;
  }
}



template <typename C3T3, typename Md, typename Sc, typename V_>
void
Sliver_perturber<C3T3,Md,Sc,V_>::
reset_perturbation_counters()
{
  typename Perturbation_vector::iterator it = perturbation_vector_.begin();
  for ( ; it != perturbation_vector_.end() ; ++it )
  {
    it->reset_counter();
    it->reset_timer();
  }
}
#endif


#ifdef CGAL_LINKED_WITH_TBB
// For parallel version
template <typename C3T3, typename Md, typename Sc, typename V_>
void
Sliver_perturber<C3T3,Md,Sc,V_>::
enqueue_task(const PVertex &pv,
             const FT& sliver_bound,
             Visitor& visitor,
             Bad_vertices_vector &bad_vertices
             ) const
{
  this->enqueue_work(
    Perturb_vertex<Self, Bad_vertices_vector>(
      *this, pv, sliver_bound, visitor, bad_vertices),
    pv);
}
#endif

} // end namespace Mesh_3


} //namespace CGAL

#endif // CGAL_MESH_3_SLIVERS_PERTURBER_H<|MERGE_RESOLUTION|>--- conflicted
+++ resolved
@@ -102,7 +102,6 @@
 
 namespace Mesh_3 {
 
-<<<<<<< HEAD
 
 /**
 * @class PVertex
@@ -453,8 +452,6 @@
 // Class Sliver_perturber
 ************************************************/
 
-=======
->>>>>>> 6dd59499
 template < typename C3T3,
            typename MeshDomain,
            typename SliverCriterion = Mesh_3::Min_dihedral_angle_criterion
@@ -565,17 +562,6 @@
 
 private:
 
-<<<<<<< HEAD
-  struct VHash
-  {
-    std::size_t operator()(Vertex_handle vh) const
-    {
-      return boost::hash_value(&*vh);
-    }
-  };
-
-=======
->>>>>>> 6dd59499
   // -----------------------------------
   // Private methods
   // -----------------------------------
