--- conflicted
+++ resolved
@@ -1177,15 +1177,10 @@
   typename Gt::Construct_point_3 wp2p =
     tr_.geom_traits().construct_point_3_object();
 
-<<<<<<< HEAD
   const Bare_point circumcenter = tr_.dual(cell);
-  return ( sq_distance(wp2p(v->point()), circumcenter) );
-=======
-  const Point_3 circumcenter = tr_.dual(cell);
   // <PERIODIC>
-  return ( sq_distance(tr_.point(cell, cell->index(v)), circumcenter) );
+  return ( sq_distance(wp2p(tr_.point(cell, cell->index(v))), circumcenter) );
   // </PERIODIC>
->>>>>>> 8a001964
 }
 
 } // end namespace Mesh_3
