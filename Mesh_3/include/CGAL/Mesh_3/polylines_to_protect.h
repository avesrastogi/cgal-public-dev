--- conflicted
+++ resolved
@@ -802,15 +802,8 @@
   polylines_to_protect<P>
     (cgal_image,
      polylines,
-<<<<<<< HEAD
      (Image_word_type*)0,
      CGAL::Null_subdomain_index(),
-=======
-     word_type,
-     null,
-     CGAL::Identity<Image_word_type>(),
-     Mesh_3::internal::Returns_midpoint<K, Image_word_type>(),
->>>>>>> ea8ba5c1
      existing_polylines_begin,
      existing_polylines_end);
 }
