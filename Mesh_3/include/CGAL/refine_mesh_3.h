--- conflicted
+++ resolved
@@ -28,11 +28,8 @@
 
 #include <CGAL/license/Mesh_3.h>
 
-<<<<<<< HEAD
 #include <CGAL/disable_warnings.h>
 
-=======
->>>>>>> 1c2d1f3e
 #include <CGAL/config.h>
 #include <CGAL/Mesh_3/config.h>
 #include <CGAL/Mesh_3/Dump_c3t3.h>
@@ -236,7 +233,7 @@
 #  pragma warning(push)
 #  pragma warning(disable:4003) // not enough actual parameters for macro
 #endif
-  
+
 // see <CGAL/config.h>
 CGAL_PRAGMA_DIAG_PUSH
 // see <CGAL/Mesh_3/config.h>
@@ -407,25 +404,16 @@
 
 CGAL_PRAGMA_DIAG_POP
 
-<<<<<<< HEAD
 #if defined(BOOST_MSVC)
 #  pragma warning(pop)
 #endif
 
-
-  // -----------------------------------
-  // Reset_c3t3 (undocumented)
-  // -----------------------------------
-  CGAL_MESH_BOOLEAN_PARAMETER(Reset,reset_c3t3,no_reset_c3t3)
-  // CGAL_MESH_BOOLEAN_PARAMETER defined in <CGAL/Mesh_3/global_parameters.h>
-  
-=======
 // -----------------------------------
 // Reset_c3t3 (undocumented)
 // -----------------------------------
 CGAL_MESH_BOOLEAN_PARAMETER(Reset, reset_c3t3, no_reset_c3t3)
 // CGAL_MESH_BOOLEAN_PARAMETER defined in <CGAL/Mesh_3/global_parameters.h>
->>>>>>> 1c2d1f3e
+
 
 // see <CGAL/config.h>
 CGAL_PRAGMA_DIAG_PUSH
@@ -447,7 +435,6 @@
 
 } // end namespace parameters
 
-<<<<<<< HEAD
 
   
 #if defined(BOOST_MSVC)
@@ -455,8 +442,6 @@
 #  pragma warning(disable:4003) // not enough actual parameters for macro
 #endif
 
-=======
->>>>>>> 1c2d1f3e
 // see <CGAL/config.h>
 CGAL_PRAGMA_DIAG_PUSH
 // see <CGAL/Mesh_3/config.h>
@@ -496,14 +481,10 @@
 
 CGAL_PRAGMA_DIAG_POP
 
-<<<<<<< HEAD
 #if defined(BOOST_MSVC)
 #  pragma warning(pop)
 #endif
-  
-=======
-
->>>>>>> 1c2d1f3e
+
 /**
  * @brief This function refines the mesh c3t3 wrt domain & criteria
  *
@@ -620,11 +601,8 @@
   }
 }
 
-}  // end namespace CGAL
-
-<<<<<<< HEAD
+} // end namespace CGAL
+
 #include <CGAL/enable_warnings.h>
 
-=======
->>>>>>> 1c2d1f3e
 #endif // CGAL_REFINE_MESH_3_H