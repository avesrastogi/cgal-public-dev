--- conflicted
+++ resolved
@@ -84,22 +84,13 @@
       create_single_source_cgal_program( "mesh_3D_image_with_features.cpp" )
       if( CGAL_ImageIO_USE_ZLIB )
         create_single_source_cgal_program( "mesh_optimization_example.cpp" )
-        target_link_libraries(mesh_optimization_example ${ZLIB_LIBRARY})
         
         create_single_source_cgal_program( "mesh_optimization_lloyd_example.cpp" )
-        target_link_libraries(mesh_optimization_lloyd_example ${ZLIB_LIBRARY})
         
         create_single_source_cgal_program( "mesh_3D_image.cpp" )
-<<<<<<< HEAD
         create_single_source_cgal_program( "mesh_3D_image_with_custom_initialization.cpp" )
-=======
-        target_link_libraries(mesh_3D_image ${ZLIB_LIBRARY})
-        
-        target_link_libraries(mesh_3D_gray_image ${ZLIB_LIBRARY})
-        
->>>>>>> 8b803aca
+
         create_single_source_cgal_program( "mesh_3D_image_variable_size.cpp" )
-        target_link_libraries(mesh_3D_image_variable_size ${ZLIB_LIBRARY})        
       else()
         message( STATUS "NOTICE: The examples mesh_3D_image.cpp, mesh_3D_image_variable_size.cpp, mesh_optimization_example.cpp and mesh_optimization_lloyd_example.cpp need CGAL_ImageIO to be configured with ZLIB support, and will not be compiled." )
       endif()
