namespace CGAL {
/*!

\mainpage User Manual 
\anchor Chapter_2D_Segment_Delaunay_Graphs
\anchor chaptersegdel2
\cgalAutoToc
\author Menelaos Karavelas

This chapter describes the two-dimensional segment Delaunay graph
package of \cgal. We start with a few definitions in 
Section \ref secsdg2definitions.
The software design of the 2D segment Delaunay graph package is
described in Section \ref secsdg2design.
In Section \ref secsdg2traits we discuss the geometric
traits of the 2D segment Delaunay graph package and in Section
\ref secsdg2hierarchy the segment Delaunay graph hierarchy, a
data structure suitable for fast nearest neighbor queries, is briefly
described.

\section secsdg2definitions Definitions 

\cgalFigureBegin{figsvd,svd-weakly-bw.jpg,svd-strongly-bw.png}
The segment Voronoi diagram for a set of weakly (left) and
strongly (right) intersecting sites.
\cgalFigureEnd

The 2D segment Delaunay graph package of \cgal is designed to
compute the Delaunay graph of a set of possibly intersecting segments
on the plane. Although we compute the Delaunay graph, we 
will often refer to its dual, the segment Voronoi diagram, since it is
easier to explain and understand. The algorithm that has been
implemented is incremental. The corresponding \cgal class is called
`Segment_Delaunay_graph_2<SegmentDelaunayGraphTraits_2,SegmentDelaunayGraphStructure_2>`
and will be discussed in more detail in the sequel. The interested
reader may want to refer to the paper by Karavelas
\cgalCite{cgal:k-reisv-04} for the general idea as well as the details of
the algorithm implemented.

\subsection Segment_Delaunay_graph_2Definitions Definitions
Before describing the details of the
implementation we make a brief introduction to the theory of segment
Delaunay graphs and segment Voronoi diagrams.  The segment Voronoi
diagram is defined over a set of non-intersecting sites, which can
either be points or linear segments, which we assume that are given
through their endpoints. The segment Voronoi diagram a subdivision of
the plane into connected regions, called <I>cells</I>, associated with
the sites. The dual graph of the segment Voronoi diagram is called the
segment Delaunay graph. The cell of a site \f$ t_i\f$ is the locus of
points on the plane that are closer to \f$ t_i\f$ than any other site
\f$ t_j\f$, \f$ j\neq i\f$.  The distance \f$ \delta(x, t_i)\f$ of a
point \f$ x\f$ in the plane to a site \f$ t_i\f$ is defined as the
minimum of the Euclidean distances of \f$ x\f$ from the points in \f$
t_i\f$. Hence, if \f$ t_i\f$ is a point \f$ p_i\f$, then
\f[ \delta(x,t_i)=\|x-t_i\|, \f] whereas if \f$ t_i\f$, is a segment,
then \f[ \delta(x,t_i)=\min_{y\in t_i}\|x-y\|, \f] where \f$
\|\cdot\|\f$ denotes the Euclidean norm.  It can easily be seen that
it is a generalization of the Voronoi diagram for points.

In many applications the restriction that sites are non-intersecting
is too strict. Often we want to allow segments that touch at their
endpoints, or even segments that overlap or intersect properly at
their interior (for example, see \cgalFigureRef{figsvd}). Allowing such
configurations poses certain problems. More specifically, when we allow
segments to touch at their endpoints we may end up with pairs of
segments whose bisector is two-dimensional. If we allow pairs of
segments that intersect properly at their interior, the interiors of
their Voronoi cells are no longer simply connected. In both cases
above the resulting Voronoi diagrams are no longer instances of
abstract Voronoi diagrams (cf. \cgalCite{k-cavd-89}), which has a direct
consequence on the efficient computation of the corresponding Voronoi
diagram. The remedy to these problems is to consider linear segments
not as one object, but rather as three, namely the two endpoints and
the interior. This choice guarantees that all bisectors in the Voronoi
diagram are one-dimensional and that all Voronoi cells are simply
connected. Moreover, we further distinguish between two cases,
according to the type of intersecting pair that our input data set
contains. A pair of sites is called <I>weakly intersecting</I> if they
have a single common point and this common point does not lie in the
interior of any of the two sites. A pair of sites is called
<I>strongly intersecting</I> if they intersect and they either have
more than one common point or their common point lies in the interior
of at least one of the two sites. As it will be seen later the two
cases have different representation (and thus storage) requirements,
as well as they require a somehow different treatment on how the
predicates are evaluated. Having made the distinction between weakly
and strongly intersecting sites, and having said that segment sites
are treated as three objects, we are now ready to precisely define the
Delaunay graph we compute. Given a set \f$ \mathcal{S}\f$ of input sites,
let \f$ \mathcal{S}_{\mathcal{A}}\f$ be the set of points and
(open) segments in the arrangement \f$ \mathcal{A}(\mathcal{S})\f$ of
\f$ \mathcal{S}\f$. The 2D segment Delaunay graph package of \cgal computes the (triangulated) Delaunay graph that is dual to the
Euclidean Voronoi diagram of the sites in the set \f$ \mathcal{S}_{\mathcal{A}}\f$.

The segment Delaunay graph is uniquely defined once we
have the segment Voronoi diagram. If the all sites are in
<I>general position</I>, then Delaunay graph is a graph with triangular
faces away from the convex hull of the set of sites. To unify our approach
and handling of the Delaunay graph we add to the set of (finite) sites
a fictitious site at infinity, which we call the
<I>site at infinity</I>. We can then connect all vertices of the outer
face of the Delaunay graph to the site at infinity which gives us
a graph with the property that all of its faces are now
triangular. However, the Delaunay graph is not a triangulation for
two main reasons: we cannot always embed it on the plane with straight
line segments that yield a triangulation and, moreover, we may have two
faces of the graph that have two edges in common, which is not allowed
in a triangulation.

We would like to finish our brief introduction to the theory of
segment Delaunay graphs and segment Voronoi diagrams by discussing the
concept of general position. We say that a set of sites is in general
position if no two triplets of sites have the same tritangent Voronoi
circle. This statement is rather technical and it is best understood
in the context of points. The equivalent statement for points is that
we have no two triplets of points that define the same circumcircle,
or equivalently that no four points are co-circular. The statement
about general position made above is a direct generalization of the
(much simpler to understand) statement about points. On the contrary,
when we have sites in degenerate position, the Delaunay graph has faces
with more than three edges on their boundary. We can get a
triangulated version of the Delaunay graph by simply <I>triangulating</I>
the corresponding faces in an arbitrary way. In fact the algorithm
that has been implemented in \cgal has the property that it always
returns a valid <I>triangulated</I> version of the segment Delaunay graph.
By valid we mean that it contains the actual (non-triangulated)
Delaunay graph, and whenever there are faces with more than three faces
then they are triangulated. The way that they are triangulated depends
on the order of insertion of the sites in the diagram.

One final remark has to be made with respect to the difference between
the set of <I>input sites</I> and the set of <I>output sites</I>. The
set of input sites consists of the closed sites that the user inserts
in the diagram. Since segment sites are treated as three objects,
internally our algorithm sees only points and open segments. As a
result, from the point of view of the algorithm, the input sites have
no real meaning. What has real meaning is the set of sites that
correspond to cells of the Voronoi diagram and this is the set of
output sites.

\subsection Segment_Delaunay_graph_2DegenerateDimensions Degenerate Dimensions

The dimension of the segment Delaunay graph is in general 2. The
exceptions to this rule are as follows:
<UL>
<LI>The dimension is \f$ -1\f$ if the segment Delaunay graph contains no
sites.
<LI>The dimension is \f$ 0\f$ if the segment Delaunay graph contains exactly
one (output) site.
<LI>The dimension is \f$ 1\f$ is the segment Delaunay graph contains exactly
two (output) sites.
</UL>

\section secsdg2design Software Design 

The 2D segment Delaunay graph class
`Segment_Delaunay_graph_2<SegmentDelaunayGraphTraits_2,SegmentDelaunayGraphDataStructure_2>`
follows the design of the triangulation package of \cgal. It is
parametrized by two arguments:
<UL>
<LI>the *geometric traits* class. It provides the basic
geometric objects involved in the algorithm, such as sites, points
etc. It also provides the geometric predicates for the computation
of the segment Delaunay graph, as well as some basic constructions
that can be used, for example, to visualize the diagram.
The geometric traits for the segment Delaunay graph will be
discussed in more detail in the next section.
<LI>the *segment Delaunay graph data structure*. This is
essentially the same as the Apollonius graph data structure (discussed
in Chapter \ref secapollonius2design of 2D Apollonius Graph), augmented with some
additional operations that are specific to segment Voronoi
diagrams. The corresponding concept is that of
`SegmentDelaunayGraphDataStructure_2`, which in fact is a refinement
of the `ApolloniusGraphDataStructure_2` concept. The class
`Triangulation_data_structure_2<Vb,Fb>` is a model of
the concept `SegmentDelaunayGraphDataStructure_2`. A default value
for the corresponding template parameter is provided, so the user
does not need to specify it.
</UL>

\subsection Segment_Delaunay_graph_2StronglyIntersecting Strongly Intersecting Sites and their Representation

As we have mentioned above, the segment Delaunay graph package of
\cgal is designed to support the computation of the segment Voronoi
diagram even when the input segment sites are intersecting. This
choice poses certain issues for the design of the software
package. The major concern is the representation of the subsegments
that appear in the arrangement of the these sites, because the sites
in the arrangement are the ones over which the diagram is actually
defined. A direct consequence of the choice of representation is the
algebraic degree of the predicates involved in the computation of the
segment Delaunay graph, as well as the storage requirements for the
subsegments and points on intersection in the arrangement.

The case of weakly intersecting sites does not require any special
treatment. We can simply represent points by their coordinates and
segments by their endpoints.
In the case of strongly intersecting sites,
the obvious choice to use the afore-mentioned representation
has severe disadvantages. Consider two
strongly intersecting segments \f$ t_i\f$ and \f$ t_j\f$, whose endpoints have
homogeneous coordinates of size \f$ b\f$. Their intersection point will
have homogeneous coordinates of bit size \f$ 6b+O(1)\f$. This effect can be
cascaded, which implies that after inserting \f$ k\f$ (input) segments we
can arrive at having points of intersection whose bit sizes are
exponential with respect to \f$ k\f$, i.e., their homogeneous coordinates
will have bit size \f$ \Omega(2^kb)\f$. Not only the points of
intersection, but also the adjacent subsegments will be represented by
quantities of arbitrarily high bit size, and as a result we would not
be able to give a bound on the bit sizes of the coordinates of the
points of intersection. As a result, we would not be able to give
a bound on the memory needed to store these coordinates. An equally
important consequence is that we would also not be able to give a
bound on the algebraic degree of the algebraic expressions involved in
the evaluation of the predicates.

Such a behavior is obviously undesirable. For robustness, efficiency,
and scalability purposes, it is critical that the bit size of the
algebraic expressions in the predicates does not depend on the input
size. For this reason, as well as for others to be discussed below,
we decided to represent sites in a implicit manner, which somehow
encodes the history of their construction. In particular, we exploit
the fact that points of intersection always lie on two input segments,
and that segments that are not part of the input are always supported
by input segments.

For example, let us consider the configuration in
\cgalFigureRef{figsdg2siterep}. We assume that the segments
\f$ t_i=p_iq_i\f$, \f$ i=1,2,3\f$, are inserted in that order. Upon the
insertion of \f$ t_2\f$, our algorithm will split the segment \f$ t_1\f$ into
the subsegments
\f$ p_1s_1\f$ and \f$ s_1q_1\f$, then add \f$ s_1\f$, and finally insert the
subsegments \f$ p_2s_1\f$ and \f$ s_1q_2\f$. How do we represent the five new
sites? \f$ s_1\f$ will be represented by its two defining segments \f$ t_1\f$
and \f$ t_2\f$. The segment \f$ p_1s_1\f$ will be represented by two segments, a
point, and a Boolean. The first segment is \f$ t_1\f$, which is always the
segment with the same support as the newly created segment. The second
segment is \f$ t_2\f$ and the point is \f$ p_1\f$. The Boolean indicates whether
the first endpoint of \f$ p_1s_1\f$ is an input point; in this case the
Boolean is equal to `true`. The segment \f$ s_1q_1\f$ will also be
represented by two segments, a point, and a Boolean, namely, \f$ t_1\f$
(the supporting segment of \f$ s_1q_1\f$), \f$ t_2\f$ and `false` (it is the
second endpoint of \f$ s_1q_1\f$ that is an input point). Subsegments
\f$ p_2s_1\f$ and \f$ s_1q_2\f$ are represented analogously.
Consider now what happens when we insert \f$ t_3\f$. The point 
\f$ s_2\f$ will again be represented by two segments, but not \f$ s_1q_1\f$ and
\f$ t_3\f$. In fact, it will be represented by \f$ t_1\f$ (the supporting
segment of \f$ s_1q_1\f$) and \f$ t_3\f$. \f$ s_2q_1\f$ will be represented
by two segments, a point, and a Boolean (\f$ t_1\f$, \f$ t_3\f$, \f$ q1\f$ and
`false`), and similarly for \f$ p_3s_2\f$ and \f$ s_2q_3\f$. On the other
hand, both endpoints of \f$ s_1s_2\f$ are non-input points. In such a
case we represent the segment by three input segments.
More precisely, \f$ s_1s_2\f$ is represented by the segments \f$ t_1\f$ (the
supporting segment of \f$ s_1q_1\f$), \f$ t_2\f$ (it defines \f$ s_1\f$ along with
\f$ t_1\f$) and \f$ t_3\f$ (it defines \f$ s_2\f$ along with \f$ t_1\f$).

\cgalFigureBegin{figsdg2siterep,sdg-rep.png}
Site representation. The point \f$ s_1\f$ is represented by the four
points \f$ p_1\f$, \f$ q_1\f$, \f$ p_2\f$ and \f$ q_2\f$. The segment
\f$ p_1s_1\f$ is represented by the points \f$ p_1\f$, \f$ q_1\f$, \f$
p_2\f$, \f$ q_2\f$ and a Boolean which is set to `true` to
indicate that the first endpoint in not a point of intersection. The
segment \f$ s_1s_2\f$ is represented by the six points: \f$ p_1\f$,
\f$ q_1\f$, \f$ p_2\f$, \f$ q_2\f$, \f$ p_3\f$ and \f$ q_3\f$. The
remaining (non-input) points and segments in the figure are
represented similarly.
\cgalFigureEnd

The five different presentations, two for points (coordinates; two
input segments) and three for segments (two input points; two input
segments, an input point and a Boolean; three input segments),
form a closed set of representations and thus represent
any point of intersection or subsegment regardless of the number of
input segments. Moreover, every point (input or intersection) has
homogeneous coordinates of bit size at most \f$ 3b+O(1)\f$.
The supporting lines of the segments (they are needed in some of
the predicates) have coefficients which are always of bit size
\f$ 2b+O(1)\f$. As a result, the bit size of the expressions involved in
our predicates will always be \f$ O(b)\f$, independently of the
size of the input.
The `SegmentDelaunayGraphSite_2` concept encapsulates the ideas
presented above. A site is represented in this concept by up to four
points and a Boolean, or up to six points, depending on its type. The
class `Segment_Delaunay_graph_site_2<K>` implements this
concept.

Even this representation, however, has some degree of redundancy. The
endpoint of a segment appears in both the representation of the (open)
segment site as well as the representation of the point site
itself. The situation becomes even worse in the presence of strongly
intersecting sites: a 
point may appear in the representation of multiple subsegments and/or
points of intersection. To avoid this redundancy, input points are
stored in a container, and the various types of sites (input points
and segments, points of intersection, subsegments with one or two
points of intersection as endpoints) only store handles to the points
in the container. This is achieved by the
`Segment_Delaunay_graph_storage_site_2<Gt>` class which is a
model of the corresponding concept:
`SegmentDelaunayGraphStorageSite_2`. This concept enforces a site
to be represented by up to 6 handles (which are very lightweight
objects) instead of 6 points, which are, compared to handles of
course, very heavy objects.

\subsection Segment_Delaunay_graph_2OptimizingMemory Optimizing Memory Allocation

There are applications where we know beforehand that the input
consists of only weakly intersecting sites. In these cases the site
representation described above poses a significant overhead in the
memory requirements of our implementation: instead of representing
sites with up to two points (or ultimately with to two handles), we
require sites to store six points (respectively, six handles). To
avoid this overhead we have introduced two series of traits classes:
<UL>
<LI>One that supports the full-fledged sites, and is suitable when
the input consists of strongly intersecting sites. This series
consists of the 
`Segment_Delaunay_graph_traits_2<K,MTag>` and
`Segment_Delaunay_graph_filtered_traits_2<CK,CM,EK,EM,FK,FM>` 
classes.
<LI>One that is customized for input that contain only weakly
intersecting sites. This series consists of the
`Segment_Delaunay_graph_traits_without_intersections_2<K,MTag>` and
`Segment_Delaunay_graph_filtered_traits_without_intersections_2<CK,CM,EK,EM,FK,FM>`
classes.
</UL>
The advantages of having different traits classes are as follows:
<UL>
<LI>When the user chooses to use one of the traits classes in the
second series we only store two handles per site. This implies a
reduction by a factor of three in the memory allocated per site with
respect to the first series of traits classes.
<LI>In the case of the first series of traits classes, we can better
exploit the knowledge that have strongly intersecting sites, in
order to further apply geometric filters (see below) during the
evaluation of the predicates. On the contrary, if the second series
of traits classes is used, we can avoid geometric filtering tests
that have meaning only in the case of strongly intersecting sites.
</UL>

\section secsdg2traits The Geometric Traits 

The predicates required for the computation of the segment Voronoi
diagram are rather complicated. It is not the purpose of this document to
discuss them in detail. The interested reader may refer to Burnikel's
thesis \cgalCite{b-ecvdl-96}, where it is shown that in the case of weakly
intersecting sites represented in homogeneous coordinates of bit size
\f$ b\f$, the maximum bit size of the algebraic expressions involved in the
predicates is \f$ 40 b+O(1)\f$. Given our site representation given above we
can guarantee that even in the case of strongly intersecting sites,
the algebraic degree of the predicates remains \f$ O(b)\f$, independently
of the size of the input. What we want to focus in the remainder of
this section are the different kinds of filtering techniques that we
have employed in our implementation.

\subsection Segment_Delaunay_graph_2GeometricFiltering Geometric Filtering

Our representation of sites is coupled very naturally, with what we
call <I>geometric filtering</I>. The technique
amounts to performing simple geometric tests exploiting the
representation of our data, as well as the geometric structure
inherent in our problem, in order to evaluate predicates in seemingly
degenerate configurations. Geometric filtering can be seen as a
preprocessing step before performing arithmetic filtering.
Roughly speaking, by arithmetic filtering we mean that we first try to
evaluate the predicates using a fixed-precision floating-point number
type (such as <TT>double</TT>), and at the same time keep error bounds on
the numerical errors of the computations we perform. If the numerical
errors are too big and do not permit us to evaluate the predicate, we
switch to an exact number type, and repeat the evaluation of the
predicate. Geometric filtering can help by eliminating situations in
which the arithmetic filter will fail, thus decreasing the number
of times we need to evaluate a predicate using exact arithmetic.

To illustrate the application and effectiveness of this approach,
let us consider a very simple example usage.
Suppose we want to determine if two non-input points are
identical (we assume here that the input sites are represented by
`double`s). In order to do that we need to compute their
coordinates and compare them. If the two points are identical, the
answer to our question using `double` arithmetic may be 
wrong (due to numerical errors), in which case we will have to reside
to the more expensive exact computation. Instead, before testing the
coordinates for equality, we can use the representation of the points
to potentially answer the question. More specifically, and this is the
geometric filtering part of the computation, we can first
test if the defining segments of the two points are the same. If they
are not, then we proceed to comparing their coordinates as
usual. Testing the defining segments for equality does not involve any
arithmetic operations on the input, but rather only comparisons on
`double`s. By performing this very simple test we avoid a
numerically difficult computation, which could be performed
thousands of times during the computation of a Delaunay graph.

Geometric filtering has been implemented in all our models of the
`SegmentDelaunayGraphTraits_2` concept. These models are the
classes:
`Segment_Delaunay_graph_traits_2<K,MTag>`,
`Segment_Delaunay_graph_traits_without_intersections_2<K,MTag>`,
`Segment_Delaunay_graph_filtered_traits_2<CK,CM,EK,EM,FK,FM>` and
`Segment_Delaunay_graph_filtered_traits_without_intersections_2<CK,CM,EK,EM,FK,FM>`.

\subsection Segment_Delaunay_graph_2ArithmeticFiltering Arithmetic Filtering

As mentioned above, performing computations with exact arithmetic
can be very costly. For this reason we have devoted considerable
<<<<<<< HEAD
effort in implementing different kinds of arithmetic filtering
mechanisms. Presently, there two ways of performing arithmetic
filtering for the predicates involved in the computation of
segment Delaunay graphs:
<OL>
<LI>The user can use a kernel with a filtered number type
as the first template parameter in the `Segment_Delaunay_graph_traits_2<K,MTag>`.
<LI>The user can define up to three different kernels `CK`,
=======
effort in implementing arithmetic filtering mechanisms
through special traits classes, `Segment_Delaunay_graph_filtered_traits_2<CK,CM,EK,EM,FK,FM>`
and `Segment_Delaunay_graph_filtered_traits_without_intersections_2<CK,CM,EK,EM,FK,FM>`.
These two traits class employ the `Filtered_predicate<EP,FP>` mechanism,
and the user can define up to three different kernels `CK`,
>>>>>>> 075ecbb4
`FK` and `EK` (default values are provided for most
parameters): the first kernel `CK` is used only for
constructions. The second kernel `FK` is the filtering kernel:
the traits class will attempt to compute the predicates using this
kernel. If the filtering kernel fails to successfully compute a
<<<<<<< HEAD
predicate, the exact kernel `EK` will be used. These three
kernels are then used in the 
`Segment_Delaunay_graph_filtered_traits_2<CK,CM,EK,EM,FK,FM>` and
`Segment_Delaunay_graph_filtered_traits_without_intersections_2<CK,CM,EK,EM,FK,FM>`
classes, which have been implemented using the
`Filtered_predicate<EP,FP>` mechanism.
</OL>
Our experience so far has shown that for all reasonable and valid
values of the template parameters, the second method for arithmetic
filtering is more efficient among the two.
This approach is also used in the examples.
=======
predicate, the exact kernel `EK` will be used.
>>>>>>> 075ecbb4

Let's consider once more the class
`Segment_Delaunay_graph_traits_2<K,MTag>`.
The template parameter `MTag` provides another degree of freedom
to the user, who can indicate the type of arithmetic operations to
be used in the evaluation of the predicates. More specifically,
`MTag` can be `Field_with_sqrt_tag`, in
which case the predicates will be evaluated using all four basic
arithmetic operations plus square roots; this requires, of course,
that the number type used in the kernel `K` supports these
operations exactly. Alternatively `MTag` can be `Field_tag`
This indicates that we want the predicates to be
computed using only the four basic arithmetic operations.
Again, for the predicates to be evaluated correctly, the number type
used in the kernel `K` must support the corresponding operations
exactly.

The semantics for the template parameters `CM`, `FM` and
`EM` in the
`Segment_Delaunay_graph_filtered_traits_2<CK,CM,EK,EM,FK,FM>` and 
`Segment_Delaunay_graph_filtered_traits_without_intersections_2<CK,CM,EK,EM,FK,FM>`
classes are analogous. With each of these template parameters we can
control the type of arithmetic operations that are going to be used in
calculations involving each of the corresponding kernels `CK`,
`FK` and `EK`. When the
`Segment_Delaunay_graph_filtered_traits_2<CK,CM,EK,EM,FK,FM>` is
used the possible values for `CM`, `FM` and `EM` are
`Field_with_sqrt_tag` and `Field_tag`, whereas if the 
`Segment_Delaunay_graph_filtered_traits_without_intersections_2<CK,CM,EK,EM,FK,FM>`
class is used, the possible values are `Field_with_sqrt_tag` and
`Euclidean_ring_tag`. 

\section secsdg2hierarchy The Segment Delaunay Graph Hierarchy 

The
`Segment_Delaunay_graph_hierarchy_2<SegmentDelaunayGraphTraits_2, SSTag, SegmentDelaunayGraphDataStructure_2>` class is the analogue
of the `Triangulation_hierarchy_2` or the
`Apollonius_graph_hierarchy_2` classes, applied to the segment
Delaunay graph. It consists of a hierarchy of
segment Delaunay graphs constructed in a manner analogous to the
Delaunay hierarchy by Devillers \cgalCite{cgal:d-dh-02}. Unlike the
triangulation hierarchy or the Apollonius graph hierarchy, the
situation here is more complicated because of two factors: firstly,
segments are treated as three objects instead of one (the two
endpoints and the interior of the segments), and secondly, the
presence of strongly intersecting sites complicates significantly the
way the hierarchy is constructed. The interested reader may refer to
the paper by Karavelas \cgalCite{cgal:k-reisv-04} for the details of the
construction of the hierarchy.
Another alternative is to have a hybrid hierarchy that consists of the
segment Delaunay graph at the bottom-most level and point Voronoi
diagrams at all other levels. This choice seems to work very well in
practice , primarily because it avoids the overhead of maintaining a
Delaunay graph for segments at the upper levels of the
hierarchy. However, it seems much less likely to be possible to give
any theoretical guarantees for its performance, in contrast to the
hierarchy with segment Delaunay graphs at all levels
(cf. \cgalCite{cgal:k-reisv-04}). The user can choose between the two
types of hierarchies by means of the template parameter
`SSTag`. If `SSTag` is set to `false` (which is also the
default value), the upper levels of the hierarchy consist of point
Delaunay graphs. If `SSTag` is set to `true`, we have segment
Delaunay graphs at all levels of the hierarchy.

The class
`Segment_Delaunay_graph_hierarchy_2<SegmentDelaunayGraphTraits_2, SSTag, SegmentDelaunayGraphDataStructure_2>`
has exactly the same interface and functionality as the
`Segment_Delaunay_graph_2<SegmentDelaunayGraphTraits_2,SegmentDelaunayGraphDataStructure_2>`
class. Using the segment Delaunay graph hierarchy involves an
additional cost in space and time for maintaining the hierarchy. Our
experiments have shown that it usually pays off to use the hierarchy
for inputs consisting of more than about 1,000 sites.

\section secsdg2examples Examples 

\subsection Segment_Delaunay_graph_2FirstExample First Example using the Filtered Traits

The following example shows how to use the segment Delaunay graph traits
in conjunction with filtered traits mechanisms. In
addition it shows how to use a few of the iterators provided by the
`Segment_Delaunay_graph_2` class in order to count a few
site-related quantities.

\cgalExample{Segment_Delaunay_graph_2/sdg-count-sites.cpp}

\subsection Segment_Delaunay_graph_2FastSP Using Spatial Sorting to Speed up Insertion

If you have a rather large input, you better use an insertion function that uses
the spatial sorting of your input (end) points. Note that the functions
\link CGAL::Segment_Delaunay_graph_2::insert_points `insert_points()` \endlink or
\link CGAL::Segment_Delaunay_graph_2::insert_segments `insert_segments()` \endlink
can be used if your input is only composed of points or segments.

\cgalExample{Segment_Delaunay_graph_2/sdg-fast-sp.cpp}

\subsection Segment_Delaunay_graph_2FastSPPolygon Delaunay Graph of a Polygon

This example shows how to efficiently compute the Delaunay graph of a simple polygon
using the spatial sorting to speed up the insertion.

\cgalExample{Segment_Delaunay_graph_2/sdg-fast-sp-polygon.cpp}

\subsection Segment_Delaunay_graph_2ExHierachy Using the Hierarchy for Faster Location

The following example shows how to use the segment Delaunay graph
hierarchy along with the filtered traits class that supports
intersecting sites.

\cgalExample{Segment_Delaunay_graph_2/sdg-filtered-traits.cpp}

\subsection Segment_Delaunay_graph_2ExVorEdges Voronoi Edges

The following example demonstrates how to recover the defining sites
for the edges of the Voronoi diagram (which are the duals of the
edges of the segment Delaunay graph computed).

\cgalExample{Segment_Delaunay_graph_2/sdg-voronoi-edges.cpp}

*/ 
} /* namespace CGAL */
<|MERGE_RESOLUTION|>--- conflicted
+++ resolved
@@ -404,42 +404,17 @@
 
 As mentioned above, performing computations with exact arithmetic
 can be very costly. For this reason we have devoted considerable
-<<<<<<< HEAD
-effort in implementing different kinds of arithmetic filtering
-mechanisms. Presently, there two ways of performing arithmetic
-filtering for the predicates involved in the computation of
-segment Delaunay graphs:
-<OL>
-<LI>The user can use a kernel with a filtered number type
-as the first template parameter in the `Segment_Delaunay_graph_traits_2<K,MTag>`.
-<LI>The user can define up to three different kernels `CK`,
-=======
 effort in implementing arithmetic filtering mechanisms
 through special traits classes, `Segment_Delaunay_graph_filtered_traits_2<CK,CM,EK,EM,FK,FM>`
 and `Segment_Delaunay_graph_filtered_traits_without_intersections_2<CK,CM,EK,EM,FK,FM>`.
 These two traits class employ the `Filtered_predicate<EP,FP>` mechanism,
 and the user can define up to three different kernels `CK`,
->>>>>>> 075ecbb4
 `FK` and `EK` (default values are provided for most
 parameters): the first kernel `CK` is used only for
 constructions. The second kernel `FK` is the filtering kernel:
 the traits class will attempt to compute the predicates using this
 kernel. If the filtering kernel fails to successfully compute a
-<<<<<<< HEAD
-predicate, the exact kernel `EK` will be used. These three
-kernels are then used in the 
-`Segment_Delaunay_graph_filtered_traits_2<CK,CM,EK,EM,FK,FM>` and
-`Segment_Delaunay_graph_filtered_traits_without_intersections_2<CK,CM,EK,EM,FK,FM>`
-classes, which have been implemented using the
-`Filtered_predicate<EP,FP>` mechanism.
-</OL>
-Our experience so far has shown that for all reasonable and valid
-values of the template parameters, the second method for arithmetic
-filtering is more efficient among the two.
-This approach is also used in the examples.
-=======
 predicate, the exact kernel `EK` will be used.
->>>>>>> 075ecbb4
 
 Let's consider once more the class
 `Segment_Delaunay_graph_traits_2<K,MTag>`.
