--- conflicted
+++ resolved
@@ -87,11 +87,8 @@
   assert(get_param(np, CGAL::internal_np::weight_calculator).v == 39);
   assert(get_param(np, CGAL::internal_np::preserve_genus).v == 40);
   assert(get_param(np, CGAL::internal_np::verbosity_level).v == 41);
-<<<<<<< HEAD
   assert(get_param(np, CGAL::internal_np::apply_per_connected_component).v == 42);
-=======
-  assert(get_param(np, CGAL::internal_np::projection_functor).v == 42);
->>>>>>> 5ceb529d
+  assert(get_param(np, CGAL::internal_np::projection_functor).v == 43);
 
 
   // Test types
@@ -157,11 +154,8 @@
   check_same_type<39>(get_param(np, CGAL::internal_np::weight_calculator));
   check_same_type<40>(get_param(np, CGAL::internal_np::preserve_genus));
   check_same_type<41>(get_param(np, CGAL::internal_np::verbosity_level));
-<<<<<<< HEAD
   check_same_type<42>(get_param(np, CGAL::internal_np::apply_per_connected_component));
-=======
-  check_same_type<42>(get_param(np, CGAL::internal_np::projection_functor));
->>>>>>> 5ceb529d
+  check_same_type<43>(get_param(np, CGAL::internal_np::projection_functor));
 }
 
 int main()
@@ -212,11 +206,8 @@
                          .weight_calculator(A<39>(39))
                          .preserve_genus(A<40>(40))
                          .verbosity_level(A<41>(41))
-<<<<<<< HEAD
                          .apply_per_connected_component(A<42>(42))
-=======
-                         .projection_functor(A<42>(42))
->>>>>>> 5ceb529d
+                         .projection_functor(A<43>(43))
        );
 
   return EXIT_SUCCESS;
