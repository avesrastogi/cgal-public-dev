--- conflicted
+++ resolved
@@ -86,23 +86,23 @@
   assert(get_parameter(np, CGAL::internal_np::require_same_orientation).v == 49);
   assert(get_parameter(np, CGAL::internal_np::use_bool_op_to_clip_surface).v == 50);
   assert(get_parameter(np, CGAL::internal_np::face_size_map).v == 52);
-  assert(get_parameter(np, CGAL::internal_np::snapping_tolerance).v == 57);
   assert(get_parameter(np, CGAL::internal_np::use_angle_smoothing).v == 53);
   assert(get_parameter(np, CGAL::internal_np::use_area_smoothing).v == 54);
   assert(get_parameter(np, CGAL::internal_np::use_Delaunay_flips).v == 55);
   assert(get_parameter(np, CGAL::internal_np::use_safety_constraints).v == 56);
   assert(get_parameter(np, CGAL::internal_np::area_threshold).v == 57);
   assert(get_parameter(np, CGAL::internal_np::volume_threshold).v == 58);
-  assert(get_parameter(np, CGAL::internal_np::dry_run).v == 59);
-  assert(get_parameter(np, CGAL::internal_np::do_lock_mesh).v == 60);
-  assert(get_parameter(np, CGAL::internal_np::do_simplify_border).v == 61);
+  assert(get_parameter(np, CGAL::internal_np::snapping_tolerance).v == 59);
+  assert(get_parameter(np, CGAL::internal_np::dry_run).v == 60);
+  assert(get_parameter(np, CGAL::internal_np::do_lock_mesh).v == 61);
+  assert(get_parameter(np, CGAL::internal_np::do_simplify_border).v == 62);
 
     // Named parameters that we use in the package 'Surface Mesh Simplification'
   assert(get_parameter(np, CGAL::internal_np::get_cost_policy).v == 34);
   assert(get_parameter(np, CGAL::internal_np::get_placement_policy).v == 35);
 
   // Named parameters that we use in the package 'Optimal_bounding_box'
-  assert(get_parameter(np, CGAL::internal_np::use_convex_hull).v == 58);
+  assert(get_parameter(np, CGAL::internal_np::use_convex_hull).v == 63);
 
     // To-be-documented named parameters
   assert(get_parameter(np, CGAL::internal_np::face_normal).v == 36);
@@ -178,23 +178,23 @@
   check_same_type<49>(get_parameter(np, CGAL::internal_np::require_same_orientation));
   check_same_type<50>(get_parameter(np, CGAL::internal_np::use_bool_op_to_clip_surface));
   check_same_type<52>(get_parameter(np, CGAL::internal_np::face_size_map));
-  check_same_type<57>(get_parameter(np, CGAL::internal_np::snapping_tolerance));
   check_same_type<53>(get_parameter(np, CGAL::internal_np::use_angle_smoothing));
   check_same_type<54>(get_parameter(np, CGAL::internal_np::use_area_smoothing));
   check_same_type<55>(get_parameter(np, CGAL::internal_np::use_Delaunay_flips));
   check_same_type<56>(get_parameter(np, CGAL::internal_np::use_safety_constraints));
   check_same_type<57>(get_parameter(np, CGAL::internal_np::area_threshold));
   check_same_type<58>(get_parameter(np, CGAL::internal_np::volume_threshold));
-  check_same_type<59>(get_parameter(np, CGAL::internal_np::dry_run));
-  check_same_type<60>(get_parameter(np, CGAL::internal_np::do_lock_mesh));
-  check_same_type<61>(get_parameter(np, CGAL::internal_np::do_simplify_border));
+  check_same_type<59>(get_parameter(np, CGAL::internal_np::snapping_tolerance));
+  check_same_type<60>(get_parameter(np, CGAL::internal_np::dry_run));
+  check_same_type<61>(get_parameter(np, CGAL::internal_np::do_lock_mesh));
+  check_same_type<62>(get_parameter(np, CGAL::internal_np::do_simplify_border));
 
     // Named parameters that we use in the package 'Surface Mesh Simplification'
   check_same_type<34>(get_parameter(np, CGAL::internal_np::get_cost_policy));
   check_same_type<35>(get_parameter(np, CGAL::internal_np::get_placement_policy));
 
   // Named parameters that we use in the package 'Optimal_bounding_box'
-  check_same_type<58>(get_parameter(np, CGAL::internal_np::use_convex_hull));
+  check_same_type<63>(get_parameter(np, CGAL::internal_np::use_convex_hull));
 
     // To-be-documented named parameters
   check_same_type<36>(get_parameter(np, CGAL::internal_np::face_normal));
@@ -279,18 +279,14 @@
                          .use_angle_smoothing(A<53>(53))
                          .use_area_smoothing(A<54>(54))
                          .use_Delaunay_flips(A<55>(55))
-<<<<<<< HEAD
-                         .use_safety_constraints(A<56>(56))
+                         .use_safety_constraints(A<56>(56)
                          .area_threshold(A<57>(57))
                          .volume_threshold(A<58>(58))
-                         .dry_run(A<59>(59))
-                         .do_lock_mesh(A<60>(60))
-                         .do_simplify_border(A<61>(61))
-=======
-                         .use_safety_constraints(A<56>(56)
-                         .snapping_tolerance(A<57>(57))
-                         .use_convex_hull(A<58>(58))
->>>>>>> 384123b3
+                         .snapping_tolerance(A<59>(59))
+                         .dry_run(A<60>(60))
+                         .do_lock_mesh(A<61>(61))
+                         .do_simplify_border(A<62>(62))
+                         .use_convex_hull(A<63>(63))
        );
 
   return EXIT_SUCCESS;
