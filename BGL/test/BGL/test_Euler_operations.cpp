
#include "test_Prefix.h"
#include <boost/range/distance.hpp>
#include <CGAL/boost/graph/Euler_operations.h>
<<<<<<< HEAD
#include <CGAL/IO/OFF_reader.h>
#include <CGAL/Polygon_mesh_processing/border.h>
=======
#include <CGAL/boost/graph/copy_face_graph.h>

template <typename T>
void
test_copy_face_graph_nm_umbrella()
{
  CGAL_GRAPH_TRAITS_MEMBERS(T);

  T g;
  Kernel::Point_3 p;

  CGAL::make_tetrahedron(p, p, p, p, g);
  CGAL::make_tetrahedron(p, p, p, p, g);

  std::vector<vertex_descriptor> verts(vertices(g).begin(), vertices(g).end());

  //merge verts[0] and verts[4]
  for (halfedge_descriptor h : CGAL::halfedges_around_target(verts[4], g))
    set_target(h, verts[0], g);
  remove_vertex(verts[4], g);

  T g_copy;
  CGAL::copy_face_graph(g, g_copy);

  for (halfedge_descriptor h : halfedges(g_copy))
  {
    assert( target(h, g_copy) != Traits::null_vertex() );
  }
}
>>>>>>> 9a17c8d9

template <typename T>
void
join_face_test()
{
  CGAL_GRAPH_TRAITS_MEMBERS(T);

  Surface_fixture_1<T> f;

  bool found;
  halfedge_descriptor e;
  boost::tie(e, found) = halfedge(f.w, f.v, f.m);
  assert(found);
  // manually set the halfedge of f.f1 to the edge that is to be
  // removed to provoke a special case
  set_halfedge(f.f1, e, f.m);
  CGAL::Euler::join_face(e,f.m);

  assert(CGAL::internal::exact_num_faces(f.m) == 2);
  assert(CGAL::internal::exact_num_edges(f.m) == 6);

  CGAL::Halfedge_around_face_iterator<T> begin, end;
  boost::tie(begin, end) = CGAL::halfedges_around_face(halfedge(f.f1, f.m), f.m);
  assert(std::distance(begin, end) == 4);
  for(; begin != end; ++begin)
  {

    halfedge_descriptor hd = *begin;
    assert(face(hd, f.m) == f.f1);

  }

  face_iterator fit, fend;
  for(boost::tie(fit, fend) = faces(f.m); fit != fend; ++fit) {
    assert(*fit == f.f1 || *fit == f.f3);
  }

  assert(degree(f.w, f.m) == 2);
  assert(degree(f.v, f.m) == 3);
  assert(CGAL::is_valid_polygon_mesh(f.m));

}



template <typename T>
void
remove_face_test_1()
{
  CGAL_GRAPH_TRAITS_MEMBERS(T);
  Surface_fixture_1<T> f;

  // find the edge between x and y
  bool found;
  halfedge_descriptor e;
  boost::tie(e, found) = halfedge(f.x, f.y, f.m);
  assert(found);
  assert(face(e, f.m) == f.f3);

  CGAL::Euler::remove_face(e,f.m);

  assert(CGAL::is_valid_polygon_mesh(f.m));

  assert_EQUAL(degree(f.v, f.m) == 3);
  assert_EQUAL(degree(f.x, f.m) == 2);
  assert_EQUAL(CGAL::internal::exact_num_faces(f.m) == 2);
  assert_EQUAL(CGAL::internal::exact_num_edges(f.m) == 5);
  assert_EQUAL(CGAL::internal::exact_num_vertices(f.m) == 4);
  halfedge_iterator eb, ee;
  int count = 0;
  for(boost::tie(eb, ee) = halfedges(f.m); eb != ee; ++eb) {
    if(face(*eb,f.m) == boost::graph_traits<T>::null_face())
      ++count;
  }
  assert(count == 4);
}



template <typename T>
void
remove_face_test_2()
{
  CGAL_GRAPH_TRAITS_MEMBERS(T);

  Surface_fixture_2<T> f;

  // find the edge between x and v
  bool found;
  halfedge_descriptor e;

  boost::tie(e, found) = halfedge(f.x, f.w, f.m);
  assert(found);
  boost::tie(e, found) = halfedge(f.x, f.v, f.m);
  assert(found);
  assert(face(e, f.m) == f.f1);
  CGAL::Euler::remove_face(e,f.m);
  assert(CGAL::is_valid_polygon_mesh(f.m));

  assert(CGAL::internal::exact_num_faces(f.m) == 3);
  assert(CGAL::internal::exact_num_edges(f.m) == 7);
  assert(CGAL::internal::exact_num_vertices(f.m) == 5);

  boost::tie(e, found) = halfedge(f.x, f.w, f.m);
  assert(found);
  assert(face(e,f.m) == boost::graph_traits<T>::null_face());

  // check the boundary

  halfedge_descriptor n = next(e, f.m);
  while(n != e) {
    assert(face(n,f.m) == boost::graph_traits<T>::null_face() );
    n = next(n, f.m);
  }
}

template <typename T>
void
add_face_to_border_test()
{
  CGAL_GRAPH_TRAITS_MEMBERS(T);

  Surface_fixture_5<T> f;

  CGAL::Euler::add_face_to_border(f.h1, f.h2, f.m);

  assert(CGAL::is_valid_polygon_mesh(f.m));

}

template <typename T>
void
add_vertex_and_face_to_border_test()
{
  CGAL_GRAPH_TRAITS_MEMBERS(T);

  Surface_fixture_5<T> f;
  typedef typename boost::graph_traits<T>::halfedge_descriptor  halfedge_descriptor;
  halfedge_descriptor h1 = f.h1, h2 = f.h2;
  const T& m = f.m;

  int dist=0;
  halfedge_descriptor hd = h1;
  while(hd != h2){
    ++dist;
    hd = next(hd,m);
  }
  assert(dist == 2);

  int blength = 0;
  for(halfedge_descriptor hd : CGAL::halfedges_around_face(h1,m)){
    CGAL_USE(hd);
    blength++;
  }

  halfedge_descriptor res = CGAL::Euler::add_vertex_and_face_to_border(f.h1, f.h2, f.m);
  assert(CGAL::is_valid_polygon_mesh(f.m));

  assert(! CGAL::is_border(res,m));
  assert(CGAL::is_border(opposite(res,m),m));
  res = opposite(res,m);
  for(halfedge_descriptor hd : CGAL::halfedges_around_face(res,m)){
    CGAL_USE(hd);
    blength--;
  }
  assert(blength == 0);

}


template <typename T>
void
join_vertex_interior_test()
{
  CGAL_GRAPH_TRAITS_MEMBERS(T);

  Surface_fixture_3<T> f;
  halfedge_descriptor e;

  bool found;
  boost::tie(e, found) = halfedge(f.w, f.x, f.m);
  assert(found);
  CGAL::Euler::join_vertex(e,f.m);
  assert(CGAL::internal::exact_num_faces(f.m) == 2);
  assert(CGAL::internal::exact_num_vertices(f.m) == 5);
  assert(CGAL::internal::exact_num_edges(f.m) == 6);
  assert(boost::distance(CGAL::halfedges_around_face(halfedge(f.f1, f.m), f.m)) == 3);
  assert(boost::distance(CGAL::halfedges_around_face(halfedge(f.f2, f.m), f.m)) == 3);
  assert(degree(f.x, f.m) == 4);
  assert(CGAL::is_valid_polygon_mesh(f.m));
}

template <typename T>
void
join_vertex_exterior_test()
{
  CGAL_GRAPH_TRAITS_MEMBERS(T);

  {
    // exterior edge is collapsed
    Surface_fixture_3<T> f;
    halfedge_descriptor e;
    bool found;
    boost::tie(e, found) = halfedge(f.w, f.y, f.m);
    assert(source(e,f.m) == f.w);
    assert(target(e,f.m) == f.y);
    assert(found);
    CGAL::Euler::join_vertex(e,f.m);
    assert(CGAL::internal::exact_num_faces(f.m) == 2);
    assert(CGAL::internal::exact_num_vertices(f.m) == 5);
    assert(CGAL::internal::exact_num_edges(f.m) == 6);
    assert(boost::distance(CGAL::halfedges_around_face(halfedge(f.f1, f.m), f.m)) == 4);
    assert(boost::distance(CGAL::halfedges_around_face(halfedge(f.f2, f.m), f.m)) == 3);
    assert(degree(f.y, f.m) == 3);
    assert(CGAL::is_valid_polygon_mesh(f.m));
  }

  {
    Surface_fixture_3<T> f;
    halfedge_descriptor e;
    bool found;
    boost::tie(e, found) = halfedge(f.y, f.w, f.m);

    assert(source(e,f.m) == f.y);
    assert(target(e,f.m) == f.w);
    assert(found);
    CGAL::Euler::join_vertex(e,f.m);
    assert(CGAL::internal::exact_num_faces(f.m) == 2);
    assert(CGAL::internal::exact_num_vertices(f.m) == 5);
    assert(CGAL::internal::exact_num_edges(f.m) == 6);
    assert(boost::distance(CGAL::halfedges_around_face(halfedge(f.f1, f.m), f.m)) == 4);
    assert(boost::distance(CGAL::halfedges_around_face(halfedge(f.f2, f.m), f.m)) == 3);

    assert(CGAL::is_valid_polygon_mesh(f.m));
    assert(degree(f.w, f.m) == 3);

  }
}


template <typename T>
void
split_vertex()
{
  CGAL_GRAPH_TRAITS_MEMBERS(T);

  Surface_fixture_3<T> f;
  halfedge_descriptor h1, h2;
  bool found;
  boost::tie(h1, found) = halfedge(f.w, f.y, f.m);
  assert(found);
  boost::tie(h2, found) = halfedge(f.z, f.y, f.m);
  assert(found);
  assert(face(h2, f.m) == Traits::null_face());

  // split border vertex y
  CGAL::Euler::split_vertex(h1, h2,f.m);
  assert(CGAL::is_valid_polygon_mesh(f.m));
  assert(CGAL::internal::exact_num_vertices(f.m) == 7);
  assert(CGAL::internal::exact_num_edges(f.m) == 8);
  assert(boost::distance(CGAL::halfedges_around_face(h1, f.m)) == 5);
  assert(boost::distance(CGAL::halfedges_around_face(h2, f.m)) == 7);
}

template <typename T>
void
split_join_vertex_inverse()
{
  CGAL_GRAPH_TRAITS_MEMBERS(T);
  Surface_fixture_3<T> f;
  halfedge_descriptor h, h1, h2;
  bool found;
  boost::tie(h, found) = halfedge(f.w, f.x, f.m);
  assert(found);
  CGAL::Euler::join_vertex(h,f.m);
  assert(CGAL::is_valid_polygon_mesh(f.m));
  boost::tie(h1, found) = halfedge(f.z, f.x, f.m);
  assert(found);
  boost::tie(h2, found) = halfedge(f.v, f.x, f.m);
  assert(found);
  CGAL::Euler::join_vertex(CGAL::Euler::split_vertex(h1, h2,f.m),f.m);
  assert(CGAL::is_valid_polygon_mesh(f.m));

  assert(CGAL::internal::exact_num_vertices(f.m)== 5);
  assert(CGAL::internal::exact_num_faces(f.m) == 2);
  assert(CGAL::internal::exact_num_edges(f.m) == 6);
  assert(CGAL::internal::exact_num_halfedges(f.m) == 12);
  assert(boost::distance(CGAL::halfedges_around_face(h1, f.m)) == 3);
  assert(boost::distance(CGAL::halfedges_around_face(h2, f.m)) == 3);
}


template <typename T>
void
join_loop_test()
{
  CGAL_GRAPH_TRAITS_MEMBERS(T);
  Surface_fixture_4<T> f;

  CGAL::Euler::join_loop(f.h1, f.h2, f.m);

  assert(CGAL::is_valid_polygon_mesh(f.m));
}

template <typename T>
void
split_loop_test()
{
  CGAL_GRAPH_TRAITS_MEMBERS(T);
  Surface_fixture_8<T> f;

  CGAL::Euler::split_loop(f.h1, f.h2, f.h3, f.m);
  assert(CGAL::internal::exact_num_vertices(f.m) == 8);
  assert(CGAL::internal::exact_num_faces(f.m) == 8);
  assert(CGAL::internal::exact_num_halfedges(f.m) == 24);
  assert(CGAL::is_valid_polygon_mesh(f.m));
}

template <typename T>
void
split_face_test()
{
 Surface_fixture_6<T> f;
 CGAL::Euler::split_face(f.h1, f.h2,f.m);
 assert(num_vertices(f.m) == 4);
 assert(num_faces(f.m) == 2);
 assert(num_halfedges(f.m) == 10);
}

template <typename T>
void
 make_hole_test()
{
 Surface_fixture_7<T> f;
 std::size_t nv = num_vertices(f.m);
 std::size_t nf = num_faces(f.m);
 std::size_t nh = num_halfedges(f.m);

 CGAL::Euler::make_hole(f.h, f.m);

 assert(CGAL::internal::exact_num_vertices(f.m) == nv);
 assert(CGAL::internal::exact_num_faces(f.m) == nf-1 );
 assert(CGAL::internal::exact_num_halfedges(f.m) == nh);
}

template <typename T>
void
remove_center_vertex_test()
{
 Surface_fixture_7<T> f;
 std::size_t nv = num_vertices(f.m);
 std::size_t nf = num_faces(f.m);
 std::size_t nh = num_halfedges(f.m);

 typename boost::graph_traits<T>::degree_size_type deg = degree(target(f.h,f.m),f.m);
 CGAL::Euler::remove_center_vertex(f.h,f.m);

 assert(CGAL::internal::exact_num_vertices(f.m) == nv-1);
 assert(CGAL::internal::exact_num_faces(f.m) == (nf-deg)+1);
 assert(CGAL::internal::exact_num_halfedges(f.m) == nh-(2*deg));
}

template <typename T>
void
join_split_inverse()
{

}

template <typename T>
void
does_satisfy_link_condition()
{
  Surface_fixture_7<T> f;

  assert(CGAL::Euler::does_satisfy_link_condition(*edges(f.m).first,f.m));
}

template <typename Graph>
void
test_swap_edges()
{
  typedef typename boost::graph_traits<Graph>::halfedge_descriptor halfedge_descriptor;
  std::size_t nbh=12;
  Kernel::Point_3 pt(0,0,0);
  // test all possible pairs of halfedges
  for (std::size_t i=0; i<nbh-1; ++i)
  {
    for(std::size_t j=i+1; j<nbh; ++j)
    {
      Graph g;
      CGAL::make_tetrahedron(pt,pt,pt,pt,g);
      halfedge_descriptor h1 = *std::next(boost::begin(halfedges(g)), i);
      halfedge_descriptor h2 = *std::next(boost::begin(halfedges(g)), j);
      CGAL::internal::swap_edges(h1, h2, g);
      CGAL_assertion(CGAL::is_valid_polygon_mesh(g));
    }
  }
}

template <typename T>
void
add_face_bug()
{
  typedef boost::graph_traits<T> GT;
  typedef typename GT::vertex_descriptor vertex_descriptor;
  typedef typename GT::halfedge_descriptor halfedge_descriptor;

  T g;

  std::vector<vertex_descriptor> vs;
  vs.push_back( add_vertex(g) ); // Kernel::Point_3(0,1,0)
  vs.push_back( add_vertex(g) ); // Kernel::Point_3(4,1,0)
  vs.push_back( add_vertex(g) ); // Kernel::Point_3(5,2,0)
  vs.push_back( add_vertex(g) ); // Kernel::Point_3(4,0,0)

  CGAL::Euler::add_face(CGAL::make_array(vs[0], vs[1], vs[2]), g);
  CGAL::Euler::add_face(CGAL::make_array(vs[1], vs[3], vs[2]), g);

  // force vertex halfedge to not be a border halfedge
  for(vertex_descriptor v : vertices(g))
  {
    halfedge_descriptor h = halfedge(v, g);
    if ( CGAL::is_border(h, g) )
      set_halfedge(v, prev(opposite(h, g), g), g);
    assert(target(halfedge(v, g), g)==v);
  }

  vs.push_back( add_vertex(g) ); // Kernel::Point_3(0,0,0)
  vs.push_back( add_vertex(g) );  // Kernel::Point_3(1,0,0)
  CGAL::Euler::add_face(CGAL::make_array(vs[4],vs[5],vs[0]), g);

  vs.push_back( add_vertex(g) ); // Kernel::Point_3(2,0,0)
  vs.push_back( add_vertex(g) ); // Kernel::Point_3(3,0,0)
  CGAL::Euler::add_face(CGAL::make_array(vs[6],vs[7],vs[1]), g);
  CGAL::Euler::add_face(CGAL::make_array(vs[7],vs[3],vs[1]), g);
}

template <typename T>
void
add_faces()
{
  typedef typename boost::graph_traits<T>::vertex_descriptor vertex_descriptor;
  typedef typename boost::graph_traits<T>::face_descriptor face_descriptor;
  typedef typename boost::graph_traits<T>::halfedge_descriptor halfedge_descriptor;

  // read a mesh with bord + test append
  {
  T m;

  for (int i=0; i<2; ++i)
  {
    std::ifstream in("data/head.off");
    std::vector<Kernel::Point_3> points;
    std::vector<std::array<std::size_t, 3> > faces_ids;
    CGAL::read_OFF(in, points, faces_ids);

    std::vector<vertex_descriptor> verts;
    verts.reserve(points.size());
    std::vector<std::array<vertex_descriptor, 3> > faces_vs;
    faces_vs.reserve(faces_ids.size());
    for (std::size_t k=0; k<points.size(); ++k)
      verts.push_back( add_vertex(m) );
    for (const std::array<std::size_t, 3>& f : faces_ids)
      faces_vs.push_back( CGAL::make_array(verts[f[0]], verts[f[1]], verts[f[2]]) );
    CGAL::Euler::add_faces(faces_vs, m);
  }
  assert(faces(m).size()==2*2918);
  assert(vertices(m).size()==2*1487);
  assert( CGAL::is_valid_polygon_mesh(m) );
  }

  // closing a cube no extra vertex
  {
    std::ifstream in("data/open_cube.off");
    T m;
    CGAL::read_off(in, m);
    std::vector<vertex_descriptor> verts(vertices(m).begin(), vertices(m).end());
    std::list< std::vector<vertex_descriptor> > new_faces;
    new_faces.push_back({verts[1], verts[7], verts[4]});
    new_faces.push_back({verts[1], verts[0], verts[7]});
    CGAL::Euler::add_faces(new_faces, m);
    assert(CGAL::is_closed(m));
    assert(CGAL::is_valid_polygon_mesh(m));
  }
  // closing a cube with extra vertex
  {
    std::ifstream in("data/open_cube.off");
    T m;
    CGAL::read_off(in, m);
    std::vector<vertex_descriptor> verts(vertices(m).begin(), vertices(m).end());
    verts.push_back(add_vertex(m));
    put(CGAL::vertex_point, m, verts.back(), Kernel::Point_3(50,0,50));
    std::list< std::vector<vertex_descriptor> > new_faces;
    new_faces.push_back({verts[1], verts[0], verts.back()});
    new_faces.push_back({verts[0], verts[7], verts.back()});
    new_faces.push_back({verts[7], verts[4], verts.back()});
    new_faces.push_back({verts[4], verts[1], verts.back()});

    CGAL::Euler::add_faces(new_faces, m);
    assert(CGAL::is_closed(m));
    assert(CGAL::is_valid_polygon_mesh(m));
  }

  // build a model with non-manifold vertices
  for (int run=0; run<4; ++run)
  {
    T m;
    std::vector<Kernel::Point_3> points;
    points.push_back( Kernel::Point_3(0,0,0) );//v0
    points.push_back( Kernel::Point_3(4,0,0) );//v1
    points.push_back( Kernel::Point_3(8,0,0) );//v2
    points.push_back( Kernel::Point_3(4,1,0) );//v3
    points.push_back( Kernel::Point_3(4,2,0) );//v4
    points.push_back( Kernel::Point_3(4,3,0) );//v5
    points.push_back( Kernel::Point_3(0,3,0) );//v6
    points.push_back( Kernel::Point_3(1,0,3) );//v7
    points.push_back( Kernel::Point_3(2,0,3) );//v8
    points.push_back( Kernel::Point_3(3,0,3) );//v9
    points.push_back( Kernel::Point_3(5,0,3) );//v10
    points.push_back( Kernel::Point_3(6,0,3) );//v11
    points.push_back( Kernel::Point_3(7,0,3) );//v12
    points.push_back( Kernel::Point_3(4,-3,0) );//v13

    std::vector<vertex_descriptor> v;
    v.reserve(points.size());

    for (const Kernel::Point_3& p : points)
    {
      v.push_back(add_vertex(m));
      put(CGAL::vertex_point, m, v.back(), p);
    }

    // used only to control which border halfedge is created first
    std::vector<std::array<vertex_descriptor, 3> > face_array;
    face_array.push_back(CGAL::make_array(v[0], v[1], v[3]));
    face_array.push_back(CGAL::make_array(v[2], v[3], v[1]));
    if (run>1)
      std::swap(face_array[0], face_array[1]);

    // add faces
    CGAL::Euler::add_face(face_array[0], m);
    CGAL::Euler::add_face(face_array[1], m);
    face_descriptor to_be_removed1 = CGAL::Euler::add_face(CGAL::make_array(v[0], v[3], v[4]), m);
    face_descriptor to_be_removed2 = CGAL::Euler::add_face(CGAL::make_array(v[2], v[4], v[3]), m);
    CGAL::Euler::add_face(CGAL::make_array(v[0], v[4], v[5], v[6]), m);
    CGAL::Euler::add_face(CGAL::make_array(v[2], v[5], v[4]), m);
    CGAL::Euler::add_face(CGAL::make_array(v[1], v[7], v[8]), m);
    CGAL::Euler::add_face(CGAL::make_array(v[1], v[8], v[9]), m);
    CGAL::Euler::add_face(CGAL::make_array(v[1], v[10], v[11]), m);
    CGAL::Euler::add_face(CGAL::make_array(v[1], v[11], v[12]), m);

    if (run%2==0)
    {
      for(halfedge_descriptor h : CGAL::halfedges_around_face(halfedge(to_be_removed1, m), m))
        set_face(h, boost::graph_traits<T>::null_face(), m);
      remove_face(to_be_removed1, m);
    }
    else
    {
      for(halfedge_descriptor h : CGAL::halfedges_around_face(halfedge(to_be_removed2, m), m))
        set_face(h, boost::graph_traits<T>::null_face(), m);
      remove_face(to_be_removed2, m);
    }
    std::vector< std::vector<vertex_descriptor> > new_faces;
    new_faces.push_back( {v[0], v[13], v[1]} );
    new_faces.push_back( {v[1], v[13], v[2]} );

    std::vector<halfedge_descriptor> border_hedges;
    CGAL::Polygon_mesh_processing::extract_boundary_cycles(m, std::back_inserter(border_hedges));
    assert(border_hedges.size()==2);

    CGAL::Euler::add_faces(new_faces, m);

    border_hedges.clear();
    CGAL::Polygon_mesh_processing::extract_boundary_cycles(m, std::back_inserter(border_hedges));
    assert(border_hedges.size()==3);
  }
}

template <typename Graph>
void
test_Euler_operations()
{
  test_copy_face_graph_nm_umbrella<Graph>();
  join_face_test<Graph>();
  add_vertex_and_face_to_border_test<Graph>();
  add_face_to_border_test<Graph>();
  join_vertex_interior_test<Graph>();
  join_vertex_exterior_test<Graph>();
  split_vertex<Graph>();
  split_join_vertex_inverse<Graph>();
  join_loop_test<Graph>();
  split_loop_test<Graph>();
  split_face_test<Graph>();
  make_hole_test<Graph>();
  remove_center_vertex_test<Graph>();
  join_split_inverse<Graph>();
  does_satisfy_link_condition<Graph>();
  test_swap_edges<Graph>();
  add_face_bug<Graph>();
  add_faces<Graph>();
}

int main()
{
  test_Euler_operations<Polyhedron>();
  test_Euler_operations<SM>();
  test_Euler_operations<LCC>();

#ifdef CGAL_USE_OPENMESH
  test_Euler_operations<OMesh>();
#endif

  std::cerr << "done\n";
  return 0;
}<|MERGE_RESOLUTION|>--- conflicted
+++ resolved
@@ -2,10 +2,9 @@
 #include "test_Prefix.h"
 #include <boost/range/distance.hpp>
 #include <CGAL/boost/graph/Euler_operations.h>
-<<<<<<< HEAD
+
 #include <CGAL/IO/OFF_reader.h>
 #include <CGAL/Polygon_mesh_processing/border.h>
-=======
 #include <CGAL/boost/graph/copy_face_graph.h>
 
 template <typename T>
@@ -35,7 +34,6 @@
     assert( target(h, g_copy) != Traits::null_vertex() );
   }
 }
->>>>>>> 9a17c8d9
 
 template <typename T>
 void
