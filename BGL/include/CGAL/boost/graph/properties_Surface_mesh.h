--- conflicted
+++ resolved
@@ -220,17 +220,10 @@
   typedef CGAL::Surface_mesh<P> SM;
 
   typedef typename
-<<<<<<< HEAD
-    SM::template Property_map< typename SM::Vertex_index,
-                               P
-                               > type;
-
-=======
     CGAL::Properties::template Property_map< typename SM::Vertex_index, 
                                        P
                                        > type;
   
->>>>>>> 6c40d000
   typedef type const_type;
 
 };
@@ -296,13 +289,8 @@
     const Point& point) {
   typedef CGAL::Surface_mesh<Point> SM;
   CGAL_assertion(g.is_valid(x));
-<<<<<<< HEAD
-  typename SM::template Property_map< typename boost::graph_traits<SM>::vertex_descriptor,
-                    Point> prop = get(p, g);
-=======
   typename CGAL::Properties::template Property_map< typename boost::graph_traits<SM>::vertex_descriptor, 
                     K> prop = get(p, g);
->>>>>>> 6c40d000
   prop[x] = point;
 }
 
