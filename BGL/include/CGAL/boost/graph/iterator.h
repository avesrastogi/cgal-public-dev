// Copyright (c) 2014  GeometryFactory (France).  All rights reserved.
//
// This file is part of CGAL (www.cgal.org); you can redistribute it and/or
// modify it under the terms of the GNU Lesser General Public License as
// published by the Free Software Foundation; either version 3 of the License,
// or (at your option) any later version.
//
// Licensees holding a valid commercial license may use this file in
// accordance with the commercial license agreement provided with the software.
//
// This file is provided AS IS with NO WARRANTY OF ANY KIND, INCLUDING THE
// WARRANTY OF DESIGN, MERCHANTABILITY AND FITNESS FOR A PARTICULAR PURPOSE.
//
// $URL$
// $Id$
// 
//
// Author(s)     : Andreas Fabri

#ifndef CGAL_BGL_ITERATORS_H
#define CGAL_BGL_ITERATORS_H

#include <stdexcept>

#include <boost/graph/graph_traits.hpp>
#include <boost/iterator/iterator_adaptor.hpp>

#include <CGAL/Iterator_range.h>
#include <CGAL/assertions.h>
#include <CGAL/circulator_bases.h>
#include <CGAL/boost/graph/internal/helpers.h>

namespace CGAL {

/// \cond SKIP_IN_MANUAL

namespace internal {

template <typename G>
struct Edge {
  const G* g; 

  Edge()
    : g(NULL)
  {}

  Edge(const G& g)
    : g(&g)
  {}

  typedef typename boost::graph_traits<G>::edge_descriptor result_type;
  typedef typename boost::graph_traits<G>::halfedge_descriptor argument_type;

  result_type operator()(argument_type h) const
  {
    return edge(h, *g);
  }
};

template <typename G>
struct Opposite_edge {
  const G* g; 

  Opposite_edge()
    : g(NULL)
  {}

  Opposite_edge(const G& g)
    : g(&g)
  {}

  typedef typename boost::graph_traits<G>::edge_descriptor result_type;
  typedef typename boost::graph_traits<G>::halfedge_descriptor argument_type;

  result_type operator()(argument_type h) const
  {
    return edge(opposite(h,*g), *g);
  }
};

template <typename G>
struct Opposite_halfedge {
  const G* g; 

  Opposite_halfedge()
    : g(NULL)
  {}

  Opposite_halfedge(const G& g)
    : g(&g)
  {}

  typedef typename boost::graph_traits<G>::halfedge_descriptor result_type;
  typedef typename boost::graph_traits<G>::halfedge_descriptor argument_type;

  result_type operator()(argument_type h) const
  {
    return opposite(h,*g);
  }
};

template <typename G>
struct Target {
  const G* g; 

  Target()
    : g(NULL)
  {}

  Target(const G& g)
    : g(&g)
  {}

  typedef typename boost::graph_traits<G>::vertex_descriptor result_type;
  typedef typename boost::graph_traits<G>::halfedge_descriptor argument_type;

  result_type operator()(argument_type h) const
  {
    return target(h,*g);
  }
};

template <typename G>
struct Source {
  const G* g; 

  Source()
    : g(NULL)
  {}

  Source(const G& g)
    : g(&g)
  {}

  typedef typename boost::graph_traits<G>::vertex_descriptor result_type;
  typedef typename boost::graph_traits<G>::halfedge_descriptor argument_type;

  result_type operator()(argument_type h) const
  {
    return source(h,*g);
  }
};

template <typename G>
struct Face {
  const G* g; 

  Face()
    : g(NULL)
  {}

  Face(const G& g)
    : g(&g)
  {}

  typedef typename boost::graph_traits<G>::face_descriptor result_type;
  typedef typename boost::graph_traits<G>::halfedge_descriptor argument_type;

  result_type operator()(argument_type h) const
  {
    return face(h,*g);
  }
};
template <typename G>
struct Opposite_face {
  const G* g; 

  Opposite_face()
    : g(NULL)
  {}

  Opposite_face(const G& g)
    : g(&g)
  {}

  typedef typename boost::graph_traits<G>::face_descriptor result_type;
  typedef typename boost::graph_traits<G>::halfedge_descriptor argument_type;

  result_type operator()(argument_type h) const
  {
    return face(opposite(h,*g),*g);
  }
};
} // namespace internal
/// \endcond

/**
 * \ingroup PkgBGLIterators
 * A bidirectional iterator with value type `boost::graph_traits<Graph>::%halfedge_descriptor` over all halfedges having the same vertex as source.
 * Let `h` be a halfedge of graph `g`. For a `Halfedge_around_source_iterator` `havi` with `h = *havi;` 
 * the following holds: Either `++havi` is the past the end iterator, or `next(opposite(h,g),g) == *++havi`. 
 * \tparam Graph must be a model of the concept `HalfedgeGraph`
 * \cgalModels `BidirectionalIterator`
 */
template <typename Graph>
class Halfedge_around_source_iterator {
  typedef Halfedge_around_source_iterator Self;
public:
#ifndef DOXYGEN_RUNNING
  typedef typename boost::graph_traits<Graph>::halfedge_descriptor halfedge_descriptor;
  typedef typename boost::graph_traits<Graph>::halfedge_descriptor vertex_descriptor;
  typedef std::bidirectional_iterator_tag     iterator_category;
  typedef halfedge_descriptor                 value_type;
  typedef value_type*                         pointer;
  typedef const value_type&                   reference;
  typedef std::ptrdiff_t                      difference_type;

private:  
  halfedge_descriptor anchor, pos;
  const Graph* g;
  int      winding;
#endif 
  
public:
  Halfedge_around_source_iterator()
    : anchor(), pos(), g(0)
  {}

  Halfedge_around_source_iterator(halfedge_descriptor hd, const Graph& g, int n=0)
    : anchor(hd), pos(hd), g(&g), winding((hd==halfedge_descriptor())?1:n)
  {}

#ifndef DOXYGEN_RUNNING
  // design patter: "safe bool"
  // will be replaced by explicit operator bool with C++11
  typedef void (Halfedge_around_source_iterator::*bool_type)() const;

  void this_type_does_not_support_comparisons() const {}

  operator bool_type() const
  {
    return (! (this->base() == NULL)) ?
      &Halfedge_around_source_iterator::this_type_does_not_support_comparisons : 0;
  }

  bool operator==( const Self& i) const {
    CGAL_assertion( anchor == anchor);
    return  ( g == i.g) && ( pos == i.pos) && ( winding == i.winding);
  }
  
  bool operator!=( const Self& i) const {
    return !(*this == i);
  }

  bool operator== (void* ) const
  {
    return g == NULL;
  }

  reference operator*() const
  {
    return pos;
  }

  pointer operator->() const
  {
    return &pos;
  }

  Self& operator++() {
    pos = next(opposite(pos,*g),*g);
    if ( pos == anchor)
      ++winding;
    return *this;
  }
  Self  operator++(int) {
    Self tmp = *this;
    ++*this;
    return tmp;
  }
  Self& operator--() {
    if ( pos == anchor)
      --winding;
    pos = opposite(prev(pos,*g),*g);
    return *this;
  }
  Self  operator--(int) {
    Self tmp = *this;
    --*this;
    return tmp;
  }
#endif
};

/**
 * \ingroup PkgBGLIterators
 * A bidirectional iterator with value type `boost::graph_traits<Graph>::%halfedge_descriptor` over all halfedges having the same vertex as target.
 * Let `h` be a halfedge of graph `g`. For a `Halfedge_around_target_iterator` `havi` with `h = *havi;` 
 * the following holds: Either `++havi` is the past the end iterator, or `opposite(next(h,g),g) == *++havi`. 
 * \tparam Graph must be a model of the concept `HalfedgeGraph`
 * \cgalModels `BidirectionalIterator`
 */

template <typename Graph>
class Halfedge_around_target_iterator {
  typedef Halfedge_around_target_iterator Self;

public:
#ifndef DOXYGEN_RUNNING
  typedef typename boost::graph_traits<Graph>::halfedge_descriptor halfedge_descriptor;
  typedef typename boost::graph_traits<Graph>::halfedge_descriptor vertex_descriptor;
  typedef std::bidirectional_iterator_tag     iterator_category;
  typedef halfedge_descriptor                 value_type;
  typedef value_type*                         pointer;
  typedef const value_type&                   reference;
  typedef std::ptrdiff_t                      difference_type;

private:  
  halfedge_descriptor anchor, pos;
  const Graph* g;
  int      winding;
#endif 
  
public:
  Halfedge_around_target_iterator()
    : anchor(), pos(), g(0)
  {}

  Halfedge_around_target_iterator(halfedge_descriptor hd, const Graph& g, int n=0)
    : anchor(hd), pos(hd), g(&g), winding((hd==halfedge_descriptor())?1:n)
  {}

#ifndef DOXYGEN_RUNNING
  // design patter: "safe bool"
  // will be replaced by explicit operator bool with C++11
  typedef void (Halfedge_around_target_iterator::*bool_type)() const;

  void this_type_does_not_support_comparisons() const {}

  operator bool_type() const
  {
    return (! (this->base() == NULL)) ?
      &Halfedge_around_target_iterator::this_type_does_not_support_comparisons : 0;
  }

  bool operator==( const Self& i) const {
    CGAL_assertion( anchor == anchor);
    return  ( g == i.g) && ( pos == i.pos) && ( winding == i.winding);
  }
  
  bool operator!=( const Self& i) const {
    return !(*this == i);
  }

  bool operator== (void* ) const
  {
    return g == NULL;
  }

  reference operator*() const
  {
    return pos;
  }

  pointer operator->() const
  {
    return &pos;
  }

  Self& operator++() {
    pos = opposite(next(pos,*g),*g);
    if ( pos == anchor)
      ++winding;
    return *this;
  }
  Self  operator++(int) {
    Self tmp = *this;
    ++*this;
    return tmp;
  }
  Self& operator--() {
    if ( pos == anchor)
      --winding;
    pos = prev(opposite(pos,*g),*g);
    return *this;
  }
  Self  operator--(int) {
    Self tmp = *this;
    --*this;
    return tmp;
  }
#endif
};


/**
 * \ingroup PkgBGLIterators
 * A bidirectional iterator  with value type `boost::graph_traits<Graph>::%halfedge_descriptor` over all halfedges incident to the same face or border.
 * Let `h` be a halfedge of graph `g`. For a `Halfedge_around_face_iterator` `hafi` with  `h = *hafi` 
 * the following holds: Either `++hafi` is the past the end iterator, or `next(h,g) == *++hafi`.
 * \tparam Graph must be a model of the concept `HalfedgeGraph`
 * \cgalModels `BidirectionalIterator`
 */

template <typename Graph>
class Halfedge_around_face_iterator {
#ifndef DOXYGEN_RUNNING 
  typedef Halfedge_around_face_iterator Self;

public:
  typedef typename boost::graph_traits<Graph>::halfedge_descriptor halfedge_descriptor;
  typedef std::bidirectional_iterator_tag      iterator_category;
  typedef halfedge_descriptor                 value_type;
  typedef value_type*                         pointer;
  typedef value_type&                         reference;
  typedef std::ptrdiff_t                      difference_type;
  
#endif
  
  Halfedge_around_face_iterator()
    : pos(), g(0)
  {}

  Halfedge_around_face_iterator(halfedge_descriptor hd, const Graph& g, int n=0)
    : anchor(hd), pos(hd), g(&g), winding((hd == halfedge_descriptor())?1:n)
  {}
#ifndef DOXYGEN_RUNNING
  reference         operator *  ( )       { return  pos; }
  const value_type& operator *  ( ) const { return  pos; }
  pointer           operator -> ( )       { return &pos; }
  const value_type* operator -> ( ) const { return &pos; }

  // design patter: "safe bool"
  // will be replaced by explicit operator bool with C++11
  typedef void (Halfedge_around_face_iterator::*bool_type)() const;

  void this_type_does_not_support_comparisons() const {}

  operator bool_type() const
  {
    return (! (this->base() == NULL)) ?
      &Halfedge_around_face_iterator::this_type_does_not_support_comparisons : 0;
  }

  bool operator==( const Self& i) const {
    CGAL_assertion( anchor == anchor);
    return  ( g == i.g) && ( pos == i.pos) && ( winding == i.winding);
  }

  bool operator!=( const Self& i) const {
    return !(*this == i);
  }

  Self& operator++() 
  {
    CGAL_assertion(g != NULL);
    pos = next(pos,*g); 
    if ( pos == anchor)
      ++winding;
    return *this;
  }

  Self operator++(int) 
  {
    CGAL_assertion(g != NULL);
    Self tmp = *this;
    ++*this;
    return tmp;
  }

  Self& operator--() 
  {
    CGAL_assertion(g != NULL); 
    if ( pos == anchor)
      --winding;
  
    pos = prev(pos,*g);
    return *this;
  }

  Self operator--(int) 
  {
    CGAL_assertion(g != NULL);
    Self tmp = *this;
    --*this;
    return tmp;
  }
#endif
private:
  halfedge_descriptor anchor, pos;
  const Graph* g;
  int      winding;
};


template <typename Graph>
class Halfedge_around_target_circulator;

/**
 * \ingroup PkgBGLIterators
 * A bidirectional circulator  with value type `boost::graph_traits<Graph>::%halfedge_descriptor` over all halfedges having the same vertex as source.
 * Let `h` be a halfedge of graph `g`. For a `Halfedge_around_source_circulator` `havc` with `h = *havc;` 
 * the following holds: `next(opposite(h,g),g) == *++havc`. 
 * \tparam Graph must be a model of the concept `HalfedgeGraph`
 * \cgalModels `BidirectionalCirculator`
 */
template <typename Graph>
class Halfedge_around_source_circulator
#ifndef DOXYGEN_RUNNING
 : public boost::iterator_adaptor<
             Halfedge_around_source_circulator<Graph>                    // Derived
             , Halfedge_around_target_circulator<Graph>                  // Base
             , typename boost::graph_traits<Graph>::halfedge_descriptor  // Value
             , Bidirectional_circulator_tag                              // CategoryOrTraversal
             , typename boost::graph_traits<Graph>::halfedge_descriptor  // Reference
             >
#endif
{
private:
<<<<<<< HEAD
  internal::Opposite_halfedge<Graph> opp;
=======
  internal::OppositeHalfedge<Graph> opp;
>>>>>>> 9356e59a
#ifndef DOXYGEN_RUNNING
  typedef typename boost::graph_traits<Graph>::halfedge_descriptor halfedge_descriptor;
  typedef typename boost::graph_traits<Graph>::vertex_descriptor vertex_descriptor;
#endif

public:

#ifndef DOXYGEN_RUNNING
  typedef std::size_t size_type;
#endif

  Halfedge_around_source_circulator()
  {}

  Halfedge_around_source_circulator(halfedge_descriptor hd, const Graph& g)
    : Halfedge_around_source_circulator::iterator_adaptor_(Halfedge_around_target_circulator<Graph>(hd,g)), opp(g)
  {}

  Halfedge_around_source_circulator(vertex_descriptor vd, const Graph& g)
    : Halfedge_around_source_circulator::iterator_adaptor_(Halfedge_around_target_circulator<Graph>(halfedge(vd,g),g)), opp(g)
  {}
  // design patter: "safe bool"
  // will be replaced by explicit operator bool with C++11
  typedef void (Halfedge_around_source_circulator::*bool_type)() const;
  
  void this_type_does_not_support_comparisons() const {}
  
  operator bool_type() const
  {
    return (! (this->base_reference() == NULL)) ?
      &Halfedge_around_source_circulator::this_type_does_not_support_comparisons : 0;
  }
  
  bool operator== (void*) const
  {
    return this->base_reference() == NULL;
  }
  
private:
  friend class boost::iterator_core_access;
  typename  boost::graph_traits<Graph>::halfedge_descriptor dereference() const { return opp(*this->base_reference()); }
}; 


/**
 * \ingroup PkgBGLIterators
 * A bidirectional circulator  with value type `boost::graph_traits<Graph>::%face_descriptor` over all faces incident to the same vertex.
 * It circulates over the same halfedges as the `Halfedge_around_target_circulator`.
 *
 * \tparam Graph must be a model of the concept `HalfedgeGraph`
 * \cgalModels `BidirectionalCirculator`
 */

template <typename Graph>
class Face_around_target_circulator
#ifndef DOXYGEN_RUNNING
  : public boost::iterator_adaptor<
             Face_around_target_circulator<Graph>                    // Derived
             , Halfedge_around_target_circulator<Graph>                  // Base
             , typename boost::graph_traits<Graph>::face_descriptor  // Value
             , Bidirectional_circulator_tag                              // CategoryOrTraversal
             , typename boost::graph_traits<Graph>::face_descriptor  // Reference
             >
#endif
{
  typedef typename boost::graph_traits<Graph>::halfedge_descriptor halfedge_descriptor;
  internal::Face<Graph> fct;

public:

  Face_around_target_circulator()
  {}

  Face_around_target_circulator(halfedge_descriptor hd, const Graph& g)
    : Face_around_target_circulator::iterator_adaptor_(Halfedge_around_target_circulator<Graph>(hd,g)), fct(g)
  {}
#ifndef DOXYGEN_RUNNING
  typedef std::size_t size_type;

  // design patter: "safe bool"
  // will be replaced by explicit operator bool with C++11
  typedef void (Face_around_target_circulator::*bool_type)() const;

  void this_type_does_not_support_comparisons() const {}

  operator bool_type() const
  {
    return (! (this->base_reference() == NULL)) ?
      &Face_around_target_circulator::this_type_does_not_support_comparisons : 0;
  }

  bool operator== (void*) const
  {
    return this->base_reference() == NULL;
  }


private:
  friend class boost::iterator_core_access;
  typename  boost::graph_traits<Graph>::face_descriptor dereference() const { return fct(*this->base_reference()); }
#endif

}; 


/**
 * \ingroup PkgBGLIterators
 * A bidirectional circulator  with value type `boost::graph_traits<Graph>::%halfedge_descriptor` over all halfedges having the same vertex as target.
 * Let `h` be a halfedge of graph `g`. For a `Halfedge_around_target_circulator` `havc` with `h = *havc;` 
 * the following holds: `opposite(next(h,g),g) == *++havc`. 
 * \tparam Graph must be a model of the concept `HalfedgeGraph`
 * \cgalModels `BidirectionalCirculator`
 */



template <typename Graph>
class Halfedge_around_target_circulator {
  typedef Halfedge_around_target_circulator Self;

public:
#ifndef DOXYGEN_RUNNING
  typedef typename boost::graph_traits<Graph>::halfedge_descriptor halfedge_descriptor;
  typedef typename boost::graph_traits<Graph>::vertex_descriptor vertex_descriptor;
  typedef Bidirectional_circulator_tag        iterator_category;
  typedef halfedge_descriptor                 value_type;
  typedef value_type*                         pointer;
  typedef value_type&                         reference;
  typedef std::ptrdiff_t                      difference_type;
  typedef std::size_t                         size_type;
#endif 

  Halfedge_around_target_circulator()
    : g(0)
  {}

  Halfedge_around_target_circulator(halfedge_descriptor pos, const Graph& g)
    : pos(pos), g(&g)
  {}

  Halfedge_around_target_circulator(vertex_descriptor vd, const Graph& g)
    : pos(halfedge(vd,g)), g(&g)
  {}

#ifndef DOXYGEN_RUNNING
  reference         operator *  ( )       { return  pos; }
  const value_type& operator *  ( ) const { return  pos; }
  pointer           operator -> ( )       { return &pos; }
  const value_type* operator -> ( ) const { return &pos; }

  bool       operator == ( const Self& other) const { return  g == other.g && pos == other.pos; }
  bool       operator != ( const Self& other) const { return  g != other.g || pos != other.pos; }


  // design patter: "safe bool"
  // will be replaced by explicit operator bool with C++11
  typedef void (Halfedge_around_target_circulator::*bool_type)() const;

  void this_type_does_not_support_comparisons() const {}

  operator bool_type() const
  {
    return (! (g == NULL)) ?
      &Halfedge_around_target_circulator::this_type_does_not_support_comparisons : 0;
  }


  bool operator== (void* ) const
  {
    return g == NULL;
  }

 
  Self& operator++() 
  {
    CGAL_assertion(g != NULL);
    pos = opposite(next(pos,*g),*g);
    return *this;
  }

  Self operator++(int) 
  {
    CGAL_assertion(g != NULL);
    Self tmp = *this;
    ++*this;
    return tmp;
  }

  Self& operator--() 
  {
    CGAL_assertion(g != NULL);
    pos = prev(opposite(pos,*g),*g);
    return *this;
  }

  Self operator--(int) 
  {
    CGAL_assertion(g != NULL);
    Self tmp = *this;
    --*this;
    return tmp;
  }
#endif

private:
  halfedge_descriptor pos;
  const Graph* g;
};


/**
 * \ingroup PkgBGLIterators
 * A bidirectional circulator  with value type `boost::graph_traits<Graph>::%halfedge_descriptor` over all halfedges incident to the same face or border.
 * Let `h` be a halfedge of graph `g`. For a `Halfedge_around_face_circulator` `hafc` with  `h = *hafc` 
 * the following holds:  `next(h,g) == *++hafc`.
 * \tparam Graph must be a model of the concept `HalfedgeGraph`
 * \cgalModels `BidirectionalCirculator`
 */

template <typename Graph>
class Halfedge_around_face_circulator {
  typedef Halfedge_around_face_circulator Self;

public:
#ifndef DOXYGEN_RUNNING
  typedef typename boost::graph_traits<Graph>::halfedge_descriptor halfedge_descriptor;
  typedef Bidirectional_circulator_tag        iterator_category;
  typedef halfedge_descriptor                 value_type;
  typedef value_type*                         pointer;
  typedef value_type&                         reference;
  typedef std::ptrdiff_t                      difference_type;
  typedef std::size_t                         size_type;
#endif 
  
  Halfedge_around_face_circulator()
    : pos(), g(0)
  {}

  Halfedge_around_face_circulator(halfedge_descriptor pos, const Graph& g)
    : pos(pos), g(&g)
  {}
#ifndef DOXYGEN_RUNNING
  reference         operator *  ( )       { return  pos; }
  const value_type& operator *  ( ) const { return  pos; }
  pointer           operator -> ( )       { return &pos; }
  const value_type* operator -> ( ) const { return &pos; }

  bool       operator == ( const Self& other) const { return  g == other.g && pos == other.pos; }
  bool       operator != ( const Self& other) const { return  g != other.g || pos != other.pos; }
 

  // design patter: "safe bool"
  // will be replaced by explicit operator bool with C++11
  typedef void (Halfedge_around_face_circulator::*bool_type)() const;

  void this_type_does_not_support_comparisons() const {}

  operator bool_type() const
  {
    return (! (g == NULL)) ?
      &Halfedge_around_face_circulator::this_type_does_not_support_comparisons : 0;
  }

  bool operator== (void* ) const
  {
    return g == NULL;
  }

  Self& operator++() 
  {
    CGAL_assertion(g != NULL);
    pos = next(pos,*g);
    return *this;
  }

  Self operator++(int) 
  {
    CGAL_assertion(g != NULL);
    Self tmp = *this;
    ++*this;
    return tmp;
  }

  Self& operator--() 
  {
    CGAL_assertion(g != NULL);
    pos = prev(pos,*g);
    return *this;
  }

  Self operator--(int) 
  {
    CGAL_assertion(g != NULL);
    Self tmp = *this;
    --*this;
    return tmp;
  }
#endif

private:
  halfedge_descriptor pos;
  const Graph* g;
};


/**  
 * \ingroup PkgBGLIterators
 * returns an iterator range over all halfedges with vertex `source(h,g)` as source.
 */
template<typename Graph>
Iterator_range<Halfedge_around_source_iterator<Graph> >
halfedges_around_source(typename boost::graph_traits<Graph>::halfedge_descriptor h, Graph& g)
{
  typedef Halfedge_around_source_iterator<Graph> I;
  return make_range(I(h,g), I(h,g,1));
}

/**  
 * \ingroup PkgBGLIterators
 * returns an iterator range over all halfedges with vertex `v` as source.
 */
template<typename Graph>
Iterator_range<Halfedge_around_source_iterator<Graph> >
halfedges_around_source(typename boost::graph_traits<Graph>::vertex_descriptor v, Graph& g)
{
  return halfedges_around_source(opposite(halfedge(v,g),g),g);
}

/**  
 * \ingroup PkgBGLIterators
 * returns an iterator range over all halfedges with vertex `target(h,g)` as target. 
 */
template<typename Graph>
Iterator_range<Halfedge_around_target_iterator<Graph> >
halfedges_around_target(typename boost::graph_traits<Graph>::halfedge_descriptor h, const Graph& g)
{
  typedef Halfedge_around_target_iterator<Graph> I;
  return make_range(I(h,g), I(h,g,1));
}

/**  
 * \ingroup PkgBGLIterators
 * returns an iterator range over all halfedges with vertex `v` as target. 
 */
template<typename Graph>
Iterator_range<Halfedge_around_target_iterator<Graph> >
halfedges_around_target(typename boost::graph_traits<Graph>::vertex_descriptor v, Graph& g)
{
  return halfedges_around_target(halfedge(v,g),g);
}

/**  
 * \ingroup PkgBGLIterators
 * returns an iterator range over all halfedges incident to the same face or border as `h`. 
 */
template<typename Graph>
Iterator_range<Halfedge_around_face_iterator<Graph> >
halfedges_around_face(typename boost::graph_traits<Graph>::halfedge_descriptor h, const Graph& g)
{
  typedef Halfedge_around_face_iterator<Graph> I;
  return make_range(I(h,g), I(h,g,1));
}


template <typename Graph>
class Face_around_face_iterator
#ifndef DOXYGEN_RUNNING
  : public boost::iterator_adaptor<
            Face_around_face_iterator<Graph>                       // Derived
             , Halfedge_around_face_iterator<Graph>                // Base
             , typename boost::graph_traits<Graph>::face_descriptor  // Value
             , std::bidirectional_iterator_tag                       // CategoryOrTraversal
             , typename boost::graph_traits<Graph>::face_descriptor  // Reference
             >
#endif
{
  typedef typename boost::graph_traits<Graph>::halfedge_descriptor halfedge_descriptor;
<<<<<<< HEAD
  internal::Opposite_face<Graph> fct;
=======
  internal::Face<Graph> fct;
>>>>>>> 9356e59a
public:

  Face_around_face_iterator()
  {}

  Face_around_face_iterator(halfedge_descriptor h, const Graph& g, int n = 0)
    : Face_around_face_iterator::iterator_adaptor_(Halfedge_around_face_iterator<Graph>(h,g,(h==halfedge_descriptor())?1:n)), fct(g)
  {}
private:
  friend class boost::iterator_core_access;
  typename  boost::graph_traits<Graph>::face_descriptor dereference() const { return fct(*this->base_reference()); }
}; 


/**
 * \ingroup PkgBGLIterators
 * A bidirectional circulator  with value type `boost::graph_traits<Graph>::%face_descriptor`.
 * It circulates over the same halfedges as the `Halfedge_around_face_circulator`,
 * and provides the face descriptor associated to the opposite halfedge.  The face descriptor
 * may be the null face, and it may be several times the same face descriptor.
 *
 * \tparam Graph must be a model of the concept `HalfedgeGraph`
 * \cgalModels `BidirectionalCirculator`
 */



template <typename Graph>
class Face_around_face_circulator
{};


template <typename Graph>
class Face_around_target_iterator
#ifndef DOXYGEN_RUNNING  
  : public boost::iterator_adaptor<
            Face_around_target_iterator<Graph>                       // Derived
             , Halfedge_around_target_iterator<Graph>                // Base
             , typename boost::graph_traits<Graph>::face_descriptor  // Value
             , std::bidirectional_iterator_tag                       // CategoryOrTraversal
             , typename boost::graph_traits<Graph>::face_descriptor  // Reference
             >
#endif
{
  typedef typename boost::graph_traits<Graph>::halfedge_descriptor halfedge_descriptor;

  internal::Face<Graph> fct;

public:

  Face_around_target_iterator()
  {}

  Face_around_target_iterator(halfedge_descriptor h, const Graph& g, int n = 0)
    : Face_around_target_iterator::iterator_adaptor_(Halfedge_around_target_iterator<Graph>(h,g,(h==halfedge_descriptor())?1:n)), fct(g)
  {}

private:
  friend class boost::iterator_core_access;
  typename  boost::graph_traits<Graph>::face_descriptor dereference() const { return fct(*this->base_reference()); }
}; 

/**  
 * \ingroup PkgBGLIterators
 * returns an iterator range over all faces around  vertex `target(h,g)`. 
 */
template<typename Graph>
Iterator_range<Face_around_target_iterator<Graph> >
faces_around_target(typename boost::graph_traits<Graph>::halfedge_descriptor h, const Graph& g)
{
  typedef Face_around_target_iterator<Graph> I;
  return make_range(I(h,g), I(h,g,1));
}

/**  
 * \ingroup PkgBGLIterators
 * returns an iterator range over all edge-adjacent faces to the same face `face(h,g)`.
 */
template<typename Graph>
Iterator_range<Face_around_face_iterator<Graph> >
faces_around_face(typename boost::graph_traits<Graph>::halfedge_descriptor h, const Graph& g)
{
  typedef Face_around_face_iterator<Graph> I;
  return make_range(I(h,g), I(h,g,1));
}

template <typename Graph>
class Vertex_around_face_circulator
#ifndef DOXYGEN_RUNNING 
  : public boost::iterator_adaptor<
             Vertex_around_face_circulator<Graph>                    // Derived
             , Halfedge_around_face_circulator<Graph>                  // Base
             , typename boost::graph_traits<Graph>::vertex_descriptor  // Value
             , Bidirectional_circulator_tag                              // CategoryOrTraversal
             , typename boost::graph_traits<Graph>::vertex_descriptor  // Reference
             >
#endif
{
  internal::Target<Graph> fct;
  typedef typename boost::graph_traits<Graph>::halfedge_descriptor halfedge_descriptor;

public:
#ifndef DOXYGEN_RUNNING
  typedef std::size_t size_type;
#endif

  Vertex_around_face_circulator()
  {}

  Vertex_around_face_circulator(halfedge_descriptor h, const Graph& g)
    : Vertex_around_face_circulator::iterator_adaptor_(Halfedge_around_face_circulator<Graph>(h,g)), fct(g)
  {}

#ifndef DOXYGEN_RUNNING
  // design patter: "safe bool"
  // will be replaced by explicit operator bool with C++11
  typedef void (Vertex_around_face_circulator::*bool_type)() const;

  void this_type_does_not_support_comparisons() const {}

  operator bool_type() const
  {
    return (! (this->base_reference() == NULL)) ?
      &Vertex_around_face_circulator::this_type_does_not_support_comparisons : 0;
  }

  bool operator== (void*) const
  {
    return this->base_reference()== NULL;
  }
private:
  friend class boost::iterator_core_access;
  typename  boost::graph_traits<Graph>::vertex_descriptor dereference() const { return fct(*this->base_reference()); }
#endif
}; 

template <typename Graph>
class Vertex_around_face_iterator
#ifndef DOXYGEN_RUNNING
   : public boost::iterator_adaptor<
            Vertex_around_face_iterator<Graph>                       // Derived
             , Halfedge_around_face_iterator<Graph>                // Base
             , typename boost::graph_traits<Graph>::vertex_descriptor  // Value
             , std::bidirectional_iterator_tag                       // CategoryOrTraversal
             , typename boost::graph_traits<Graph>::vertex_descriptor  // Reference
             >
#endif
{
  typedef typename boost::graph_traits<Graph>::halfedge_descriptor halfedge_descriptor;

  internal::Target<Graph> fct;
public:

  Vertex_around_face_iterator()
  {}

  Vertex_around_face_iterator(halfedge_descriptor h, const Graph& g, int n = 0)
    : Vertex_around_face_iterator::iterator_adaptor_(Halfedge_around_face_iterator<Graph>(h,g,(h==halfedge_descriptor())?1:n)), fct(g)
  {}

#ifndef DOXYGEN_RUNNING
  // design patter: "safe bool"
  // will be replaced by explicit operator bool with C++11
  typedef void (Vertex_around_face_iterator::*bool_type)() const;

  void this_type_does_not_support_comparisons() const {}

  operator bool_type() const
  {
    return (! (this->base_reference() == NULL)) ?
      &Vertex_around_face_iterator::this_type_does_not_support_comparisons : 0;
  }

  bool operator== (void*) const
  {
    return this->base_reference()== NULL;
  }
private:
  friend class boost::iterator_core_access;
  typename  boost::graph_traits<Graph>::vertex_descriptor dereference() const { return fct(*this->base_reference()); }
#endif
}; 


template <typename Graph>
class Opposite_edge_around_face_iterator
#ifndef DOXYGEN_RUNNING
  : public boost::iterator_adaptor<
            Opposite_edge_around_face_iterator<Graph>                       // Derived
             , Halfedge_around_face_iterator<Graph>                // Base
             , typename boost::graph_traits<Graph>::edge_descriptor  // Value
             , std::bidirectional_iterator_tag                       // CategoryOrTraversal
             , typename boost::graph_traits<Graph>::edge_descriptor  // Reference
             >
#endif
{
  typedef typename boost::graph_traits<Graph>::halfedge_descriptor halfedge_descriptor;
  internal::OppositeEdge<Graph> fct;
public:

  Opposite_edge_around_face_iterator()
  {}

  Opposite_edge_around_face_iterator(halfedge_descriptor h, const Graph& g, int n = 0)
    : Opposite_edge_around_face_iterator::iterator_adaptor_(Halfedge_around_face_iterator<Graph>(h,g,(h==halfedge_descriptor())?1:n)), fct(g)
  {}
private:
  friend class boost::iterator_core_access;
  typename  boost::graph_traits<Graph>::edge_descriptor dereference() const { return fct(*this->base_reference()); }
}; 

template<typename Graph>
Iterator_range<Opposite_edge_around_face_iterator<Graph> >
opposite_edges_around_face(typename boost::graph_traits<Graph>::halfedge_descriptor h, const Graph& g)
{
  typedef Opposite_edge_around_face_iterator<Graph> I;
  return make_range(I(h,g), I(h,g,1));
}




/**
 * \ingroup PkgBGLIterators
 * A bidirectional circulator  with value type `boost::graph_traits<Graph>::%vertex_descriptor` over all vertices adjacent to the same vertex.
 * It circulates over the same halfedges as the `Halfedge_around_target_circulator`.
 *
 * \tparam Graph must be a model of the concept `HalfedgeGraph`
 * \cgalModels `BidirectionalCirculator`
 */

template <typename Graph>
class Vertex_around_target_circulator
#ifndef DOXYGEN_RUNNING
  : public boost::iterator_adaptor<
            Vertex_around_target_circulator<Graph>                       // Derived
             , Halfedge_around_target_circulator<Graph>                // Base
             , typename boost::graph_traits<Graph>::vertex_descriptor  // Value
             , Bidirectional_circulator_tag                       // CategoryOrTraversal
             , typename boost::graph_traits<Graph>::vertex_descriptor  // Reference
             >
#endif
{
  internal::Source<Graph> fct;
public:
#ifndef DOXYGEN_RUNNING
  typedef typename boost::graph_traits<Graph>::halfedge_descriptor halfedge_descriptor;
  typedef std::size_t size_type;
#endif

  Vertex_around_target_circulator()
  {}

  Vertex_around_target_circulator(halfedge_descriptor h, const Graph& g)
    : Vertex_around_target_circulator::iterator_adaptor_(Halfedge_around_target_circulator<Graph>(h,g)), fct(g)
  {}

#ifndef DOXYGEN_RUNNING  
  // design patter: "safe bool"
  // will be replaced by explicit operator bool with C++11
  typedef void (Vertex_around_target_circulator::*bool_type)() const;

  void this_type_does_not_support_comparisons() const {}

  operator bool_type() const
  {
    return (! (this->base_reference() == NULL)) ?
      &Vertex_around_target_circulator::this_type_does_not_support_comparisons : 0;
  }

  bool operator== (void*) const
  {
    return this->base_reference()== NULL;
  }

private:
  friend class boost::iterator_core_access;
  typename  boost::graph_traits<Graph>::vertex_descriptor dereference() const { return fct(*this->base_reference()); }
#endif
}; 




template <typename Graph>
class Vertex_around_target_iterator
#ifndef DOXYGEN_RUNNING
  : public boost::iterator_adaptor<
            Vertex_around_target_iterator<Graph>                       // Derived
             , Halfedge_around_target_iterator<Graph>                // Base
             , typename boost::graph_traits<Graph>::vertex_descriptor  // Value
             , std::bidirectional_iterator_tag                       // CategoryOrTraversal
             , typename boost::graph_traits<Graph>::vertex_descriptor  // Reference
             >
#endif
{
  typedef typename boost::graph_traits<Graph>::halfedge_descriptor halfedge_descriptor;
  internal::Source<Graph> fct;

public:

  Vertex_around_target_iterator()
  {}

  Vertex_around_target_iterator(halfedge_descriptor h, const Graph& g, int n = 0)
    : Vertex_around_target_iterator::iterator_adaptor_(Halfedge_around_target_iterator<Graph>(h,g,(h==halfedge_descriptor())?1:n)), fct(g)
  {}

#ifndef DOXYGEN_RUNNING
  // design patter: "safe bool"
  // will be replaced by explicit operator bool with C++11
  typedef void (Vertex_around_target_iterator::*bool_type)() const;

  void this_type_does_not_support_comparisons() const {}

  operator bool_type() const
  {
    return (! (this->base_reference() == NULL)) ?
      &Vertex_around_target_iterator::this_type_does_not_support_comparisons : 0;
  }
private:
  friend class boost::iterator_core_access;
  typename  boost::graph_traits<Graph>::vertex_descriptor dereference() const { return fct(*this->base_reference()); }
#endif
}; 


template <typename Graph>
Iterator_range<Vertex_around_target_iterator<Graph> >
adjacent_vertices(typename boost::graph_traits<Graph>::halfedge_descriptor h, const Graph& g)
{
  typedef Vertex_around_face_iterator<Graph> I;
  return make_range(I(h,g), I(h,g,1));
}


template <typename Graph>
Iterator_range<Vertex_around_target_iterator<Graph> >
adjacent_vertices(typename boost::graph_traits<Graph>::vertex_descriptor v, const Graph& g)
{
  typedef Vertex_around_face_iterator<Graph> I;
  return make_range(I(halfedge(v,g),g), I(halfedge(v,g),g,1));
}

/**  
 * \ingroup PkgBGLIterators
 * returns an iterator range over all vertices adjacent to the vertex `target(h,g)`. 
 */
template <typename Graph>
Iterator_range<Vertex_around_target_iterator<Graph> >
vertices_around_target(typename boost::graph_traits<Graph>::halfedge_descriptor h, const Graph& g)
{
  typedef Vertex_around_target_iterator<Graph> I;
  return make_range(I(h,g), I(h,g,1));
}

template <typename Graph>
Iterator_range<Vertex_around_target_iterator<Graph> >
vertices_around_target(typename boost::graph_traits<Graph>::vertex_descriptor v, const Graph& g)
{
  typedef Vertex_around_target_iterator<Graph> I;
  return make_range(I(halfedge(v,g),g), I(halfedge(v,g),g,1));
}
/**  
 * \ingroup PkgBGLIterators
 * returns an iterator range over all vertices adjacent to the face `face(h,g)`. 
 */
template <typename Graph>
Iterator_range<Vertex_around_face_iterator<Graph> >
vertices_around_face(typename boost::graph_traits<Graph>::halfedge_descriptor h, const Graph& g)
{
  typedef Vertex_around_face_iterator<Graph> I;
  return make_range(I(h,g), I(h,g,1));
}


template <class Graph>
class Out_edge_iterator
  : public boost::iterator_adaptor<
             Out_edge_iterator<Graph>                                // Derived
             , Halfedge_around_target_iterator<Graph>                // Base
             , typename boost::graph_traits<Graph>::edge_descriptor  // Value
             , std::bidirectional_iterator_tag                       // CategoryOrTraversal
             , typename boost::graph_traits<Graph>::edge_descriptor  // Reference
             >
{
  typedef typename boost::graph_traits<Graph>::halfedge_descriptor halfedge_descriptor;
private:
<<<<<<< HEAD
  internal::Opposite_edge<Graph> opp;
=======
  internal::OppositeEdge<Graph> opp;
>>>>>>> 9356e59a
public:
  Out_edge_iterator()
  {}
  
  Out_edge_iterator(halfedge_descriptor h, const Graph& g, int n = 0)
    : Out_edge_iterator::iterator_adaptor_(Halfedge_around_target_iterator<Graph>(h,g,(h==halfedge_descriptor())?1:n)), opp(g) {}
  
  // design patter: "safe bool"
  // will be replaced by explicit operator bool with C++11
  typedef void (Out_edge_iterator::*bool_type)() const;
  
  void this_type_does_not_support_comparisons() const {}
  
  operator bool_type() const
  {
    return (! (this->base_reference() == NULL)) ?
      &Out_edge_iterator::this_type_does_not_support_comparisons : 0;
  }
  
  
private:
  friend class boost::iterator_core_access;
  typename  boost::graph_traits<Graph>::edge_descriptor dereference() const { return opp(*this->base_reference()); }
};




template <class Graph>
class In_edge_iterator
  : public boost::iterator_adaptor<
             In_edge_iterator<Graph>                                 // Derived
             , Halfedge_around_target_iterator<Graph>                // Base
             , typename boost::graph_traits<Graph>::edge_descriptor  // Value
             , std::bidirectional_iterator_tag                       // CategoryOrTraversal
             , typename boost::graph_traits<Graph>::edge_descriptor  // Reference
             >
{
  typedef typename boost::graph_traits<Graph>::halfedge_descriptor halfedge_descriptor;
private:
  internal::Edge<Graph> fct;
public:
  In_edge_iterator()
  {}
  
  In_edge_iterator(halfedge_descriptor h, const Graph& g, int n = 0)
    : In_edge_iterator::iterator_adaptor_(Halfedge_around_target_iterator<Graph>(h,g,(h==halfedge_descriptor())?1:n)), fct(g)
  {}

  // design patter: "safe bool"
  // will be replaced by explicit operator bool with C++11
  typedef void (In_edge_iterator::*bool_type)() const;

  void this_type_does_not_support_comparisons() const {}

  operator bool_type() const
  {
    return (! (this->base_reference() == NULL)) ?
      &In_edge_iterator::this_type_does_not_support_comparisons : 0;
  }

 private:
    friend class boost::iterator_core_access;
  typename  boost::graph_traits<Graph>::edge_descriptor dereference() const { return fct(*this->base_reference()); }
};






} // CGAL


#endif /* CGAL_BGL_ITERATORS_H */<|MERGE_RESOLUTION|>--- conflicted
+++ resolved
@@ -507,11 +507,8 @@
 #endif
 {
 private:
-<<<<<<< HEAD
   internal::Opposite_halfedge<Graph> opp;
-=======
-  internal::OppositeHalfedge<Graph> opp;
->>>>>>> 9356e59a
+
 #ifndef DOXYGEN_RUNNING
   typedef typename boost::graph_traits<Graph>::halfedge_descriptor halfedge_descriptor;
   typedef typename boost::graph_traits<Graph>::vertex_descriptor vertex_descriptor;
@@ -889,11 +886,7 @@
 #endif
 {
   typedef typename boost::graph_traits<Graph>::halfedge_descriptor halfedge_descriptor;
-<<<<<<< HEAD
   internal::Opposite_face<Graph> fct;
-=======
-  internal::Face<Graph> fct;
->>>>>>> 9356e59a
 public:
 
   Face_around_face_iterator()
@@ -1091,7 +1084,7 @@
 #endif
 {
   typedef typename boost::graph_traits<Graph>::halfedge_descriptor halfedge_descriptor;
-  internal::OppositeEdge<Graph> fct;
+  internal::Opposite_edge<Graph> fct;
 public:
 
   Opposite_edge_around_face_iterator()
@@ -1282,11 +1275,7 @@
 {
   typedef typename boost::graph_traits<Graph>::halfedge_descriptor halfedge_descriptor;
 private:
-<<<<<<< HEAD
   internal::Opposite_edge<Graph> opp;
-=======
-  internal::OppositeEdge<Graph> opp;
->>>>>>> 9356e59a
 public:
   Out_edge_iterator()
   {}
