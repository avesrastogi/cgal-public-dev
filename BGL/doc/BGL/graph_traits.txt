/*!
\defgroup PkgBGLTraits Specializations of boost::graph_traits

\ingroup PkgBGL

The \sc{Bgl} defines the class template
<A HREF="http://www.boost.org/libs/graph/doc/graph_traits.html">`boost::graph_traits`</A>
as a uniform interface to the properties and types of %graph types.

We provide specializations of this class template for several \cgal data structures.

\section BGLSMGT Specialization for the Surface_mesh Class
Defined in `<CGAL/boost/graph/graph_traits_Surface_mesh.h>`

We provide partial specialization for the class `CGAL::Surface_mesh` so that it is a model
of the graph concepts
<A HREF="http://www.boost.org/libs/graph/doc/BidirectionalGraph.html">`BidirectionalGraph`</A> and
<A HREF="http://www.boost.org/libs/graph/doc/VertexAndEdgeListGraph.html">`VertexAndEdgeListGraph`</A>
and of the concept `MutableFaceGraph`.

The const specialization, `boost::graph_traits< CGAL::Surface_mesh<Traits> const>`
is also defined, using the constant handles in the polyhedron.

The traits class `boost::graph_traits< CGAL::Surface_mesh<T> >` provides the following types:

| Member                   | Value  | Description |
| :----------------------- | :----: | :---------- |
| `vertex_descriptor`      | `Surface_mesh::Vertex_index`     | Identify vertices in the graph. |
| `edge_descriptor`        | `Surface_mesh::Edge_index`   | Identify edges in the graph. |
| `halfedge_descriptor`    | `Surface_mesh::Halfedge_index`   | Identify halfedges in the graph. |
| `face_descriptor`        | `Surface_mesh::Face_index`       | Identify faces in the graph. |
| `adjacency_iterator`     | `CGAL::Vertex_around_target_iterator<Surface_mesh<P> >` | An iterator to traverse through the vertices adjacent to a vertex. Its value type is `vertex_descriptor`. |
| `out_edge_iterator`      | `CGAL::Out_edge_iterator<Surface_mesh<P> >` | An iterator to traverse through the outgoing edges incident to a vertex. Its value type is `edge_descriptor`. |
| `in_edge_iterator`       | `CGAL::In_edge_iterator<Surface_mesh<P> >` | An iterator to traverse through the incoming edges incident to a vertex. Its value type is `edge_descriptor`. |
| `vertex_iterator`        | `Surface_mesh::Vertex_iterator`     | An iterator to traverse through the vertices of the graph. Its value type is `vertex_descriptor`. |
| `edge_iterator`          | `Surface_mesh::Edge_iterator`     | An iterator to traverse through the edges of the graph. Its value type is `edge_descriptor`. |
| `halfedge_iterator`      | `Surface_mesh::Halfedge_iterator`     | An iterator to traverse through the halfedges of the graph. Its value type is `halfedge_descriptor`. |
| `face_iterator`          | `Surface_mesh::Face_iterator`         | An iterator to traverse through the faces of the graph. Its value type is `face_descriptor`. |
| `directed_category`      | `boost::undirected_tag`      | This graph is not directed. |
| `edge_parallel_category` | `boost::disallow_parallel_edge_tag`   | This graph does not support multiedges. |
| `traversal_category`     | Inherits from `boost::bidirectional_graph_tag`, `boost::vertex_list_graph_tag`, and `boost::edge_list_graph_tag` | The ways in which the vertices in the graph can be traversed. |
| `vertices_size_type`     | `Surface_mesh::vertices_size_type` | The size type of the vertex list. |
| `edges_size_type`        | `Surface_mesh::edges_size_type` | The size type of the edge list. |
| `degree_size_type`       | `Surface_mesh::degree_size_type` | The size type of the adjacency list. |

\section BGLPolyGT Specialization for the Polyhedron Class

Defined in `<CGAL/boost/graph/graph_traits_Polyhedron_3.h>`

We provide partial specialization for the class `CGAL::Polyhedron_3` so that it is a model
of the graph concepts
<A HREF="http://www.boost.org/libs/graph/doc/BidirectionalGraph.html">`BidirectionalGraph`</A> and
<A HREF="http://www.boost.org/libs/graph/doc/VertexAndEdgeListGraph.html">`VertexAndEdgeListGraph`</A>
and of the concept `MutableFaceGraph`.

The const specialization, `boost::graph_traits< CGAL::Polyhedron_3<Traits> const>`
is also defined, using the constant handles in the polyhedron.

The traits class `boost::graph_traits< CGAL::Polyhedron_3<T> >` provides the following types:

| Member                   | Value  | Description |
| :----------------------- | :----: | :---------- |
<<<<<<< HEAD
| `vertex_descriptor`      | `Polyhedron_3::Vertex_handle`     | The vertex descriptor |
| `edge_descriptor`        | `unspecified_type`   | The edge descriptor |
| `halfedge_descriptor`    | `Polyhedron_3::Halfedge_handle`   | The halfedge descriptor |
| `face_descriptor`        | `Polyhedron_3::Face_handle`       | The face descriptor |
| `adjacency_iterator`     | `CGAL::Vertex_around_target_iterator<Polyhedron_3<T> >` | Iterates through adjacent vertices|
| `out_edge_iterator`      | `CGAL::Out_edge_iterator<Polyhedron_3<T> >` | Iterate through the out-edges of a vertex. |
| `in_edge_iterator`       | `CGAL::Out_edge_iterator<Polyhedron_3<T> >` | Iterate through the in-edges of a vertex. |
| `vertex_iterator`        | `unspecified_type`     | Iterate through the vertices of a polyhedron.|
| `edge_iterator`          | `unspecified_type`     | Iterate through the edges of a polyhedron.|
| `halfedge_iterator`      | `unspecified_type`     | Iterate through the halfedges of a polyhedron.|
| `face_iterator`          | `unspecified_type`         | Iterate through the faces of a polyhedron.|
| `directed_category`      | Inherits from `boost::bidirectional_graph_tag`, `boost::vertex_list_graph_tag` and `boost::edge_list_graph_tag` | |
| `edge_parallel_category` | `boost::disallow_parallel_edge_tag`   | Indicates that this graph does not support multiedges |
| `traversal_category`     | `boost::bidirectional_graph_tag`      | Indicates that this graph is bidirectional |
| `vertices_size_type`     | `Polyhedron_3::size_type` | The size type of the vertex list |
| `edges_size_type`        | `Polyhedron_3::size_type` | The size type of the edge list |
| `degree_size_type`       | `Polyhedron_3::size_type` | The size type of the adjacency list |

For convenience, the type `edge_descriptor` is hashable using the functor `CGAL::Handle_hash_function`
that is the default hash functor of `CGAL::Unique_hash_map`.

\section BGLLCCGT Specialization for the Linear_cell_complex_for_combinatorial_map Class

Defined in `<CGAL/boost/graph/graph_traits_Linear_cell_complex_for_combinatorial_map.h>`

We provide partial specialization for the class `CGAL::Linear_cell_complex_for_combinatorial_map` so that it is a model of the graph concepts
<A HREF="http://www.boost.org/libs/graph/doc/BidirectionalGraph.html">`BidirectionalGraph`</A> and
<A HREF="http://www.boost.org/libs/graph/doc/EdgeAndVertexListGraph.html">`EdgeAndVertexListGraph`</A>
and of the concept `MutableFaceGraph`.

The const specialization is also defined, using the constant handles in the linear cell complex.

Let us denote by LCC an instantiation of CGAL::Linear_cell_complex_for_combinatorial_map<...> class.
The traits class `boost::graph_traits<LCC>` provides the following types:

| Member                   | Value  | Description |
| :----------------------- | :----: | :---------- |
| `vertex_descriptor`      | `LCC::Vertex_attribute_handle`                 | The vertex descriptor |
| `edge_descriptor`        | `unspecified_type`                             | The edge descriptor |
| `halfedge_descriptor`    | `LCC::Dart_handle`   | The halfedge descriptor |
| `face_descriptor`        | `unspecified_type`                             | The face descriptor |
| `adjacency_iterator`     | `CGAL::Vertex_around_target_iterator<LCC>`     | Iterates through adjacent vertices|
| `out_edge_iterator`      | `CGAL::Out_edge_iterator<LCC>`                 | Iterate through the out-edges of a vertex. |
| `in_edge_iterator`       | `CGAL::Out_edge_iterator<LCC>`                 | Iterate through the in-edges of a vertex. |
| `vertex_iterator`        | `unspecified_type`         | Iterate through the vertices of LCC.|
| `edge_iterator`          | `unspecified_type`         | Iterate through the edges of LCC.|
| `halfedge_iterator`      | `unspecified_type`         | Iterate through the halfedges of LCC.|
| `face_iterator`          | `unspecified_type`         | Iterate through the faces of LCC.|
| `directed_category`      | Inherits from `boost::bidirectional_graph_tag`, `boost::vertex_list_graph_tag` and `boost::edge_list_graph_tag` | |
| `edge_parallel_category` | `boost::disallow_parallel_edge_tag`   | Indicates that this graph does not support multiedges |
| `traversal_category`     | `boost::bidirectional_graph_tag`      | Indicates that this graph is bidirectional |
| `vertices_size_type`     | `LCC::size_type` | The size type of the vertex list |
| `edges_size_type`        | `LCC::size_type` | The size type of the edge list |
| `degree_size_type`       | `LCC::size_type` | The size type of the adjacency list |

For convenience, the type `edge_descriptor` is hashable using the functor `CGAL::Handle_hash_function` that is the default hash functor of `CGAL::Unique_hash_map`.

\subsection Requirements

<ul>
<li> The item class used by `CGAL::Linear_cell_complex_for_combinatorial_map` must have both 0-attributes and 2-attributes enabled.</li>

<li> No dart is 1-free, nor 2-free. Holes in a mesh are represented by using the same convention than for `CGAL::Polyhedron_3` and `CGAL::Surface_mesh`: a dart <code>d</code> belongs to a border if the 2-attribute of <code>beta<2>(d)</code> is NULL.</li>

<li> All darts of the linear cell complexes must be associated with a 2-attribute, except darts that represent holes.</li>

<li> In order to use property maps, darts and types associated with of 0- and 2-attributes must define the two fonctions:
\code
int id() const; // Returns the index. 
int& id();      // Returns a reference to the index stored in the attribute. 
\endcode
</ul>

For darts, this can be done by defining `Darts_with_id` as `CGAL::Tag_true` in the `Dart_wrapper` struct of the item class. <br>
For attributes, it is possible to use `CGAL::Cell_attribute_with_id` and `CGAL::Cell_attribute_with_point_and_id` classes to define your item class using attributes with id.

You can also use the `CGAL::Linear_cell_complex_bgl_min_items` item class, or you can use directly the `CGAL::Linear_cell_complex_for_bgl_combinatorial_map_helper` class.

\section BGLOMPAK Specialization for the OpenMesh::PolyMesh_ArrayKernelT Class

Defined in `<CGAL/boost/graph/graph_traits_PolyMesh_ArrayKernelT.h>`

We provide partial specialization for the class `OpenMesh::PolyMesh_ArrayKernelT` so that it is a model
of the graph concepts
<A HREF="http://www.boost.org/libs/graph/doc/BidirectionalGraph.html">`BidirectionalGraph`</A> and
<A HREF="http://www.boost.org/libs/graph/doc/VertexAndEdgeListGraph.html">`VertexAndEdgeListGraph`</A>
and of the concept `MutableFaceGraph`.

The traits class `boost::graph_traits<OpenMesh::PolyMesh_ArrayKernelT<K> >` provides the following types:

| Member                   | Value  | Description |
| :----------------------- | :----: | :---------- |
| `vertex_descriptor`      | `OpenMesh::PolyMesh_ArrayKernelT::VertexHandle`     | The vertex descriptor |
| `edge_descriptor`        | `unspecified_type`   | The edge descriptor |
| `halfedge_descriptor`    | `OpenMesh::PolyMesh_ArrayKernelT::HalfedgeHandle`   | The halfedge descriptor |
| `face_descriptor`        | `Surface_mesh::FaceHande`       | The face descriptor |
| `adjacency_iterator`     | `unspecified_type` | Iterates through adjacent vertices|
| `out_edge_iterator`      | `unspecified_type` | Iterate through the out-edges of a vertex. |
| `in_edge_iterator`       | `unspecified_type` | Iterate through the in-edges of a vertex. |
| `vertex_iterator`        | `unspecified_type`     | Iterate through the vertices of a polyhedron.|
| `edge_iterator`          | `unspecified_type`     | Iterate through the edges of a polyhedron.|
| `halfedge_iterator`      | `OpenMesh::PolyMesh_ArrayKernelT::HalfedgeIter`     | Iterate through the halfedges of a polyhedron.|
| `face_iterator`          | `OpenMesh::PolyMesh_ArrayKernelT::FaceIter`         | Iterate through the faces of a polyhedron.|
| `directed_category`      | Inherits from `boost::bidirectional_graph_tag`, `boost::vertex_list_graph_tag` and `boost::edge_list_graph_tag` | |
| `edge_parallel_category` | `boost::disallow_parallel_edge_tag`   | Indicates that this graph does not support multiedges |
| `traversal_category`     | `boost::bidirectional_graph_tag`      | Indicates that this graph is bidirectional |
| `vertices_size_type`     | `unsigned int` | The size type of the vertex list |
| `edges_size_type`        | `unsigned int` | The size type of the edge list |
| `degree_size_type`       | `unsigned` | The size type of the adjacency list |


\section BGLOMTMAK Specialization for the OpenMesh::TriMesh_ArrayKernelT Class

Defined in `<CGAL/boost/graph/graph_traits_TriMesh_ArrayKernelT.h>`

We provide partial specialization for the class `OpenMesh::TriMesh_ArrayKernelT` so that it is a model
=======
| `vertex_descriptor`      | `Polyhedron_3::Vertex_handle`     | Identify vertices in the graph. |
| `edge_descriptor`        | `unspecified_type`   | Identify edges in the graph. |
| `halfedge_descriptor`    | `Polyhedron_3::Halfedge_handle`   | Identify halfedges in the graph. |
| `face_descriptor`        | `Polyhedron_3::Face_handle`       | Identify faces in the graph. |
| `adjacency_iterator`     | `CGAL::Vertex_around_target_iterator<Polyhedron_3<T> >` | An iterator to traverse through the vertices adjacent to a vertex. Its value type is `vertex_descriptor`. |
| `out_edge_iterator`      | `CGAL::Out_edge_iterator<Polyhedron_3<T> >` | An iterator to traverse through the outgoing edges incident to a vertex. Its value type is `edge_descriptor`. |
| `in_edge_iterator`       | `CGAL::In_edge_iterator<Polyhedron_3<T> >` | An iterator to traverse through the incoming edges incident to a vertex. Its value type is `edge_descriptor`. |
| `vertex_iterator`        | `unspecified_type`     | An iterator to traverse through the vertices of the graph. Its value type is `vertex_descriptor`. |
| `edge_iterator`          | `unspecified_type`     | An iterator to traverse through the edges of the graph. Its value type is `edge_descriptor`. |
| `halfedge_iterator`      | `unspecified_type`     | An iterator to traverse through the halfedges of the graph. Its value type is `halfedge_descriptor`. |
| `face_iterator`          | `unspecified_type`         | An iterator to traverse through the faces of the graph. Its value type is `face_descriptor`. |
| `directed_category`      | `boost::undirected_tag`      | This graph is not directed. |
| `edge_parallel_category` | `boost::disallow_parallel_edge_tag`   | This graph does not support multiedges. |
| `traversal_category`     | Inherits from `boost::bidirectional_graph_tag`, `boost::vertex_list_graph_tag`, and `boost::edge_list_graph_tag` | The ways in which the vertices in the graph can be traversed. |
| `vertices_size_type`     | `Polyhedron_3::size_type` | The size type of the vertex list. |
| `edges_size_type`        | `Polyhedron_3::size_type` | The size type of the edge list. |
| `degree_size_type`       | `Polyhedron_3::size_type` | The size type of the adjacency list. |

For convenience, the type `edge_descriptor` is hashable using the functor `CGAL::Handle_hash_function`,
which is the default hash functor of `CGAL::Unique_hash_map`.

\section BGLSeam_meshGT Specialization for the Seam_mesh Class

Defined in `<CGAL/boost/graph/graph_traits_Seam_mesh.h>`

We provide partial specialization for the class `CGAL::Seam_mesh` so that it is a model
>>>>>>> f5d97425
of the graph concepts
<A HREF="http://www.boost.org/libs/graph/doc/BidirectionalGraph.html">`BidirectionalGraph`</A> and
<A HREF="http://www.boost.org/libs/graph/doc/VertexAndEdgeListGraph.html">`VertexAndEdgeListGraph`</A>.

The traits class `boost::graph_traits< CGAL::Seam_mesh<T> >` provides the following types:

| Member                   | Value  | Description |
| :----------------------- | :----: | :---------- |
| `vertex_descriptor`      | `Seam_mesh::vertex_descriptor`     | Identify vertices in the graph. |
| `edge_descriptor`        | `Seam_mesh::edge_descriptor`   | Identify edges in the graph. |
| `halfedge_descriptor`    | `Seam_mesh::halfedge_descriptor`   | Identify halfedges in the graph. |
| `face_descriptor`        | `Seam_mesh::face_descriptor`       | Identify faces in the graph. |
| `adjacency_iterator`     | `CGAL::Vertex_around_target_iterator<CGAL::Seam_mesh<T> >` | An iterator to traverse through the vertices adjacent to a vertex. Its value type is `vertex_descriptor`. |
| `out_edge_iterator`      | `CGAL::Out_edge_iterator<CGAL::Seam_mesh<T> >` | An iterator to traverse through the outgoing edges incident to a vertex. Its value type is `edge_descriptor`. |
| `in_edge_iterator`       | `CGAL::In_edge_iterator<CGAL::Seam_mesh<T> >` | An iterator to traverse through the incoming edges incident to a vertex. Its value type is `edge_descriptor`. |
| `vertex_iterator`        | `Seam_mesh::vertex_iterator`     | An iterator to traverse through the vertices of the graph. Its value type is `vertex_descriptor`. |
| `edge_iterator`          | `Seam_mesh::edge_iterator`     | An iterator to traverse through the edges of the graph. Its value type is `edge_descriptor`. |
| `halfedge_iterator`      | `Seam_mesh::halfedge_iterator`     | An iterator to traverse through the halfedges of the graph. Its value type is `halfedge_descriptor`. |
| `face_iterator`          | `Seam_mesh::face_iterator`         | An iterator to traverse through the faces of the graph. Its value type is `face_descriptor`. |
| `directed_category`      | `boost::undirected_tag`      | This graph is not directed. |
| `edge_parallel_category` | `boost::disallow_parallel_edge_tag`   | This graph does not support multiedges. |
| `traversal_category`     | Inherits from `boost::bidirectional_graph_tag`, `boost::vertex_list_graph_tag`, and `boost::edge_list_graph_tag` | The ways in which the vertices in the graph can be traversed. |
| `vertices_size_type`     | `Seam_mesh::vertices_size_type` | The size type of the vertex list. |
| `edges_size_type`        | `Seam_mesh::edges_size_type` | The size type of the edge list. |
| `degree_size_type`       | `Seam_mesh::degree_size_type` | The size type of the adjacency list. |

\section BGLT2GT Specializations for the 2D Triangulation Classes

Defined in `<CGAL/boost/graph/graph_traits_Triangulation_2.h>`,
`<CGAL/boost/graph/graph_traits_Delaunay_triangulation_2.h>`,
`<CGAL/boost/graph/graph_traits_Regular_triangulation_2.h>`,
`<CGAL/boost/graph/graph_traits_Constrained_Delaunay_triangulation_2.h>`,
`<CGAL/boost/graph/graph_traits_Constrained_triangulation_2.h>`,
`<CGAL/boost/graph/graph_traits_Constrained_triangulation_plus_2.h>`, and
`<CGAL/boost/graph/graph_traits_Triangulation_hierarchy_2.h>`.

We provide partial specialization for the classes 
`CGAL::Triangulation_2`, `CGAL::Delaunay_triangulation_2`,
`CGAL::Regular_triangulation_2` `CGAL::Constrained_triangulation_2`, 
`CGAL::Constrained_Delaunay_triangulation_2`, `CGAL::Constrained_triangulation_plus_2`,
and `CGAL::Triangulation_hierarchy_2`
so that they are model of the graph concepts
<A HREF="http://www.boost.org/libs/graph/doc/BidirectionalGraph.html">`BidirectionalGraph`</A> and
<A HREF="http://www.boost.org/libs/graph/doc/VertexAndEdgeListGraph.html">`VertexAndEdgeListGraph`</A>.

The mapping between vertices and edges of the triangulation and the
graph is rather straightforward, but there are some subtleties. The
value type of the \sc{Bgl} iterators is the vertex or edge descriptor,
whereas in \cgal all iterators and circulators are also handles and
hence have as value type Vertex or Edge.

The graph traits class for triangulations does not distinguish between
finite and infinite vertices and edges. As the edge weight computed
with the default property map of \sc{Bgl} algorithms (obtained with
`get(t, boost::edge_weight)`) is the length of the edge,
the edge weight is not well defined for infinite edges. For algorithms
that make use of the edge weight, the user must therefore
define a <A HREF="http://www.boost.org/libs/graph/doc/filtered_graph.html">`boost::filtered_graph`</A> or pass a property map to the
algorithm that returns "infinity" for infinite edges.

Note also that when you derive from the class `CGAL::Triangulation_2`,
you must upcast the object in order to use this partial specialization.

For the user convenience, \cgal provides the partial specializations
for all 2D triangulation classes.

The traits classes `boost::graph_traits< CGAL::Triangulation_2<GT, TDS> >` and
`boost::graph_traits< CGAL::Delaunay_triangulation_2<GT, TDS> >`
provide the following types:

| Member                   | Value  | Description |
| :----------------------- | :----: | :---------- |
| `vertex_descriptor`      | `Triangulation::Vertex_handle`     | Identify vertices in the graph. |
| `edge_descriptor`        | `unspecified_type`     | Identify edges in the graph. It is constructible from and convertible to `Triangulation::Edge`. It is not a simple typedef, but a proper class, because in an undirected graph the edges `(u,v)` and `(v,u)` must be equal. This is not the case for the Edge type of the triangulation. |
| `adjacency_iterator`     | `unspecified_type` | An iterator to traverse through the vertices adjacent to a vertex. Its value type is `vertex_descriptor`. |
| `out_edge_iterator`      | `unspecified_type` | An iterator to traverse through the outgoing edges incident to a vertex. Its value type is `edge_descriptor`. |
| `in_edge_iterator`       | `unspecified_type` | An iterator to traverse through the incoming edges incident to a vertex. Its value type is `edge_descriptor`. |
| `vertex_iterator`        | `unspecified_type`     | An iterator to traverse through the vertices of the graph. Its value type is `vertex_descriptor`. |
| `edge_iterator`          | `unspecified_type`     | An iterator to traverse through the edges of the graph. Its value type is `edge_descriptor`. |
| `directed_category`      | `boost::undirected_tag`      | This graph is not directed. |
| `edge_parallel_category` | `boost::disallow_parallel_edge_tag` | This graph does not support multiedges. |
| `traversal_category`     | Inherits from `boost::bidirectional_graph_tag`, `boost::adjacency_graph_tag`, `boost::vertex_list_graph_tag`, and `boost::edge_list_graph_tag` | The ways in which the vertices in the graph can be traversed.. |
| `vertices_size_type`     | `Triangulation::size_type` | The size type of the vertex list. |
| `edges_size_type`        | `Triangulation::size_type` | The size type of the edge list. |
| `degree_size_type`       | `Triangulation::size_type` | The size type of the adjacency list. |

\section BGLArgtGT Specialization for the Arrangement Classes

Defined in `<CGAL/boost/graph/graph_traits_Arrangement_2.h>`

We provide partial specialization for the class `CGAL::Arrangement_2`
so that it is model of the graph concepts
<A HREF="http://www.boost.org/libs/graph/doc/BidirectionalGraph.html">`BidirectionalGraph`</A> and
<A HREF="http://www.boost.org/libs/graph/doc/VertexAndEdgeListGraph.html">`VertexAndEdgeListGraph`</A>.

The const specialization, `boost::graph_traits< CGAL::Arrangement_2<Traits, Dcel> const>`
is also defined, using the constant handles in the arrangement.

The traits class `boost::graph_traits< CGAL::Arrangement_2<T, Dcel> >`
provides the following types:

| Member                   | Value  | Description |
| :----------------------- | :----: | :---------- |
| `vertex_descriptor`      | `Arrangement_2::Vertex_handle`     | Identify vertices in the graph. |
| `edge_descriptor`        | `Arrangement_2::Halfedge_handle`   | Identify edges in the graph. |
| `adjacency_iterator`     | Not provided| |
| `out_edge_iterator`      | `unspecified_type` | An edge iterator which only iterates over the outgoing halfedges around a vertex. It corresponds to a `Arrangement_2::Halfedge_around_vertex_circulator` with the difference that its value type is an edge descriptor and not `Arrangement_2::Halfedge`|
| `in_edge_iterator`       | `unspecified_type` | An edge iterator which only iterates over the incoming edges around a vertex. It corresponds to a `Arrangement_2::Halfedge_around_vertex_circulator` with the difference that its value type is an edge descriptor and not `Arrangement_2::Halfedge`|
| `vertex_iterator`        | `unspecified_type` | An iterator corresponding to `Arrangement_2::Vertex_iterator`, with the difference that its value type is a vertex descriptor and not `Arrangement_2::Vertex`  |
| `edge_iterator`          | `unspecified_type` | An iterator corresponding to `Arrangement_2::Halfedge_iterator` with the difference that its value type is an edge descriptor and not `Arrangement_2::Halfedge`|
| `directed_category`      | `boost::directed_tag`      | This graph is directed. |
| `edge_parallel_category` | `boost::allow_parallel_edge_tag` | This graph supports multiedges. |
| `traversal_category`     | Inherits from `boost::bidirectional_graph_tag`, `boost::vertex_list_graph_tag`, and `boost::edge_list_graph_tag` | The ways in which the vertices in the graph can be traversed. |
| `vertices_size_type`     | `Arrangement_2::Size` | The size type of the vertex list. |
| `edges_size_type`        | `Arrangement_2::Size` | The size type of the edge list. |
| `degree_size_type`       | `Arrangement_2::Size` | The size type of the adjacency list. |

\section BGLOMPAK Specialization for the OpenMesh::PolyMesh_ArrayKernelT Class

Defined in `<CGAL/boost/graph/graph_traits_PolyMesh_ArrayKernelT.h>`

We provide partial specialization for the class `OpenMesh::PolyMesh_ArrayKernelT` so that it is a model
of the graph concepts
<A HREF="http://www.boost.org/libs/graph/doc/BidirectionalGraph.html">`BidirectionalGraph`</A> and
<A HREF="http://www.boost.org/libs/graph/doc/VertexAndEdgeListGraph.html">`VertexAndEdgeListGraph`</A>
and of the concept `MutableFaceGraph`.

The traits class `boost::graph_traits<OpenMesh::PolyMesh_ArrayKernelT<K> >` provides the following types:

| Member                   | Value  | Description |
| :----------------------- | :----: | :---------- |
| `vertex_descriptor`      | `OpenMesh::PolyMesh_ArrayKernelT::VertexHandle`     | Identify vertices in the graph. |
| `edge_descriptor`        | `unspecified_type`   | Identify edges in the graph. |
| `halfedge_descriptor`    | `OpenMesh::PolyMesh_ArrayKernelT::HalfedgeHandle`   | Identify halfedges in the graph. |
| `face_descriptor`        | `OpenMesh::PolyMesh_ArrayKernelT::FaceHandle`       | Identify faces in the graph. |
| `adjacency_iterator`     | `unspecified_type` | An iterator to traverse through the vertices adjacent to a vertex. Its value type is `vertex_descriptor`. |
| `out_edge_iterator`      | `CGAL::Out_edge_iterator<OpenMesh::PolyMesh_ArrayKernelT<K> >` | An iterator to traverse through the outgoing edges incident to a vertex. Its value type is `edge_descriptor`. |
| `in_edge_iterator`       | `CGAL::In_edge_iterator<OpenMesh::PolyMesh_ArrayKernelT<K> >` | An iterator to traverse through the incoming edges incident to a vertex. Its value type is `edge_descriptor`. |
| `vertex_iterator`        | `OpenMesh::PolyMesh_ArrayKernelT::VertexIter`     | An iterator to traverse through the vertices of the graph. Its value type is `vertex_descriptor`. |
| `edge_iterator`          | `unspecified_type`     | An iterator to traverse through the edges of the graph. Its value type is `edge_descriptor`. |
| `halfedge_iterator`      | `OpenMesh::PolyMesh_ArrayKernelT::HalfedgeIter`     | An iterator to traverse through the halfedges of the graph. Its value type is `halfedge_descriptor`. |
| `face_iterator`          | `OpenMesh::PolyMesh_ArrayKernelT::FaceIter`         | An iterator to traverse through the faces of the graph. Its value type is `face_descriptor`. |
| `directed_category`      | `boost::undirected_tag`      | This graph is not directed. |
| `edge_parallel_category` | `boost::disallow_parallel_edge_tag`   | This graph does not support multiedges. |
| `traversal_category`     | Inherits from `boost::bidirectional_graph_tag`, `boost::vertex_list_graph_tag`, and `boost::edge_list_graph_tag` | The ways in which the vertices in the graph can be traversed. |
| `vertices_size_type`     | `unsigned int` | The size type of the vertex list. |
| `edges_size_type`        | `unsigned int` | The size type of the edge list. |
| `degree_size_type`       | `unsigned int` | The size type of the adjacency list. |

\section BGLOMTMAK Specialization for the OpenMesh::TriMesh_ArrayKernelT Class

Defined in `<CGAL/boost/graph/graph_traits_TriMesh_ArrayKernelT.h>`

We provide partial specialization for the class `OpenMesh::TriMesh_ArrayKernelT` so that it is a model
of the graph concepts
<A HREF="http://www.boost.org/libs/graph/doc/BidirectionalGraph.html">`BidirectionalGraph`</A> and
<A HREF="http://www.boost.org/libs/graph/doc/VertexAndEdgeListGraph.html">`VertexAndEdgeListGraph`</A>
and of the concept `MutableFaceGraph`.

The traits class `boost::graph_traits<OpenMesh::TriMesh_ArrayKernelT<K> >` provides the following types:

| Member                   | Value  | Description |
| :----------------------- | :----: | :---------- |
| `vertex_descriptor`      | `OpenMesh::TriMesh_ArrayKernelT::VertexHandle`     | Identify vertices in the graph. |
| `edge_descriptor`        | `unspecified_type`   | Identify edges in the graph. |
| `halfedge_descriptor`    | `OpenMesh::TriMesh_ArrayKernelT::HalfedgeHandle`   | Identify halfedges in the graph. |
| `face_descriptor`        | `OpenMesh::TriMesh_ArrayKernelT::FaceHandle`       | Identify faces in the graph. |
| `adjacency_iterator`     | `unspecified_type` | An iterator to traverse through the vertices adjacent to a vertex. Its value type is `vertex_descriptor`. |
| `out_edge_iterator`      | `CGAL::Out_edge_iterator<OpenMesh::TriMesh_ArrayKernelT<K> >` | An iterator to traverse through the outgoing edges incident to a vertex. Its value type is `edge_descriptor`. |
| `in_edge_iterator`       | `CGAL::In_edge_iterator<OpenMesh::TriMesh_ArrayKernelT<K> >` | An iterator to traverse through the incoming edges incident to a vertex. Its value type is `edge_descriptor`. |
| `vertex_iterator`        | `OpenMesh::PolyMesh_ArrayKernelT::VertexIter`     | An iterator to traverse through the vertices of the graph. Its value type is `vertex_descriptor`. |
| `edge_iterator`          | `unspecified_type`     | An iterator to traverse through the edges of the graph. Its value type is `edge_descriptor`. |
| `halfedge_iterator`      | `OpenMesh::TriMesh_ArrayKernelT::HalfedgeIter`     | An iterator to traverse through the halfedges of the graph. Its value type is `halfedge_descriptor`. |
| `face_iterator`          | `OpenMesh::TriMesh_ArrayKernelT::FaceIter`         | An iterator to traverse through the faces of the graph. Its value type is `face_descriptor`. |
| `directed_category`      | `boost::undirected_tag`      | This graph is not directed. |
| `edge_parallel_category` | `boost::disallow_parallel_edge_tag`   | This graph does not support multiedges. |
| `traversal_category`     | Inherits from `boost::bidirectional_graph_tag`, `boost::vertex_list_graph_tag`, and `boost::edge_list_graph_tag` | The ways in which the vertices in the graph can be traversed. |
| `vertices_size_type`     | `unsigned int` | The size type of the vertex list. |
| `edges_size_type`        | `unsigned int` | The size type of the edge list. |
| `degree_size_type`       | `unsigned int` | The size type of the adjacency list. |

*/<|MERGE_RESOLUTION|>--- conflicted
+++ resolved
@@ -60,27 +60,26 @@
 
 | Member                   | Value  | Description |
 | :----------------------- | :----: | :---------- |
-<<<<<<< HEAD
-| `vertex_descriptor`      | `Polyhedron_3::Vertex_handle`     | The vertex descriptor |
-| `edge_descriptor`        | `unspecified_type`   | The edge descriptor |
-| `halfedge_descriptor`    | `Polyhedron_3::Halfedge_handle`   | The halfedge descriptor |
-| `face_descriptor`        | `Polyhedron_3::Face_handle`       | The face descriptor |
-| `adjacency_iterator`     | `CGAL::Vertex_around_target_iterator<Polyhedron_3<T> >` | Iterates through adjacent vertices|
-| `out_edge_iterator`      | `CGAL::Out_edge_iterator<Polyhedron_3<T> >` | Iterate through the out-edges of a vertex. |
-| `in_edge_iterator`       | `CGAL::Out_edge_iterator<Polyhedron_3<T> >` | Iterate through the in-edges of a vertex. |
-| `vertex_iterator`        | `unspecified_type`     | Iterate through the vertices of a polyhedron.|
-| `edge_iterator`          | `unspecified_type`     | Iterate through the edges of a polyhedron.|
-| `halfedge_iterator`      | `unspecified_type`     | Iterate through the halfedges of a polyhedron.|
-| `face_iterator`          | `unspecified_type`         | Iterate through the faces of a polyhedron.|
-| `directed_category`      | Inherits from `boost::bidirectional_graph_tag`, `boost::vertex_list_graph_tag` and `boost::edge_list_graph_tag` | |
-| `edge_parallel_category` | `boost::disallow_parallel_edge_tag`   | Indicates that this graph does not support multiedges |
-| `traversal_category`     | `boost::bidirectional_graph_tag`      | Indicates that this graph is bidirectional |
-| `vertices_size_type`     | `Polyhedron_3::size_type` | The size type of the vertex list |
-| `edges_size_type`        | `Polyhedron_3::size_type` | The size type of the edge list |
-| `degree_size_type`       | `Polyhedron_3::size_type` | The size type of the adjacency list |
-
-For convenience, the type `edge_descriptor` is hashable using the functor `CGAL::Handle_hash_function`
-that is the default hash functor of `CGAL::Unique_hash_map`.
+| `vertex_descriptor`      | `Polyhedron_3::Vertex_handle`     | Identify vertices in the graph. |
+| `edge_descriptor`        | `unspecified_type`   | Identify edges in the graph. |
+| `halfedge_descriptor`    | `Polyhedron_3::Halfedge_handle`   | Identify halfedges in the graph. |
+| `face_descriptor`        | `Polyhedron_3::Face_handle`       | Identify faces in the graph. |
+| `adjacency_iterator`     | `CGAL::Vertex_around_target_iterator<Polyhedron_3<T> >` | An iterator to traverse through the vertices adjacent to a vertex. Its value type is `vertex_descriptor`. |
+| `out_edge_iterator`      | `CGAL::Out_edge_iterator<Polyhedron_3<T> >` | An iterator to traverse through the outgoing edges incident to a vertex. Its value type is `edge_descriptor`. |
+| `in_edge_iterator`       | `CGAL::In_edge_iterator<Polyhedron_3<T> >` | An iterator to traverse through the incoming edges incident to a vertex. Its value type is `edge_descriptor`. |
+| `vertex_iterator`        | `unspecified_type`     | An iterator to traverse through the vertices of the graph. Its value type is `vertex_descriptor`. |
+| `edge_iterator`          | `unspecified_type`     | An iterator to traverse through the edges of the graph. Its value type is `edge_descriptor`. |
+| `halfedge_iterator`      | `unspecified_type`     | An iterator to traverse through the halfedges of the graph. Its value type is `halfedge_descriptor`. |
+| `face_iterator`          | `unspecified_type`         | An iterator to traverse through the faces of the graph. Its value type is `face_descriptor`. |
+| `directed_category`      | `boost::undirected_tag`      | This graph is not directed. |
+| `edge_parallel_category` | `boost::disallow_parallel_edge_tag`   | This graph does not support multiedges. |
+| `traversal_category`     | Inherits from `boost::bidirectional_graph_tag`, `boost::vertex_list_graph_tag`, and `boost::edge_list_graph_tag` | The ways in which the vertices in the graph can be traversed. |
+| `vertices_size_type`     | `Polyhedron_3::size_type` | The size type of the vertex list. |
+| `edges_size_type`        | `Polyhedron_3::size_type` | The size type of the edge list. |
+| `degree_size_type`       | `Polyhedron_3::size_type` | The size type of the adjacency list. |
+
+For convenience, the type `edge_descriptor` is hashable using the functor `CGAL::Handle_hash_function`,
+which is the default hash functor of `CGAL::Unique_hash_map`.
 
 \section BGLLCCGT Specialization for the Linear_cell_complex_for_combinatorial_map Class
 
@@ -139,73 +138,11 @@
 
 You can also use the `CGAL::Linear_cell_complex_bgl_min_items` item class, or you can use directly the `CGAL::Linear_cell_complex_for_bgl_combinatorial_map_helper` class.
 
-\section BGLOMPAK Specialization for the OpenMesh::PolyMesh_ArrayKernelT Class
-
-Defined in `<CGAL/boost/graph/graph_traits_PolyMesh_ArrayKernelT.h>`
-
-We provide partial specialization for the class `OpenMesh::PolyMesh_ArrayKernelT` so that it is a model
-of the graph concepts
-<A HREF="http://www.boost.org/libs/graph/doc/BidirectionalGraph.html">`BidirectionalGraph`</A> and
-<A HREF="http://www.boost.org/libs/graph/doc/VertexAndEdgeListGraph.html">`VertexAndEdgeListGraph`</A>
-and of the concept `MutableFaceGraph`.
-
-The traits class `boost::graph_traits<OpenMesh::PolyMesh_ArrayKernelT<K> >` provides the following types:
-
-| Member                   | Value  | Description |
-| :----------------------- | :----: | :---------- |
-| `vertex_descriptor`      | `OpenMesh::PolyMesh_ArrayKernelT::VertexHandle`     | The vertex descriptor |
-| `edge_descriptor`        | `unspecified_type`   | The edge descriptor |
-| `halfedge_descriptor`    | `OpenMesh::PolyMesh_ArrayKernelT::HalfedgeHandle`   | The halfedge descriptor |
-| `face_descriptor`        | `Surface_mesh::FaceHande`       | The face descriptor |
-| `adjacency_iterator`     | `unspecified_type` | Iterates through adjacent vertices|
-| `out_edge_iterator`      | `unspecified_type` | Iterate through the out-edges of a vertex. |
-| `in_edge_iterator`       | `unspecified_type` | Iterate through the in-edges of a vertex. |
-| `vertex_iterator`        | `unspecified_type`     | Iterate through the vertices of a polyhedron.|
-| `edge_iterator`          | `unspecified_type`     | Iterate through the edges of a polyhedron.|
-| `halfedge_iterator`      | `OpenMesh::PolyMesh_ArrayKernelT::HalfedgeIter`     | Iterate through the halfedges of a polyhedron.|
-| `face_iterator`          | `OpenMesh::PolyMesh_ArrayKernelT::FaceIter`         | Iterate through the faces of a polyhedron.|
-| `directed_category`      | Inherits from `boost::bidirectional_graph_tag`, `boost::vertex_list_graph_tag` and `boost::edge_list_graph_tag` | |
-| `edge_parallel_category` | `boost::disallow_parallel_edge_tag`   | Indicates that this graph does not support multiedges |
-| `traversal_category`     | `boost::bidirectional_graph_tag`      | Indicates that this graph is bidirectional |
-| `vertices_size_type`     | `unsigned int` | The size type of the vertex list |
-| `edges_size_type`        | `unsigned int` | The size type of the edge list |
-| `degree_size_type`       | `unsigned` | The size type of the adjacency list |
-
-
-\section BGLOMTMAK Specialization for the OpenMesh::TriMesh_ArrayKernelT Class
-
-Defined in `<CGAL/boost/graph/graph_traits_TriMesh_ArrayKernelT.h>`
-
-We provide partial specialization for the class `OpenMesh::TriMesh_ArrayKernelT` so that it is a model
-=======
-| `vertex_descriptor`      | `Polyhedron_3::Vertex_handle`     | Identify vertices in the graph. |
-| `edge_descriptor`        | `unspecified_type`   | Identify edges in the graph. |
-| `halfedge_descriptor`    | `Polyhedron_3::Halfedge_handle`   | Identify halfedges in the graph. |
-| `face_descriptor`        | `Polyhedron_3::Face_handle`       | Identify faces in the graph. |
-| `adjacency_iterator`     | `CGAL::Vertex_around_target_iterator<Polyhedron_3<T> >` | An iterator to traverse through the vertices adjacent to a vertex. Its value type is `vertex_descriptor`. |
-| `out_edge_iterator`      | `CGAL::Out_edge_iterator<Polyhedron_3<T> >` | An iterator to traverse through the outgoing edges incident to a vertex. Its value type is `edge_descriptor`. |
-| `in_edge_iterator`       | `CGAL::In_edge_iterator<Polyhedron_3<T> >` | An iterator to traverse through the incoming edges incident to a vertex. Its value type is `edge_descriptor`. |
-| `vertex_iterator`        | `unspecified_type`     | An iterator to traverse through the vertices of the graph. Its value type is `vertex_descriptor`. |
-| `edge_iterator`          | `unspecified_type`     | An iterator to traverse through the edges of the graph. Its value type is `edge_descriptor`. |
-| `halfedge_iterator`      | `unspecified_type`     | An iterator to traverse through the halfedges of the graph. Its value type is `halfedge_descriptor`. |
-| `face_iterator`          | `unspecified_type`         | An iterator to traverse through the faces of the graph. Its value type is `face_descriptor`. |
-| `directed_category`      | `boost::undirected_tag`      | This graph is not directed. |
-| `edge_parallel_category` | `boost::disallow_parallel_edge_tag`   | This graph does not support multiedges. |
-| `traversal_category`     | Inherits from `boost::bidirectional_graph_tag`, `boost::vertex_list_graph_tag`, and `boost::edge_list_graph_tag` | The ways in which the vertices in the graph can be traversed. |
-| `vertices_size_type`     | `Polyhedron_3::size_type` | The size type of the vertex list. |
-| `edges_size_type`        | `Polyhedron_3::size_type` | The size type of the edge list. |
-| `degree_size_type`       | `Polyhedron_3::size_type` | The size type of the adjacency list. |
-
-For convenience, the type `edge_descriptor` is hashable using the functor `CGAL::Handle_hash_function`,
-which is the default hash functor of `CGAL::Unique_hash_map`.
-
 \section BGLSeam_meshGT Specialization for the Seam_mesh Class
 
 Defined in `<CGAL/boost/graph/graph_traits_Seam_mesh.h>`
 
-We provide partial specialization for the class `CGAL::Seam_mesh` so that it is a model
->>>>>>> f5d97425
-of the graph concepts
+We provide partial specialization for the class `CGAL::Seam_mesh` so that it is a model of the graph concepts
 <A HREF="http://www.boost.org/libs/graph/doc/BidirectionalGraph.html">`BidirectionalGraph`</A> and
 <A HREF="http://www.boost.org/libs/graph/doc/VertexAndEdgeListGraph.html">`VertexAndEdgeListGraph`</A>.
 
