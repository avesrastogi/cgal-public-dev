--- conflicted
+++ resolved
@@ -708,11 +708,8 @@
 ## I/O Functions ##
 - \link PkgBGLIOFct CGAL::read_off() \endlink
 - \link PkgBGLIOFct CGAL::write_off() \endlink
-<<<<<<< HEAD
 - \link PkgBGLIOFct `CGAL::write_VTP()` \endlink
-=======
 - \link PkgBGLIOFct CGAL::write_wrl() \endlink
->>>>>>> 275786b0
 
 */
 
