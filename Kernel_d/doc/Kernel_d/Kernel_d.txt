namespace CGAL {
/*!

\mainpage User Manual 
\anchor Chapter_dD_Geometry_Kernel
\cgalAutoToc
\author Michael Seel

\section Kernel_dIntroduction Introduction

This part of the reference manual covers the higher-dimensional
kernel. The kernel contains objects of constant size, such as point,
vector, direction, line, ray, segment, circle. With each type comes a
set of functions which can be applied to an object of this type. You
will typically find access functions (e.g. to the coordinates of a
point), tests of the position of a point relative to the object, a
function returning the bounding box, the length, or the area of an
object, and so on. The \cgal kernel further contains basic
operations such as affine transformations, detection and computation
of intersections, and distance computations. Note that this section
partly recapitulates facts already mentioned for the lower-dimensional
kernel.

\subsection Kernel_dRobustness Robustness

The correctness proof of nearly all geometric algorithms presented in
theory papers assumes exact computation with real numbers. This leads
to a fundamental problem with the implementation of geometric
algorithms. Naively, often the exact real arithmetic is replaced by
inexact floating-point arithmetic in the implementation. This often
leads to acceptable results for many input data. However, even for
the implementation of the simplest geometric algorithms this
simplification occasionally does not work. Rounding errors introduced
by inaccurate arithmetic may lead to inconsistent decisions, causing
unexpected failures for some correct input data. There are many
approaches to this problem, one of them is to compute exactly (compute
so accurate that all decisions made by the algorithm are exact) which
is possible in many cases but more expensive than standard
floating-point arithmetic. C. M. Hoffmann \cite h-gsm-89, \cite h-pargc-89
illustrates some of the problems arising in the implementation of
geometric algorithms and discusses some approaches to solve them. A
more recent overview is given in \cite s-rpigc-00. The exact
computation paradigm is discussed by Yap and Dub&eacute; \cite yd-ecp-95
and Yap \cite y-tegc-97.

In \cgal you can choose the underlying number types and arithmetic.
You can use different types of arithmetic simultaneously and the
choice can be easily changed, e.g. for testing. So you can choose
between implementations with fast but occasionally inexact arithmetic
and implementations guaranteeing exact computation and exact results.
Of course you have to pay for the exactness in terms of execution time
and storage space. See the dedicated chapter for more details
on number types and their capabilities and performance.

\subsection Kernel_dGenericity Genericity

To increase generic usage of objects and predicates the
higher-dimensional kernel makes heavy use of iterator ranges as
defined in the STL for modeling tuples. Iterators conceptualize C++
pointers.

For an iterator range `[first,last)` we define `T = tuple [first,last)` as the ordered tuple \f$ (T[0],T[1], \ldots T[d-1])\f$
where \f$ S[i] = *++^{(i)}\mathit{first}\f$ (the element obtained by \f$ i\f$
times forwarding the iterator by operator `++` and then
dereferencing it to get the value to which it points). We write `d = size [first,last)` and `S = set [first,last)` to denote the
unordered set of elements of the corresponding tuple.

This extends the syntax of random access iterators to input iterators.
If we index the tuple as above then we require that
\f$ ++^{(d+1)}\mathit{first} = \mathit{last}\f$.

\section Kernel_dKernel Kernel Representations

Our object of study is the \f$ d\f$-dimensional affine Euclidean space,
where \f$ d\f$ is a parameter of our geometry. Objects in that space are
sets of points. A common way to represent the points is the use of
%Cartesian coordinates, which assumes a reference
frame (an origin and \f$ d\f$ orthogonal axes). In that framework, a point
is represented by a \f$ d\f$-tuple \f$ (c_0,c_1,\ldots,c_{d-1})\f$,
and so are vectors in the underlying linear space. Each point is
represented uniquely by such %Cartesian
coordinates.

Another way to represent points is by homogeneous coordinates. In that
framework, a point is represented by a \f$ (d+1)\f$-tuple \f$ (h_0,h_1,\ldots,h_d)\f$.
Via the formulae \f$ c_i = h_i/h_d\f$,
the corresponding point with %Cartesian coordinates
\f$ (c_0,c_1,\ldots,c_{d-1})\f$
can be computed. Note that homogeneous coordinates are not unique. 
For \f$ \lambda\ne 0\f$, the tuples \f$ (h_0,h_1,\ldots,h_d)\f$ and 
\f$ (\lambda\cdot h_0,\lambda\cdot h_1,\ldots,\lambda\cdot h_d)\f$
represent the same point.
For a point with %Cartesian coordinates 
\f$ (c_0,c_1,\ldots,c_{d-1})\f$ a
possible homogeneous representation is
\f$ (c_0,c_1,\ldots,c_{d-1},1)\f$.
%Homogeneous coordinates in fact allow to represent 
objects in a more general space, the projective space \f$ \mathbb{P}^d\f$.
In \cgal, we do not compute in projective geometry. Rather, we use 
homogeneous coordinates to avoid division operations,
since the additional coordinate can serve as a common denominator.

\subsection Kernel_dGenericitythroughParameterization Genericity through Parameterization

Almost all the kernel objects (and the corresponding functions) are
templates with a parameter that allows the user to choose the
representation of the kernel objects. A type that is used as an
argument for this parameter must fulfill certain requirements on
syntax and semantics. The list of requirements defines an abstract
kernel concept. In \cgal such a kernel concept is often also called a
<I>representation class</I> and denoted by `R`. A representation
class provides the actual implementations of the kernel objects. For
all kernel objects `Kernel_object`, the types
`CGAL::Kernel_object<R>` and `R::Kernel_object` are identical.

\cgal offers two families of concrete models for the concept
representation class, one based on the %Cartesian
representation of points and one based on the homogeneous
representation of points. The interface of the kernel objects is
designed such that it works well with both
%Cartesian and homogeneous representation, for
example, points have a constructor with a range of coordinates plus a
common denominator (the \f$ d+1\f$ homogeneous coordinates of the point).
The common interfaces parameterized with a representation class allow
one to develop code independent of the chosen representation. We said
"families" of models, because both families are parameterized too.
A user can choose the number type used to represent the coordinates
and the linear algebra module used to calculate the result of
predicates and constructions.

For reasons that will become evident later, a representation class
provides two typenames for number types,
namely `R::FT` and `R::RT`.
The type `R::FT` must fulfill the
requirements on what is called a <I>field type</I> in \cgal. This
roughly means that `R::FT` is a type for which operations \f$ +\f$,
\f$ -\f$, \f$ *\f$ and \f$ /\f$ are defined with semantics (approximately)
corresponding to those of a field in a mathematical sense. Note that,
strictly speaking, the built-in type `int` does not fulfill the
requirements on a field type, since `int`s correspond to elements
of a ring rather than a field, especially operation \f$ /\f$ is not the
inverse of \f$ *\f$. The requirements on the type `R::RT` are
weaker. This type must fulfill the requirements on what is called an
<I>Euclidean ring type</I> in \cgal. This roughly means that
`R::RT` is a type for which operations \f$ +\f$, \f$ -\f$, \f$ *\f$ are
defined with semantics (approximately) corresponding to those of a
ring in a mathematical sense. A very limited division operation \f$ /\f$
must be available as well. It must work for exact (i.e., no
remainder) integer divisions only. Furthermore, both number types
should fulfill \cgal's requirements on a number type.

\subsection Kernel_dCartesianKernel Cartesian Kernel

With `Cartesian_d<FieldNumberType,LinearAlgebra>` you can choose
%Cartesian representation of coordinates. The type
`LinearAlgebra` must me a linear algebra module working on numbers
of type `FieldNumberType`. The second parameter defaults to module
delivered with the kernel so for short a user can just write
`Cartesian_d<FieldNumberType>` when not providing her own linear
algebra.

When you choose %Cartesian representation you have
to declare at least the type of the coordinates. A number type used
with the `Cartesian_d` representation class should be a <I>field
type</I> as described above. Both `Cartesian_d<FieldNumberType>::%FT`
and `Cartesian_d<FieldNumberType>::%RT` are mapped to number type
`FieldNumberType`.
`Cartesian_d<FieldNumberType,LinearAlgebra>::%LA` is mapped to the
type `LinearAlgebra`. `Cartesian_d<FieldNumberType>` uses
reference counting internally to save copying costs.

\subsection Kernel_dHomogeneousKernel Homogeneous Kernel

As we mentioned before, homogeneous coordinates permit to avoid
division operations in numerical computations, since the additional
coordinate can serve as a common denominator. Avoiding divisions can
be useful for exact geometric computation. With
`Homogeneous_d<RingNumberType,LinearAlgebra>` you can choose
homogeneous representation of coordinates with the kernel objects. 
As for %Cartesian representation you have to declare
at the same time the type used to store the homogeneous coordinates.
Since the homogeneous representation allows one to avoid the
divisions, the number type associated with a homogeneous
representation class must be a model for the weaker concept Euclidean
ring type only.

The type `LinearAlgebra` must me a linear algebra module working
on numbers of type `RingNumberType`. Again the second parameter
defaults to module delivered with the kernel so for short one can just
write `Homogeneous_d<RingNumberType>` when replacing the default
is no issue.

However, some operations provided by this kernel involve division
operations, for example computing squared distances or returning a
%Cartesian coordinate. To keep the requirements on
the number type parameter of `Homogeneous` low, the number type
`Quotient<RingNumberType>` is used instead. This number type
turns a ring type into a field type. It maintains numbers as
quotients, i.e.\ a numerator and a denominator. Thereby, divisions are
circumvented. With `Homogeneous_d<RingNumberType>`,
`Homogeneous_d<RingNumberType>::%FT` is equal to
`Quotient<RingNumberType>` while
`Homogeneous_d<RingNumberType>::%RT` is equal to
`RingNumberType`.
`Homogeneous_d<RingNumberType,LinearAlgebra>::%LA` is mapped to the
type `LinearAlgebra`.

\subsection Kernel_dNamingconventions Naming conventions

The use of representation classes not only avoids problems, it also
makes all \cgal classes very uniform. They <B>always</B> consist of:
<OL>

<LI>The <I>capitalized base name</I> of the geometric object, such as
`Point`, `Segment`, `Triangle`.

<LI>Followed by `_d`.

<LI>A <I>representation class</I> as parameter, which itself is
parameterized with a number type, such as
`Cartesian_d<double>` or `Homogeneous_d<leda_integer>`.
</OL>

\subsection Kernel_dKernelasaTraitsClass Kernel as a Traits Class

Algorithms and data structures in the basic library of \cgal are
parameterized by a traits class that subsumes the objects on which the
algorithm or data structure operates as well as the operations to do
so. For most of the algorithms and data structures in the basic
library you can use a kernel as a traits class. For some algorithms
you even do not have to specify the kernel; it is detected
automatically using the types of the geometric objects passed to the
algorithm. In some other cases, the algorithms or data structures
needs more than is provided by a kernel. In these cases, a kernel can
not be used as a traits class.

\subsection Kernel_dChoosingaKernel Choosing a Kernel

If you start with integral %Cartesian coordinates,
many geometric computations will involve integral numerical values
only. Especially, this is true for geometric computations that
evaluate only predicates, which are tantamount to determinant
computations. Examples are triangulation of point sets and convex hull
computation.

The dimension \f$ d\f$ of our affine space determines the dimension of the
matrix computations in the mathematical evaluation of predicates. As
rounding errors accumulate fast the homogeneous representation used
with multi-precision integers is the kernel of choice for well-behaved
algorithms. Note, that unless you use an arbitrary precision integer
type, incorrect results might arise due to overflow.

If new points are to be constructed, for example the
intersection point of two lines, computation of
%Cartesian coordinates usually involves divisions,
so you need to use a field type with %Cartesian
representation or have to switch to homogeneous representation.
`double` is a possible, but imprecise field type. You can also
put any ring type into `Quotient` to get a field type and put it
into `Cartesian_d`, but you better put the ring type into
`Homogeneous`. `leda_rational` and `leda_real` are valid
field types, too.

Still other people will prefer the built-in type <TT>double</TT>, because
they need speed and can live with approximate results, or even
algorithms that, from time to time, crash or compute incorrect results
due to accumulated rounding errors.

\subsection Kernel_dInclusionofHeaderFiles Inclusion of Header Files

You need just to include a representation class to obtain the
geometric objects of the kernel that you would like to use with the
representation class, i.e., `CGAL/Cartesian_d.h` or
`CGAL/Homogeneous_d.h`

\section Kernel_dKernel_1 Kernel Geometry

\subsection Kernel_dPointsandVectors Points and Vectors

In \cgal, we strictly distinguish between points, vectors and
directions. A <I>point</I> is a point in the Euclidean space \f$ \E^d\f$, a
<I>vector</I> is the difference of two points \f$ p_2\f$, \f$ p_1\f$ and denotes
the direction and the distance from \f$ p_1\f$ to \f$ p_2\f$ in the vector space
\f$ \R^d\f$, and a <I>direction</I> is a vector where we forget about its
length. They are different mathematical concepts. For example, they
behave different under affine transformations and an addition of two
points is meaningless in affine geometry. By putting them in
different classes we not only get cleaner code, but also type checking
by the compiler which avoids ambiguous expressions. Hence, it pays
twice to make this distinction.

\cgal defines a symbolic constant `ORIGIN` of type
`Origin` which denotes the point at the origin. This constant is
used in the conversion between points and vectors. Subtracting it from
a point \f$ p\f$ results in the locus vector of \f$ p\f$.

\code{.cpp}
double coord[] = {1.0, 1.0, 1.0, 1.0};
Cartesian_d<double>::Point_d p(4,coord,coord+4), q(4);
Cartesian_d<double>::Vector_d v(4);
v = p - ORIGIN;
q = ORIGIN + v; 
assert( p == q );
\endcode

In order to obtain the point corresponding to a vector \f$ v\f$ you simply
have to add \f$ v\f$ to `ORIGIN`. If you want to determine
the point \f$ q\f$ in the middle between two points \f$ p_1\f$ and \f$ p_2\f$, you can 
write\cgalFootnote{you might call `midpoint(p_1,p_2)` instead}

\code{.cpp}
q = p_1 + (p_2 - p_1) / 2.0;
\endcode

Note that these constructions do not involve any performance overhead
for the conversion with the currently available representation
classes.

\subsection Kernel_dKernelObjects Kernel Objects

Besides points (`R::Point_d`), vectors (`R::Vector_d`), and
directions (`R::Direction_d`), \cgal provides lines, rays,
segments, hyperplanes, and spheres.

Lines (`R::Line_d`) in \cgal are oriented. A ray
(`R::Ray_d`) is a semi-infinite interval on a line, and this line
is oriented from the finite endpoint of this interval towards any
other point in this interval. A segment (`R::Segment_d`) is a
bounded interval on a directed line, and the endpoints are ordered so
that they induce the same direction as that of the line.

Hyperplanes are affine subspaces of dimension \f$ d-1\f$ in \f$ \E^d\f$, passing
through \f$ d\f$ points. Hyperplanes are oriented and partition space into
a positive side and a negative side. In \cgal, there are no special
classes for halfspaces. Halfspaces are supposed to be represented by
oriented hyperplanes. All kernel objects are equality comparable via
`operator==` and `operator!=`. For those oriented objects
whose orientation can be reversed (segments, lines, hyperplanes,
spheres) there is also a global function `weak_equality` that
allows to test for point set equality disregarding the orientation.

\subsection Kernel_dOrientationandRelativePosition Orientation and Relative Position

Geometric objects in \cgal have member functions that test the
position of a point relative to the object. Full dimensional objects
and their boundaries are represented by the same type, e.g. 
halfspaces and hyperplanes are not distinguished, neither are balls
and spheres. Such objects split the ambient space into two
full-dimensional parts, a bounded part and an unbounded part (e.g. 
spheres), or two unbounded parts (e.g. hyperplanes). By default these
objects are oriented, i.e., one of the resulting parts is called the
positive side, the other one is called the negative side. Both of
these may be unbounded.

For these objects there is a function `oriented_side()` that
determines whether a test point is on the positive side, the negative
side, or on the oriented boundary. These function returns a value of
type `Oriented_side`.

Those objects that split the space in a bounded and an unbounded part,
have a member function `bounded_side()` with return type
`Bounded_side`.

If an object is lower dimensional, e.g. a segment in \f$ d\f$-dimensional
space, there is only a test whether a point belongs to the object or
not. This member function, which takes a point as an argument and
returns a Boolean value, is called `has_on()`

\section Kernel_dPredicates Predicates and Constructions

\subsection Kernel_dPredicates_1 Predicates

Predicates are at the heart of a geometry kernel. They are basic units
for the composition of geometric algorithms and encapsulate
decisions. Hence their correctness is crucial for the control flow
and hence for the correctness of an implementation of a geometric
algorithm. \cgal uses the term predicate in a generalized sense. Not
only components returning a Boolean value are called predicates but
also components returning an enumeration type like a
`Comparison_result` or an `Orientation`. We say components,
because predicates are implemented both as functions and function
objects (also called functors and provided by a kernel class).

\cgal provides predicates for the orientation of
point sets (`orientation`), for comparing points according to some
given order, especially for comparing %Cartesian coordinates
(e.g. `lexicographically_xy_smaller`), in-sphere tests, and
predicates to compare distances.

\subsection Kernel_dConstructions Constructions

Functions and function objects that generate objects that are neither
of type `bool` nor enum types are called constructions.
Constructions involve computation of new numerical values and may be
imprecise due to rounding errors unless a kernel with an exact number
type is used.

Affine transformations (`R::Aff_transformation_d`) allow to
generate new object instances under arbitrary affine transformations.
These transformations include translations, rotations (within planes)
and scaling. Most of the geometric objects in a kernel have a member
function `transform(Aff_transformation_d t)` which applies the
transformation to the object instance.

\cgal also provides a set of functions that detect or compute the
intersection between objects
and functions to calculate their squared
distance. Moreover, some
member functions of kernel objects are constructions.

So there are routines that compute the square of the Euclidean
distance, but no routines that compute the distance itself. Why?
First of all, the two values can be derived from each other quite
easily (by taking the square root or taking the square). So, supplying
only the one and not the other is only a minor inconvenience for the
user. Second, often either value can be used. This is for example the
case when (squared) distances are compared. Third, the library wants
to stimulate the use of the squared distance instead of the distance.
The squared distance can be computed in more cases and the computation
is cheaper. We do this by not providing the perhaps more natural
routine, The problem of a distance routine is that it needs the
`sqrt` operation. This has two drawbacks:
<UL>
<LI>The `sqrt` operation can be costly. Even if it is not
very costly for a specific number type and platform, avoiding it is
always cheaper.
<LI>There are number types on which no `sqrt` operation is
defined, especially integer types and rationals.
</UL>

\subsection Kernel_dIntersections Intersections

Intersections on kernel objects currently cover only those objects
that are part of flats (`R::Segment_d`, `R::Ray_d`,
`R::Line_d`, and `R::Hyperplane_d`). For any pair of objects
\f$ o1\f$, \f$ o2\f$ of these types the operation `intersection(o1,o2)`
returns a `boost::optional< boost::variant< T... > >`
where `T...` is a list of all possible resulting geometric objects.

The exact result type of an intersection can be determined by using
`cpp11::result_of<Kernel::Intersect_d(Type1, Type2)>::%type`
`where `Type1` and `Type2` are the types of the objects
used in the intersection query.


\subsubsection Kernel_dExample Example

In the following example, the object type is used as a return value for
the intersection computation, as there are
possibly different return values.

\code{.cpp}
<<<<<<< HEAD
typedef Cartesian_d<double>::Point_d Point;
typedef Cartesian_d<double>::Segment_d Segment;
=======
typedef Cartesian_d<double> K;
typedef Point_d<K> Point;
typedef Segment_d<K> Segment;
>>>>>>> 97048f10
Segment s1, s2;
std::cin >> s1 >> s2;

cpp11::result_of<K::Intersect_d(Segment, Segment)>::type
  v = intersection(s1, s2);
if(v) {
  // not empty
  if (const Point *p = boost::get<Point>(&*v) ) {
    // do something with *p
  } else {
    const Segment *s = boost::get<Segment>(&*v) ) {
    // do something with *s
  }
} else {
  // empty intersection
}
\endcode

\subsection Kernel_dConstructivePredicates Constructive Predicates

For testing where a point \f$ p\f$ lies with respect to a hyperplane
defined by an array \f$ P\f$ of points \f$ p_1\f$, ... , \f$ p_d\f$, one may be
tempted to construct the hyperplane `R::Hyperplane_d(d,P,P+d)` and
use the method `oriented_side(p)`. This may pay off if many tests
with respect to the plane are made. Nevertheless, unless the number
type is exact, the constructed plane is only approximated, and
round-off errors may lead `oriented_side(p)` to return an
orientation which is different from the
orientation of \f$ p_1\f$, ... , \f$ p_d\f$, \f$ p\f$.

In \cgal, we provide predicates in which such geometric decisions
are made directly with a reference to the input points in \f$ P\f$ without
an intermediary object like a plane. For the above test, the
recommended way to get the result is to use
\f$\mathrm{orientation}(P',P'+d)\f$, where \f$ P'\f$ is an array containing the
points \f$ p_1\f$, ... , \f$ p_d\f$, \f$ p\f$.

For exact number types like `leda_real`, the situation is
different. If several tests are to be made with the same plane, it
pays off to construct the plane and to use `oriented_side(p)`.

\section Kernel_dDesign Design and Implementation History

This higher-dimensional kernel is the result of a long evolving
development. A first version of the kernel was offered as a LEDA
extension package ddgeo by Kurt Mehlhorn and Michael Seel. The
original design was driven by the realization of a d-dimensional
convex hull data type developed at the 
Max-Planck Institut f&uuml;r Informatik.

The code base was discussed and reviewed within the \cgal kernel group
(of the low-dimensional kernel). This led to the identification of
the concept interfaces and in parallel to adaptations according to the
evolution of the low-dimensional kernel. The kernel was revised
based on suggestions by Herv&eacute; Br&ouml;nnimann, Michael Hoffmann, and
Stefan Schirra.

\subsection Kernel_dAcknowledgments Acknowledgments

This work was supported by ESPRIT IV Long Term Research Projects
No. 21957 (CGAL) and No. 28155 (GALIA).

*/ 
} /* namespace CGAL */
<|MERGE_RESOLUTION|>--- conflicted
+++ resolved
@@ -450,14 +450,10 @@
 possibly different return values.
 
 \code{.cpp}
-<<<<<<< HEAD
-typedef Cartesian_d<double>::Point_d Point;
-typedef Cartesian_d<double>::Segment_d Segment;
-=======
 typedef Cartesian_d<double> K;
 typedef Point_d<K> Point;
 typedef Segment_d<K> Segment;
->>>>>>> 97048f10
+
 Segment s1, s2;
 std::cin >> s1 >> s2;
 
