--- conflicted
+++ resolved
@@ -14,12 +14,7 @@
   include( ${CGAL_USE_FILE} )
   include( CGAL_CreateSingleSourceCGALProgram )
   include( CGAL_VersionUtils )
-<<<<<<< HEAD
 
-=======
-  find_package( MPFI )
-  
->>>>>>> 854964be
   include_directories( BEFORE ../../include include )
   include_directories( BEFORE ../../../Arithmetic_kernel/include)
 
@@ -77,25 +72,18 @@
   create_single_source_cgal_program( "to_interval_test.cpp" )
   create_single_source_cgal_program( "unsigned.cpp" )
   create_single_source_cgal_program( "utilities.cpp" )
-<<<<<<< HEAD
   if( GMP_FOUND )
     find_package( MPFI )
     if( MPFI_FOUND )
       include( ${MPFI_USE_FILE} )
     endif( MPFI_FOUND )
   endif( GMP_FOUND )
-=======
-
-  if( MPFI_FOUND )
-    include( ${MPFI_USE_FILE} )
-  endif( MPFI_FOUND )
->>>>>>> 854964be
   # all the programs below will be linked against MPFI in case it is present
   create_single_source_cgal_program( "Gmpfi.cpp" )
   create_single_source_cgal_program( "Gmpfr_bug.cpp" )
   create_single_source_cgal_program( "test_nt_Coercion_traits.cpp" )
 
 else( CGAL_FOUND )
-  message(STATUS 
+  message(STATUS
     "This program requires the CGAL library, and will not be compiled.")
-endif()
+endif()