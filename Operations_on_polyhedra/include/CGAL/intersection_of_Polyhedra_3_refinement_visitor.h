// Copyright (c) 2011 GeometryFactory (France).
// All rights reserved.
//
// This file is part of CGAL (www.cgal.org).
// You can redistribute it and/or modify it under the terms of the GNU
// General Public License as published by the Free Software Foundation,
// either version 3 of the License, or (at your option) any later version.
//
// Licensees holding a valid commercial license may use this file in
// accordance with the commercial license agreement provided with the software.
//
// This file is provided AS IS with NO WARRANTY OF ANY KIND, INCLUDING THE
// WARRANTY OF DESIGN, MERCHANTABILITY AND FITNESS FOR A PARTICULAR PURPOSE.
//
// $UR$
// $Id$
//
//
// Author(s)     : Sebastien Loriot

#ifndef CGAL_INTERSECTION_OF_POLYHEDRA_3_REFINEMENT_VISITOR_H
#define CGAL_INTERSECTION_OF_POLYHEDRA_3_REFINEMENT_VISITOR_H

#include <CGAL/intersection_of_Polyhedra_3.h>
#include <CGAL/Exact_predicates_exact_constructions_kernel.h>
#include <CGAL/Constrained_Delaunay_triangulation_2.h>
#include <CGAL/Triangulation_vertex_base_with_info_2.h>
#include <CGAL/Polygon_mesh_processing/connected_components.h>
#include <CGAL/internal/corefinement/utils.h>

#include <CGAL/property_map.h>
#include <boost/optional.hpp>
#include <boost/next_prior.hpp>
#include <boost/foreach.hpp>

#include <fstream>
#include <sstream>
#include <iterator>

//  TODOCUMENT
//  --We suppose that the two input polyhedra are triangulated orientable surfaces.
//  --Any polyhedron defines two bounding volumes: one inside and one outside.
//    The convention used is the following: the normal of a triangle always indicates
//    the outside of the object.
//  --The  input polyhedra should not touch at only one point locally. If so, the current
//    implementation just ignore it (TAG SL001)
//  --Polyhedron type should be list-based or should guarantee no reallocation. We use maps
//    on pointer of halfedges,facets and vertices
//  --Polyhedral_mesh_domain requires the domain tp be closed: do not provided as input
//    an open polyhedral surface and a polyhedron with a connected component free from intersection
//OPTIMIZATIONS
//  --cdt: try using intervals? in that case, only points inside the face should be considered
//         and points on edge should be handled by hand (simply start using the point opposite to the edge)
//  --sorted_around_edge_filtered: can be done using the original supporting planes
//  --in intersection_of_Polyhedra_3: upon call to Triangle_segment_intersection_point::add_new_node, interval and exact nodes are
//    inserted into a vector. Since we do not know the final size of vector this lead to reallocation of data.   
//  --in Triangle_segment_intersection_point, try using EPEC instead of Interval_nt+SC<Gmpq>
//  --use a sorted pair of indices in edge_to_hedge+simplify the code TAG_SLXX1
//  --in sew_2_marked_darts arrange how darts are passed to avoid comparing to a Point_3
//TODO:
//  --validity of the embedding: points inserted in polyhedron are approximation of the real
//    intersection points. It may happen that because of the approximation, the embedding gets
//    wrong. To avoid this, for each new triangle created, we should make an orientation test
//    with the approximated point to check if this is correct. If not, points must be moved
//    within their double interval so that all triangles incident to each of these points are correctly
//    oriented. This is probably an expensive test that can be activated only with a template parameter
//    of something similar.
//  -- We should have an option to report intersection at a point and refinement of polyhedra
//     so that the point is included into the other polyhedra. Please be careful if the point
//     already exists bool report_isolated_point or a template parameter (polyline with a unique point)
namespace CGAL
{
  
  namespace internal_IOP
  {

  template <class HDS, class NestedFacetConstruct, class NewNodeVertexVisitor, class PolyhedronPointPMap>
  class Triangulate_a_face : public CGAL::Modifier_base<HDS> {
    typedef typename HDS::Halfedge_handle Halfedge_handle;
    typedef typename HDS::Vertex_handle   Vertex_handle;
    typedef typename HDS::Face_handle     Face_handle;
    typedef typename HDS::Vertex          Vertex;
    typedef typename HDS::Halfedge        Halfedge;
    typedef typename HDS::Face            Face;
    typedef typename boost::property_traits<PolyhedronPointPMap>::value_type Point;
    
    //data members
    Face_handle current_face;
    std::map<int, Point>                                   nodes_;
    std::map<int,Vertex_handle>&                           node_to_polyhedron_vertex_;
    std::map<std::pair<int,int>,Halfedge_handle>&          edge_to_hedge_;
    std::vector<std::pair<int,int> >                       edges_to_create_;
    std::vector<CGAL::cpp11::tuple<int,int,int> >          faces_to_create_;
    NestedFacetConstruct facet_construct;
    NewNodeVertexVisitor& node_vertex_visitor;
    PolyhedronPointPMap ppmap;

    typename HDS::Halfedge::Base*
    unlock_halfedge(Halfedge_handle h){
      return static_cast<typename HDS::Halfedge::Base*>(&(*h));
    }
    
    typename HDS::Face::Base*
    unlock_face(Face_handle f){
      return static_cast<typename HDS::Face::Base*>(&(*f));
    }    
    
  public:
    
    template <class Nodes_vector,class Triangulation>
    Triangulate_a_face( Face_handle face,
                        const Nodes_vector& nodes,
                        const std::vector<int>& node_ids,
                        std::map<int,Vertex_handle>& node_to_polyhedron_vertex,
                        std::map<std::pair<int,int>,Halfedge_handle>& edge_to_hedge,
                        const Triangulation& triangulation,
                        const NestedFacetConstruct& fc,
                        NewNodeVertexVisitor& nv,
                        PolyhedronPointPMap ppmap)
    :current_face(face), node_to_polyhedron_vertex_(node_to_polyhedron_vertex), edge_to_hedge_(edge_to_hedge), facet_construct(fc), node_vertex_visitor(nv), ppmap(ppmap)
    {
      //grab vertices to be inserted to copy them from the vector
      for (std::vector<int>::const_iterator it=node_ids.begin();it!=node_ids.end();++it)
      {
        nodes_.insert(std::make_pair(*it,nodes[*it]));
      }
      //grab edges that are not on the convex hull (these have already been created)
      for (typename Triangulation::Finite_edges_iterator 
        it=triangulation.finite_edges_begin();
        it!=triangulation.finite_edges_end();
        ++it)
      {
        typename Triangulation::Vertex_handle v0=it->first->vertex((it->second+1)%3);
        typename Triangulation::Vertex_handle v1=it->first->vertex((it->second+2)%3);
        //warning in degenerate cases you can insert outsite expected convex hull edges: need exact here.
        //an alternative is to test if one the incident faces are infinite (cf assertion below)
        if ( edge_to_hedge_.find(std::make_pair(v0->info(),v1->info()))==edge_to_hedge_.end() &&
             edge_to_hedge_.find(std::make_pair(v1->info(),v0->info()))==edge_to_hedge_.end()    )
        {
          edges_to_create_.push_back( std::make_pair(v0->info(),v1->info()) );
        }
        else
            CGAL_assertion( triangulation.is_infinite(it->first->vertex(it->second)) || triangulation.is_infinite( triangulation.mirror_vertex(it->first,it->second)) );
      }
      //grab triangles.
      for (typename Triangulation::Finite_faces_iterator 
        it=triangulation.finite_faces_begin();
        it!=triangulation.finite_faces_end();
        ++it)
      {
        typename Triangulation::Vertex_handle v0=it->vertex(0);
        typename Triangulation::Vertex_handle v1=it->vertex(1);
        typename Triangulation::Vertex_handle v2=it->vertex(2);
        //warning in degenerate case we can have non wanted triangles: need exact here
        faces_to_create_.push_back( CGAL::cpp11::make_tuple( v0->info(),v1->info(),v2->info() ) );
      }
    }


  
    void operator()( HDS& hds) {
//      std::cerr << "node_to_polyhedron_vertex_"<< std::endl;
//      for (typename std::map<int,Vertex_handle>::iterator it=node_to_polyhedron_vertex_.begin();it!=node_to_polyhedron_vertex_.end();++it)
//        std::cerr << it->first << " " << &(*(it->second)) << std::endl;
      
      //insert the intersection point interior to the face inside the polyhedron and
      //save their Polyhedron::vertex_handle 
      for (typename std::map<int,Point>::iterator it=nodes_.begin();it!=nodes_.end();++it)
      {
        Vertex_handle v=hds.vertices_push_back(Vertex());
        node_vertex_visitor.new_vertex_added(it->first, v);
        put(ppmap, v, it->second);
        CGAL_assertion( node_to_polyhedron_vertex_.find( it->first ) == node_to_polyhedron_vertex_.end());
        node_to_polyhedron_vertex_.insert( std::make_pair(it->first,v) );
//        std::cerr << "vertices " << it->first  << " " << &(*v) << std::endl;
      }
      
      //insert the new halfedge and set their incident vertex
      for (typename std::vector<std::pair<int,int> >::iterator 
        it=edges_to_create_.begin();it!=edges_to_create_.end();++it)
      {
        Halfedge_handle he=hds.edges_push_back(Halfedge(),Halfedge());
        
        //associate edge <i,j> to halfedge going from i to j with j as incident vertex
        CGAL_assertion(node_to_polyhedron_vertex_.find(it->second)!= node_to_polyhedron_vertex_.end());
        Vertex_handle v=node_to_polyhedron_vertex_.find(it->second)->second;
        unlock_halfedge(he)->set_vertex( v );
        v->set_halfedge(he);
//        std::cerr << "  --in edge " << &(*v) << std::endl;
        edge_to_hedge_.insert( std::make_pair(*it,he) ); 
        v=node_to_polyhedron_vertex_.find(it->first)->second;
//        std::cerr << "  --in edge " << &(*v) << std::endl;
        unlock_halfedge( he->opposite() )->set_vertex( v );
        v->set_halfedge(he->opposite());
        edge_to_hedge_.insert( std::make_pair(std::make_pair(it->second,it->first),he->opposite()) );
//        std::cerr << "edges " << it->first <<  " " << it->second << std::endl;
      }
      
      std::vector<CGAL::cpp11::tuple<int,int,int> >::iterator it=faces_to_create_.begin();
      Face_handle face_triangulated = current_face;
      //create the new faces and update adjacencies
      while (true)
      {
        int i=cpp11::get<0>(*it),j=cpp11::get<1>(*it),k=cpp11::get<2>(*it);
//        std::cerr << "faces " << i <<  " " << j  << " " << k<< std::endl;        
        Halfedge_handle current  = edge_to_hedge_.find(std::make_pair(i,j))->second;
        Halfedge_handle next     = edge_to_hedge_.find(std::make_pair(j,k))->second;
        Halfedge_handle previous = edge_to_hedge_.find(std::make_pair(k,i))->second;
 

        CGAL_assertion (edge_to_hedge_.find(std::make_pair(i,j))!=edge_to_hedge_.end());
        CGAL_assertion (edge_to_hedge_.find(std::make_pair(j,k))!=edge_to_hedge_.end());
        CGAL_assertion (edge_to_hedge_.find(std::make_pair(k,i))!=edge_to_hedge_.end());
        
        CGAL_assertion(current->vertex()==node_to_polyhedron_vertex_.find(j)->second);
        CGAL_assertion(next->vertex()==node_to_polyhedron_vertex_.find(k)->second);
        CGAL_assertion(previous->vertex()==node_to_polyhedron_vertex_.find(i)->second);
        
        unlock_halfedge(current)->set_next(next);
        unlock_halfedge(next)->set_next(previous);
        unlock_halfedge(previous)->set_next(current);
        
        unlock_halfedge(current)->set_prev(previous);
        unlock_halfedge(next)->set_prev(current);
        unlock_halfedge(previous)->set_prev(next);
        
        //update face halfedge
        unlock_face(current_face)->set_halfedge(current);
        
        //update face of halfedges
        unlock_halfedge(current)  ->set_face(current_face);
        unlock_halfedge(next)     ->set_face(current_face);
        unlock_halfedge(previous) ->set_face(current_face);        
        
        if ( ++it!=faces_to_create_.end() )
          current_face=hds.faces_push_back( facet_construct(*face_triangulated) );
        else
          break;
      }
    }
  };

  template <class Halfedge_handle,class Marked_set>
  Halfedge_handle
  next_marked_halfedge_around_target_vertex(Halfedge_handle h, const Marked_set& is_marked)
  {
    CGAL_assertion( is_marked.find(h)!=is_marked.end() );
    Halfedge_handle next=h->next();
    while( is_marked.find(next)==is_marked.end() )
    {
      next=next->opposite()->next();
    }
    while(is_marked.find(next)==is_marked.end());
    CGAL_assertion(next!=h);
    return next;
  }

  template <class Halfedge_handle,class Marked_set>
  Halfedge_handle
  next_marked_halfedge_around_source_vertex(Halfedge_handle h, const Marked_set& is_marked)
  {
    CGAL_assertion( is_marked.find(h)!=is_marked.end() );
    Halfedge_handle prev=h->prev();
    while(is_marked.find(prev)==is_marked.end())
    {
      prev=prev->opposite()->prev();
    }
    CGAL_assertion(prev!=h);
    return prev;
  }

  } //namespace internal_IOP

template<class Polyhedron>
struct Dummy_edge_mark_property_map{
  typedef bool value_type;
  typedef value_type reference;
  typedef std::pair<typename Polyhedron::Halfedge_handle,Polyhedron*> key_type;
  typedef boost::read_write_property_map_tag category;  

  Dummy_edge_mark_property_map(){}

  friend reference get(Dummy_edge_mark_property_map,key_type) {return false;}
  friend void put(Dummy_edge_mark_property_map,key_type,value_type) {}
};

template <class Polyhedron>
struct Default_facet_construct{
  typename Polyhedron::Facet operator()( const typename Polyhedron::Facet& f)
  { return f; }
};

template <class Polyhedron>
struct Default_node_vertex_visitor{
  void new_node_added(  int /* node_id */,
                        internal_IOP::Intersection_type /* type */,
                        typename Polyhedron::Halfedge_handle /* principal_edge */,
                        typename Polyhedron::Halfedge_handle /* additional_edge */,
                        bool /* is_vertex_coplanar */,
                        bool /* is_vertex_opposite_coplanar */ )
  {}

  void new_vertex_added(int /* node_id */, typename Polyhedron::Vertex_handle /* vh */){}
};

struct Default_output_builder{
  template <class T1, class T2, class T3, class T4>
  void operator()(const T1&, const T2&, const T3&, const T4&){}
};

template< class Polyhedron,
          class OutputBuilder_=Default,
          class Kernel_=Default,
          class EdgeMarkPropertyMap_=Default,
          class NestedFacetConstruct_=Default,
          class NewNodeVertexVisitor_=Default,
          class PolyhedronPointPMap_=Default
        >
class Node_visitor_refine_polyhedra{
//Default typedefs  
  typedef typename Default::Get<OutputBuilder_, Default_output_builder >::type OutputBuilder;
  typedef typename Default::Get<EdgeMarkPropertyMap_, Dummy_edge_mark_property_map<Polyhedron> >::type EdgeMarkPropertyMap;
  typedef typename Default::Get<NestedFacetConstruct_, Default_facet_construct<Polyhedron > >::type NestedFacetConstruct;
  typedef typename Default::Get<NewNodeVertexVisitor_, Default_node_vertex_visitor<Polyhedron> >::type NewNodeVertexVisitor;
  typedef typename Default::Get<PolyhedronPointPMap_, Default_polyhedron_ppmap<Polyhedron> >::type PolyhedronPointPMap;
  typedef typename Default::Get<Kernel_, typename Kernel_traits< typename boost::property_traits<PolyhedronPointPMap>::value_type >::Kernel >::type Kernel;
//typedefs  
  typedef typename Polyhedron::Halfedge_handle                         Halfedge_handle;
  typedef typename Polyhedron::Halfedge_const_handle                   Halfedge_const_handle;
  typedef typename Polyhedron::Face_handle                             Face_handle;
  typedef typename Polyhedron::Halfedge                                Halfedge;
  typedef typename Polyhedron::Vertex_handle                           Vertex_handle;
  typedef internal_IOP::Compare_handles<Polyhedron,CGAL::Tag_false>    Cmp_handle; //This ensures uniqueness of edges when comparing halfedges
  typedef internal_IOP::Compare_unik_address<Polyhedron>               Cmp_unik_ad; //This ensures uniqueness of edges when comparing halfedges
  
  //constrained triangulation used for triangulation interior of faces
  #ifdef DO_NO_USE_EXACT_CDT 
  typedef CGAL::Triangulation_vertex_base_with_info_2<int,Kernel>       Vbi;
  typedef CGAL::Constrained_triangulation_face_base_2<Kernel>           Fb;
  typedef CGAL::Triangulation_data_structure_2<Vbi,Fb>                  TDS_2;
  typedef CGAL::Constrained_Delaunay_triangulation_2<Kernel,TDS_2,CGAL::No_intersection_tag> CDT;  //DO WE NEED DELAUNAY????
  #else
  /// \todo change this, use it only if not already exact
  typedef CGAL::Exact_predicates_exact_constructions_kernel             Exact_kernel;
  typedef CGAL::Triangulation_vertex_base_with_info_2<int,Exact_kernel> Vbi;
  typedef CGAL::Constrained_triangulation_face_base_2<Exact_kernel>           Fb;
  typedef CGAL::Triangulation_data_structure_2<Vbi,Fb>                  TDS_2;
  typedef CGAL::Constrained_Delaunay_triangulation_2<Exact_kernel,TDS_2,CGAL::No_intersection_tag> CDT;  //DO WE NEED DELAUNAY????  
  #endif
  
  typedef std::map<Halfedge_handle,Polyhedron*,Cmp_unik_ad>            Hedge_to_polyhedron_map;

  typedef std::vector<int>                                             Node_ids;
  typedef std::set<int>                                                Node_id_set; //avoid having duplicated node on edge of coplanar triangles
  typedef std::map< Face_handle,Node_ids,Cmp_handle >                  In_face_map; 
  typedef std::map< Halfedge_handle,Node_id_set,Cmp_unik_ad >          In_halfedge_map;
  //to keep the correspondance between node_id and vertex_handle in each polyhedron
  typedef std::map<int,Vertex_handle> Node_to_polyhedron_vertex_map;
  typedef std::map<Polyhedron*, Node_to_polyhedron_vertex_map > Poly_to_map_node;
  //to maintain an polyhedron halfedge on each polyline + pair<bool,int>
  //with first = "is the key (pair<int,int>) was reversed?" and second is the number of edges +1 in the polyline
  typedef std::map< std::pair<int,int>, std::pair< std::map<Polyhedron*,Halfedge_handle>,std::pair<bool,int> > > An_edge_per_polyline_map;  
  //to handle coplanar halfedge of polyhedra that are full in the intersection
  typedef std::map< int,Halfedge_handle >                              Node_to_target_of_hedge_map;
  typedef std::map< Polyhedron*,Node_to_target_of_hedge_map>           Poly_to_vertices_on_intersection_map;

//data members
  Hedge_to_polyhedron_map               hedge_to_polyhedron;
  In_face_map                           in_face;
  In_halfedge_map                       in_hedge;
  std::map< int,std::set<int> >         graph_of_constraints;
  std::map< int,std::set<int> >         coplanar_constraints;
  An_edge_per_polyline_map              an_edge_per_polyline;
  typename An_edge_per_polyline_map::iterator last_polyline;
  Poly_to_vertices_on_intersection_map  poly_to_vertices_on_inter;
  Poly_to_map_node                      polyhedron_to_map_node_to_polyhedron_vertex;
  std::set<int>                         non_manifold_nodes; //contain nodes that are original vertices of input polyhedron and that neighborhood is not a topological disk
  std::map<Vertex_handle,int>           nodes_that_are_original_vertices;//to keep the correspondance between original polyhedron vertices that are also nodes
  
  OutputBuilder                         output_builder;
  
  //   new_hedge    hedge
  //  ----------->   ----------->
  //               v
  //  <-----------   <-----------
  //   new_opposite     opposite 
  //
  template <class Nodes_vector>
  Vertex_handle split_edge( Halfedge_handle hedge,
                   int node_id,
                   const Nodes_vector& nodes,
                   Polyhedron& P)
  {
    internal_IOP::Split_halfedge<typename Polyhedron::HalfedgeDS> delegated(hedge);
    P.delegate( delegated );
    CGAL_assertion(P.is_valid());

    Vertex_handle vh=boost::prior(P.vertices_end());
    node_vertex_visitor.new_vertex_added(node_id, vh);
    put(ppmap, vh, nodes[node_id]);
    CGAL_assertion(get(ppmap,vh)==nodes[node_id]);

    //update marker tags. If the edge was marked, then the resulting edges in the split must be marked
    if ( get(m_edge_mark_pmap,std::make_pair(hedge,&P)) )
    {
      CGAL_assertion( get(m_edge_mark_pmap,std::make_pair(hedge->opposite(),&P)) );
      put(m_edge_mark_pmap,std::make_pair(hedge->prev(),&P),true);
      put(m_edge_mark_pmap,std::make_pair(hedge->prev()->opposite(),&P),true);
    }

    return vh;
  }

  //sort node ids so that we can split the hedge
  //consecutively
  template <class Nodes_vector>
  void sort_vertices_along_hedge(std::vector<int>& node_ids,Halfedge_handle hedge,const Nodes_vector& nodes)
  {
    std::sort(node_ids.begin(),
              node_ids.end(),
              internal_IOP::Order_along_a_halfedge<Polyhedron,PolyhedronPointPMap, Nodes_vector,Is_polyhedron_const>(hedge,nodes, ppmap)
    );
  }
  
  //insert intersection as constrained edges  in a CDT triangulation
  template <class CDT>
  void insert_constrained_edges_coplanar_case(int node_id,
                                              CDT& triangulation,
                                              std::map<int,typename CDT::Vertex_handle>& id_to_CDT_vh)
  {
    if (node_id < number_coplanar_vertices){
      //XSL_TAG_CPL_VERT
      //Insert constrained edges from coplanar facets that have been retriangulated. This ensure that triangulations are compatible
      std::map< int,std::set<int> >::iterator it_neighbors=coplanar_constraints.find(node_id);
      if (it_neighbors!=coplanar_constraints.end())
      {
        typename CDT::Vertex_handle vh=id_to_CDT_vh.find(node_id)->second;
        for (std::set<int>::iterator it_n=it_neighbors->second.begin();it_n!=it_neighbors->second.end();++it_n){
          typename std::map<int,typename CDT::Vertex_handle>::iterator it_vh=id_to_CDT_vh.find(*it_n);
          // this condition ensures to consider only graph edges that are in the same triangle (not in a neighbor one when involving node on a triangle edge)
          // here we can't make the difference between a point on the interior or the boundary, so points_on_triangle is not used.
          if ( it_vh!=id_to_CDT_vh.end() ){
            triangulation.insert_constraint(vh,id_to_CDT_vh.find(*it_n)->second);
          }
        }
      }
    }
  }
  //insert intersection as constrained edges  in a CDT triangulation
  template <class CDT,class Constrained_edges_map>
  void insert_constrained_edges(Node_ids& node_ids, //index of vertices we are interested in
                                CDT& triangulation,
                                std::map<int,typename CDT::Vertex_handle>& id_to_CDT_vh,
                                Constrained_edges_map& constrained_edges, //list of pair of int to indicate edges that are constrained
                                bool points_on_triangle=false)
  {
    for (Node_ids::iterator it_node_id=node_ids.begin();it_node_id!=node_ids.end();++it_node_id){
      std::map< int,std::set<int> >::iterator it_neighbors=graph_of_constraints.find(*it_node_id);
      if (it_neighbors!=graph_of_constraints.end())
      {
        typename CDT::Vertex_handle vh=id_to_CDT_vh.find(*it_node_id)->second;
        for (std::set<int>::iterator it_n=it_neighbors->second.begin();it_n!=it_neighbors->second.end();++it_n){
          typename std::map<int,typename CDT::Vertex_handle>::iterator it_vh=id_to_CDT_vh.find(*it_n);
          // this condition ensures to consider only graph edges that are in the same triangle (not in a neighbor one when involving node on a triangle edge)
          if ( !points_on_triangle || it_vh!=id_to_CDT_vh.end() ){ 
            CGAL_assertion(it_vh!=id_to_CDT_vh.end());
            triangulation.insert_constraint(vh,id_to_CDT_vh.find(*it_n)->second);
            constrained_edges.push_back(std::make_pair(*it_node_id,*it_n));
          }
        }
      }
      #ifdef CGAL_COREFINEMENT_DEBUG
      else
      {
        std::cout << "X0: Found an isolated point" << std::endl;
      }
      #endif
      
      insert_constrained_edges_coplanar_case(*it_node_id,triangulation,id_to_CDT_vh);
    }
  }
  
  std::pair<int,int> make_sorted_pair(int i,int j) const {return i<j ? std::make_pair(i,j):std::make_pair(j,i);} 
  
  void update_edge_per_polyline(Polyhedron* P,std::pair<int,int> indices,typename Polyhedron::Halfedge_handle hedge)
  {
    std::pair<int,int> sorted_pair=make_sorted_pair(indices.first,indices.second);
    typename An_edge_per_polyline_map::iterator it=an_edge_per_polyline.find(sorted_pair);
    if (it!=an_edge_per_polyline.end()){
      it->second.first.insert(std::make_pair( P,sorted_pair.first==indices.first?hedge:hedge->opposite() ));
    }
  }

  //keep track of the fact that a polyhedron original vertex is a node
  void all_incident_faces_got_a_node_as_vertex(Halfedge_handle incident_to_vertex_edge,int node_id)
  {
    nodes_that_are_original_vertices.insert(std::make_pair(incident_to_vertex_edge->vertex(),node_id));
  }

  //if an original polyhedron vertex is also a node, do no use a fake id
  void set_triangle_boundary_indices(
    Vertex_handle* triangle_boundary,
    int* triangle_boundary_indices)
  {
    triangle_boundary_indices[0]=-1;
    triangle_boundary_indices[1]=-2;
    triangle_boundary_indices[2]=-3;
    
    for (int k=0;k<3;++k){
      typename std::map<Vertex_handle,int>::iterator it=nodes_that_are_original_vertices.find(triangle_boundary[k]);
      if (it!=nodes_that_are_original_vertices.end())
        triangle_boundary_indices[k]=it->second;
    }
  }

  int number_coplanar_vertices; //number of intersection points between coplanar facets, see fixes XSL_TAG_CPL_VERT
  EdgeMarkPropertyMap m_edge_mark_pmap;     //property map to mark halfedge of the original polyhedra that are on the intersection
  NestedFacetConstruct facet_construct;  // functor called to create new triangular faces inside a given face
  NewNodeVertexVisitor node_vertex_visitor; // functor called when a new node is created and when a new vertex is added
  PolyhedronPointPMap ppmap;
public:
  Node_visitor_refine_polyhedra (
    OutputBuilder output_builder_=OutputBuilder(),
    PolyhedronPointPMap ppmap = PolyhedronPointPMap(),
    EdgeMarkPropertyMap pmap=EdgeMarkPropertyMap(),
    const NestedFacetConstruct& fc = NestedFacetConstruct(),
<<<<<<< HEAD
    const NewNodeVertexVisitor& nv = NewNodeVertexVisitor()
  ):do_not_build_cmap(do_not_build_cmap_), m_edge_mark_pmap(pmap), facet_construct(fc), node_vertex_visitor(nv)
  {
    if (ptr!=NULL){
      final_map_comes_from_outside=true;
      final_map_ptr=ptr;
    }
    else if (!do_not_build_cmap_) {
      final_map_comes_from_outside=false;
      final_map_ptr=new Combinatorial_map_3_();
    }
  }
  
  ~Node_visitor_refine_polyhedra(){
    if(!do_not_build_cmap && !final_map_comes_from_outside) {
      delete final_map_ptr;
    }
  }
=======
    const NewNodeVertexVisitor& nv = NewNodeVertexVisitor() )
  : output_builder(output_builder_)
  , m_edge_mark_pmap(pmap)
  , facet_construct(fc)
  , node_vertex_visitor(nv)
  , ppmap(ppmap)
  {}
>>>>>>> 76e9b429

  typedef internal_IOP::Predicates_on_constructions Node_storage_type;
  typedef Tag_false Is_polyhedron_const;
  static const bool do_need_vertex_graph = true;  //because we need to know which edges are constrained
  
  void set_number_of_intersection_points_from_coplanar_facets(int n){
    number_coplanar_vertices=n;
  }
  
  void check_node_on_non_manifold_vertex(int node_id,Halfedge_handle hedge){
    //we turn around the hedge and check no halfedge is a border halfedge
    Halfedge_handle curr=hedge;
    do{
      if ( curr->is_border_edge() ){
        non_manifold_nodes.insert(node_id);
        return;
      }
      curr=curr->next()->opposite();
    }
    while(curr!=hedge);
  }  
  
  void check_node_on_non_manifold_edge(int node_id,Halfedge_handle hedge){
    if ( hedge->is_border_edge() ) non_manifold_nodes.insert(node_id);
  }
  
  void new_node_added(int node_id,
                      internal_IOP::Intersection_type type,
                      Halfedge_handle principal_edge,
                      Halfedge_handle additional_edge,
                      bool is_vertex_coplanar,
                      bool is_vertex_opposite_coplanar)
  {
    //forward to the visitor
    node_vertex_visitor.new_node_added(node_id, type, principal_edge, additional_edge, is_vertex_coplanar, is_vertex_opposite_coplanar);
    switch(type)
    {
      case internal_IOP::FACET: //Facet intersected by an edge
      {
        typename In_face_map::iterator it_fmap=in_face.insert(std::make_pair(additional_edge->face(), Node_ids())).first;
        it_fmap->second.push_back(node_id);
      }
      break;
      case internal_IOP::EDGE: //Edge intersected by an edge
      {
        typename In_halfedge_map::iterator it_hedge_map=in_hedge.insert(std::make_pair(additional_edge,Node_id_set())).first;
        it_hedge_map->second.insert(node_id);
        check_node_on_non_manifold_edge(node_id,additional_edge);
      }
      break;
      case internal_IOP::VERTEX:
      {
        //grab original vertex that is on commom intersection
        typename Hedge_to_polyhedron_map::iterator it=hedge_to_polyhedron.find(additional_edge->facet()->halfedge());
        CGAL_assertion(it!=hedge_to_polyhedron.end());
        poly_to_vertices_on_inter[it->second].insert(std::make_pair(node_id,additional_edge));
        polyhedron_to_map_node_to_polyhedron_vertex[it->second].insert(std::make_pair(node_id,additional_edge->vertex()));
        all_incident_faces_got_a_node_as_vertex(additional_edge,node_id);
        check_node_on_non_manifold_vertex(node_id,additional_edge);
      }
      break;
      default:
      return;
    }
    
    CGAL_assertion(!is_vertex_coplanar || !is_vertex_opposite_coplanar); //coplanar edge are not forwarded
    
    
    if ( is_vertex_coplanar )
    {
      //grab original vertex that is on commom intersection
      typename Hedge_to_polyhedron_map::iterator it=hedge_to_polyhedron.find(principal_edge->facet()->halfedge());
      poly_to_vertices_on_inter[it->second].insert(std::make_pair(node_id,principal_edge));
      polyhedron_to_map_node_to_polyhedron_vertex[it->second].insert(std::make_pair(node_id,principal_edge->vertex()));
      all_incident_faces_got_a_node_as_vertex(principal_edge,node_id);
      check_node_on_non_manifold_vertex(node_id,principal_edge);
    }
    else{
      if ( is_vertex_opposite_coplanar ){
        //grab original vertex that is on commom intersection
        typename Hedge_to_polyhedron_map::iterator it=hedge_to_polyhedron.find(principal_edge->facet()->halfedge());
        poly_to_vertices_on_inter[it->second].insert(std::make_pair(node_id,principal_edge->opposite()));
        polyhedron_to_map_node_to_polyhedron_vertex[it->second].insert(std::make_pair(node_id,principal_edge->opposite()->vertex()));
        all_incident_faces_got_a_node_as_vertex(principal_edge->opposite(),node_id);
        check_node_on_non_manifold_vertex(node_id,principal_edge->opposite());
      }
      else{
        //handle intersection on principal edge
        typename In_halfedge_map::iterator it_hedge_map=in_hedge.insert(std::make_pair(principal_edge,Node_id_set())).first;
        it_hedge_map->second.insert(node_id);
        check_node_on_non_manifold_edge(node_id,principal_edge);
      }
    }
  }
  
  template<class Iterator>
  void annotate_graph(Iterator begin,Iterator end)
  {
//    std::cout << "Annotation graph..." << std::endl;
    for (Iterator it=begin;it!=end;++it)
    {
      int node_id=it->first;
      if (non_manifold_nodes.find(node_id)!=non_manifold_nodes.end()) it->second.make_terminal();
      const std::set<int>& neighbors = it->second.neighbors;
      graph_of_constraints.insert(std::make_pair(node_id,neighbors));
    }
  }
  
  void update_terminal_nodes(std::vector<bool>&)
  {
    CGAL_assertion(!"Must not call this function");
  }
  
  void add_filtered_intersection(Halfedge_handle eh,Halfedge_handle fh,Polyhedron& Pe,Polyhedron& Pf){
    //use the representant halfedge of the facet as key
    //--set polyhedron for the two facets incident to the edge
    CGAL_assertion(!eh->is_border());
    hedge_to_polyhedron.insert(std::make_pair(eh->facet()->halfedge(),&Pe));
    if ( !eh->opposite()->is_border() )
      hedge_to_polyhedron.insert(std::make_pair(eh->opposite()->facet()->halfedge(),&Pe));
    //--set polyhedron for the facet intersected by the edge
    hedge_to_polyhedron.insert(std::make_pair(fh->facet()->halfedge(),&Pf));
  }
  

  struct Polyhedron_face_boundary{
    std::vector<int> node_ids_array[3]; // the node_ids on each halfedges
    std::map<Halfedge_handle,int,Cmp_unik_ad> hedges_ids;
    Halfedge_handle halfedges[3]; //the three halfedges of the original face
    Vertex_handle   vertices[3];  //the three vertices  of the original face
    //node_ids_array[0] corresponds to the original edge vertices[0],vertices[1] = halfedges[0]
    //node_ids_array[1] corresponds to the original edge vertices[1],vertices[2] = halfedges[1]
    //node_ids_array[2] corresponds to the original edge vertices[2],vertices[0] = halfedges[2]
    Polyhedron_face_boundary(Halfedge_handle first)
    {
      CGAL_assertion(first->next()->next()->next()==first); //the face is a triangle
      hedges_ids.insert(std::make_pair(first,0));
      hedges_ids.insert(std::make_pair(first->next(),1));
      hedges_ids.insert(std::make_pair(first->next()->next(),2));
      halfedges[0]=first;
      halfedges[1]=first->next();
      halfedges[2]=first->next()->next();
      
      vertices[0]=halfedges[0]->opposite()->vertex();
      vertices[1]=halfedges[1]->opposite()->vertex();
      vertices[2]=halfedges[2]->opposite()->vertex();
    }
    
    //used when object was created with hedge but opposite was used to split the original face
    void update_original_halfedge(Halfedge_handle original,Halfedge_handle new_hedge)
    {
      typename std::map<Halfedge_handle,int,Cmp_unik_ad>::iterator it_id=hedges_ids.find(original);
      CGAL_assertion(it_id!=hedges_ids.end());
      int index=it_id->second;
      CGAL_assertion(halfedges[index]==original);
      hedges_ids.erase(it_id);
      hedges_ids.insert(std::make_pair(new_hedge,index));
      halfedges[index]=new_hedge;
    }
    
    template <class Iterator>
    void copy_node_ids(Halfedge_handle hedge,Iterator begin,Iterator end)
    {
      typename std::map<Halfedge_handle,int,Cmp_unik_ad>::iterator it_id=hedges_ids.find(hedge);
      CGAL_assertion(it_id!=hedges_ids.end());
      std::copy(begin,end,std::back_inserter(node_ids_array[it_id->second]));
    }
  };
  
  
  void start_new_polyline(int i, int j)
  {
    if ( i==j ) //case of a single point
    {
      //TAG SL001
      //nothing is done
      return;
    }
    std::pair<typename An_edge_per_polyline_map::iterator,bool> res=
      an_edge_per_polyline.insert( 
        std::make_pair( make_sorted_pair(i,j),
          std::make_pair( std::map<Polyhedron*,Halfedge_handle>(),std::make_pair(false,0))  )
      );
    CGAL_assertion(res.second);
    last_polyline=res.first;
    if ( i !=last_polyline->first.first ) 
      last_polyline->second.second.first=true;
  }
  
  void add_node_to_polyline(int){
    ++(last_polyline->second.second.second);
  }
  
  void new_input_polyhedron(Polyhedron& P)
  {
    typedef std::pair<typename Poly_to_map_node::iterator,bool> Res;
    CGAL_USE_TYPE(Res);
    CGAL_assertion_code(Res res = )
      polyhedron_to_map_node_to_polyhedron_vertex.insert(std::make_pair( &P,Node_to_polyhedron_vertex_map() ));
    CGAL_assertion(res.second == true);
  }
  
  //1) split_halfedges and retriangulate faces with no intersection point interior to the facet
  //2) retriangulate using a constrained Delaunay triangulation each triangle in each Polyhedron that contains at least
  //   one intersection point inside the facet
  //3) mark polyhedron edges that are on the intersection
  //4) create one output polyhedron per connected component of polyhedron, connected by an edge which is not an intersection edge   
  //5) import each piece into a common combinatorial map
  //6) glue all the pieces together
  template <class Nodes_vector>
  void finalize(const Nodes_vector& nodes){
    //mark halfedge that are on the intersection
    //SL: I needed to use a map because to get the orientation around the edge,
    //    I need to know in the case the third vertex is a node its index (for exact construction)
    typedef std::map<Halfedge_const_handle,std::pair<int,int>,Cmp_unik_ad > Border_halfedges_map;
    Border_halfedges_map border_halfedges;
    
    //store for each triangle facet which boundary is intersected by the other surface,
    //original vertices (and halfedges in the refined mesh pointing on these vertices)
    typedef std::map<Face_handle,Polyhedron_face_boundary,Cmp_handle> Faces_boundary;
    Faces_boundary faces_boundary; 
    
    //0) For each polyhedron, collect original vertices that belongs to the intersection.
    //   From the graph of constaints, extract intersection edges that are incident to such vertices. In case
    //   there exists another original vertex adjacent to the first one found, this halfedge must be
    //   marked on the boundary (and possibly update an_edge_per_polyline).
    //   This is done first to avoid halfedges stored to be modified in the steps following.
    for (typename Poly_to_vertices_on_intersection_map::iterator 
      it=poly_to_vertices_on_inter.begin();
      it!=poly_to_vertices_on_inter.end();
      ++it)
    {
      Polyhedron* poly=it->first;
      std::set<std::pair<int,int> > already_done;
      Node_to_target_of_hedge_map& nodes_to_hedge=it->second;
      for(typename Node_to_target_of_hedge_map::iterator 
        it_node_2_hedge=nodes_to_hedge.begin();
        it_node_2_hedge!=nodes_to_hedge.end();
        ++it_node_2_hedge)
      {
        int node_id_of_first=it_node_2_hedge->first;
        std::map< int,std::set<int> >::iterator it_neighbors=graph_of_constraints.find(node_id_of_first);
        if ( it_neighbors!=graph_of_constraints.end() )
        {
          std::set<int>& neighbors=it_neighbors->second;
          for (std::set<int>::iterator it_id=neighbors.begin();it_id!=neighbors.end();++it_id){
            if ( already_done.find(std::make_pair(*it_id,node_id_of_first))!=already_done.end() ) continue;//already done for the opposite
            typename Node_to_target_of_hedge_map::iterator it_node_2_hedge_two=nodes_to_hedge.find(*it_id);
            if ( it_node_2_hedge_two!=nodes_to_hedge.end() ) //a full edge is on intersection
            {
              //get the corresponding halfedge with vertex corresponding to node_id_of_first
              Halfedge_handle hedge=it_node_2_hedge->second;
              CGAL_assertion_code(Halfedge_handle start=hedge;)
              while ( hedge->opposite()->vertex()!=it_node_2_hedge_two->second->vertex() ){
                hedge=hedge->next()->opposite();
                CGAL_assertion(hedge!=start);
              }
              std::pair<int,int> edge_pair(*it_id,node_id_of_first);
              if ( border_halfedges.insert( std::make_pair(hedge,edge_pair) ).second)
              {
                put(m_edge_mark_pmap,std::make_pair(hedge,poly),true);
                put(m_edge_mark_pmap,std::make_pair(hedge->opposite(),poly),true);
              }
              update_edge_per_polyline(poly,edge_pair,hedge); 
              //save the fact that we already handle this edge
              already_done.insert(std::make_pair(node_id_of_first,*it_id));
            }
          }
        }
        #ifdef CGAL_COREFINEMENT_DEBUG
        else
        {
          std::cout << "X1: Found an isolated point" << std::endl;
        }
        #endif
      }
    }
    
    //1) First split halfedges cut by the intersection polyline(s)
    for (typename In_halfedge_map::iterator it=in_hedge.begin();it!=in_hedge.end();++it)
    {
      Halfedge_handle hedge=it->first; //the halfedge to be split (and its opposite too)
      Node_ids node_ids;   //indices of the intersection points to be inserted
      //we used a set to avoid having duplicated nodes reported on an edge of two coplanar triangles
      std::copy(it->second.begin(),it->second.end(),std::back_inserter(node_ids));
      typename Hedge_to_polyhedron_map::iterator  it_poly=hedge_to_polyhedron.find( hedge->facet()->halfedge() );
      CGAL_assertion(it_poly!=hedge_to_polyhedron.end());
      Polyhedron* P=it_poly->second;  //the polyhedron in which vertices should be added
      
      sort_vertices_along_hedge(node_ids,hedge,nodes);

      //save original face and nodes for face of hedge (1)
      if ( !hedge->is_border() ){
        typename Faces_boundary::iterator it_face=faces_boundary.find(hedge->face());
        if (it_face==faces_boundary.end())
          it_face=faces_boundary.insert(std::make_pair(hedge->face(),Polyhedron_face_boundary(hedge))).first;
        it_face->second.copy_node_ids(hedge,node_ids.begin(),node_ids.end());
      }
      
      //save original face and nodes for face of hedge->opposite (2)
      typename Faces_boundary::iterator opposite_original_info=faces_boundary.end();
      if ( !hedge->opposite()->is_border() ){
        opposite_original_info=faces_boundary.find(hedge->opposite()->face());
        if (opposite_original_info==faces_boundary.end()) 
          opposite_original_info=faces_boundary.insert(std::make_pair(hedge->opposite()->face(),Polyhedron_face_boundary(hedge->opposite()))).first;
        opposite_original_info->second.copy_node_ids(hedge->opposite(),node_ids.rbegin(),node_ids.rend());      
      }      
      
      typename Poly_to_map_node::iterator it_map=polyhedron_to_map_node_to_polyhedron_vertex.find(P);
      CGAL_assertion(it_map!=polyhedron_to_map_node_to_polyhedron_vertex.end());
      //a map to identify the vertex in the polyhedron corresponding to an intersection point
      Node_to_polyhedron_vertex_map& node_to_polyhedron_vertex=it_map->second; 
            
      CGAL_assertion_code(Vertex_handle original_vertex=hedge->opposite()->vertex();)
      
      //We need an edge incident to the source vertex of hedge. This is the first opposite edge created.      
      bool first=true; Halfedge_handle hedge_incident_to_src;
      //do split the edges
      for (std::vector<int>::const_iterator it_id=node_ids.begin();it_id!=node_ids.end();++it_id){
        Vertex_handle v=split_edge(hedge, *it_id, nodes, *P);
        node_to_polyhedron_vertex.insert(std::make_pair(*it_id,v));
        if (first){
          first=false;
          hedge_incident_to_src=hedge->opposite()->next();
        }
      }
      
      CGAL_assertion(hedge_incident_to_src->vertex()==original_vertex);
      CGAL_assertion(hedge_incident_to_src->face()==hedge->opposite()->face());

      //save original face and nodes for face of hedge->opposite (2)
      if ( !hedge->opposite()->is_border() ){
        CGAL_assertion(opposite_original_info!=faces_boundary.end());
        opposite_original_info->second.update_original_halfedge(hedge->opposite(),hedge_incident_to_src);
      }
      
      //insert the two incident faces in in_face map so that they will be triangulated.
      if (!hedge->is_border()) in_face.insert(std::make_pair(hedge->face(),Node_ids()));
      if (!hedge->opposite()->is_border()) in_face.insert(std::make_pair(hedge->opposite()->face(),Node_ids()));
    }
    
    //2)triangulation of the triangle faces containing intersection point in their interior
    //  and also those with intersection points only on the boundary.
    for (typename In_face_map::iterator it=in_face.begin();it!=in_face.end();++it)
    {
      Face_handle f = it->first; //the face to be retriangulated
      Node_ids& node_ids  = it->second; //the index of the intersection point that are interior to the face
      typename Faces_boundary::iterator it_fb=faces_boundary.find(f);

      
      typename Hedge_to_polyhedron_map::iterator it_polyhedron = hedge_to_polyhedron.find (f->halfedge()); //we can do this because the halfedge is still the same (at least its address)+no Face::set_halfedge called
      CGAL_assertion(it_polyhedron != hedge_to_polyhedron.end());
      Polyhedron* P=it_polyhedron->second;
      typename Poly_to_map_node::iterator it_map=polyhedron_to_map_node_to_polyhedron_vertex.find(P);
      CGAL_assertion(it_map!=polyhedron_to_map_node_to_polyhedron_vertex.end());
      //a map to identify the vertex in the polyhedron corresponding to an intersection point
      Node_to_polyhedron_vertex_map& node_to_polyhedron_vertex=it_map->second;
      
      std::map<int,typename CDT::Vertex_handle> id_to_CDT_vh;
      
      //associate an edge of the triangulation to a halfedge in a given polyhedron
      std::map<std::pair<int,int>,Halfedge_handle> edge_to_hedge;
      
      Vertex_handle triangle_boundary[3];
      int triangle_boundary_indices[3]; //the node_id of the triangle original vertex or a fake id
      if (it_fb!=faces_boundary.end()){ //the boundary of the triangle face was refined
        triangle_boundary[0]=it_fb->second.vertices[0];
        triangle_boundary[1]=it_fb->second.vertices[1];
        triangle_boundary[2]=it_fb->second.vertices[2];
        set_triangle_boundary_indices(triangle_boundary,triangle_boundary_indices);
      }
      else{
        triangle_boundary[0]=f->halfedge()->vertex(); //-1
        triangle_boundary[1]=f->halfedge()->next()->vertex(); //-2
        triangle_boundary[2]=f->halfedge()->next()->next()->vertex(); //-3
        CGAL_assertion(f->halfedge()->next()->next()->next()==f->halfedge());//check this is a triangle
        set_triangle_boundary_indices(triangle_boundary,triangle_boundary_indices);        
        edge_to_hedge.insert (std::make_pair( std::make_pair( triangle_boundary_indices[2],triangle_boundary_indices[0] ) , f->halfedge() ) );
        edge_to_hedge.insert (std::make_pair( std::make_pair( triangle_boundary_indices[0],triangle_boundary_indices[1] ) , f->halfedge()->next() ) );
        edge_to_hedge.insert (std::make_pair( std::make_pair( triangle_boundary_indices[1],triangle_boundary_indices[2] ) , f->halfedge()->next()->next() ) );
      }

      
      #ifdef DO_NO_USE_EXACT_CDT
      typename Kernel::Plane_3 plane( get(ppmap,triangle_boundary[0]),get(ppmap,triangle_boundary[1]),get(ppmap,triangle_boundary[2]));
      #else
      CGAL::Cartesian_converter<Kernel,Exact_kernel> convert;
      typename Exact_kernel::Plane_3 plane(convert(get(ppmap,triangle_boundary[0])),convert(get(ppmap,triangle_boundary[1])),convert(get(ppmap,triangle_boundary[2])));
      #endif
      CDT triangulation;
      //insert point inside face
      for (std::vector<int>::iterator it_node_id=node_ids.begin();it_node_id!=node_ids.end();++it_node_id){
        #ifdef DO_NO_USE_EXACT_CDT
        typename CDT::Vertex_handle vh=triangulation.insert(plane.to_2d(nodes[*it_node_id]));
        #else
        typename CDT::Vertex_handle vh=triangulation.insert(plane.to_2d(nodes.exact_node(*it_node_id)));
        #endif
        vh->info()=*it_node_id;
        id_to_CDT_vh.insert(std::make_pair(*it_node_id,vh));
      }
      
      
      typename CDT::Vertex_handle triangle_vertices[3];
      #ifdef DO_NO_USE_EXACT_CDT
      triangle_vertices[0]=triangulation.insert(plane.to_2d(get(ppmap,triangle_boundary[0])));
      triangle_vertices[1]=triangulation.insert(plane.to_2d(get(ppmap,triangle_boundary[1])));
      triangle_vertices[2]=triangulation.insert(plane.to_2d(get(ppmap,triangle_boundary[2])));
      #else
      //we can do this because these are input points.
      triangle_vertices[0]=triangulation.insert(plane.to_2d(convert(get(ppmap,triangle_boundary[0]))));
      triangle_vertices[1]=triangulation.insert(plane.to_2d(convert(get(ppmap,triangle_boundary[1]))));
      triangle_vertices[2]=triangulation.insert(plane.to_2d(convert(get(ppmap,triangle_boundary[2]))));      
      #endif
      
      triangle_vertices[0]->info()=triangle_boundary_indices[0];
      triangle_vertices[1]->info()=triangle_boundary_indices[1];
      triangle_vertices[2]->info()=triangle_boundary_indices[2];
      //insert face_extremities: we use operator[] because indice -1,-2,-3 are used in each loop and are specific to the current face
      node_to_polyhedron_vertex[-1]=triangle_boundary[0];
      node_to_polyhedron_vertex[-2]=triangle_boundary[1];
      node_to_polyhedron_vertex[-3]=triangle_boundary[2];
      
      //if one of the triangle original vertex is also a node
      for (int ik=0;ik<3;++ik){
        if ( triangle_boundary_indices[ik]>=0 )
          id_to_CDT_vh.insert(std::make_pair(triangle_boundary_indices[ik],triangle_vertices[ik]));
      }
      //insert points on edges 
      #ifdef DO_NO_USE_EXACT_CDT
      //and constrains these edges
      #endif
      if (it_fb!=faces_boundary.end()) //is there at least one intersection point on the boundary of the face?
      {
        //in the following loop, for each original edge of the triangle, we insert the constrained edges
        // and we recover the halfedge_handle corresponding to these constrained (they are already in the polyhedron)
        for (int i=0;i<3;++i){
//          std::cerr << "Boundary edges" << std::endl;
//          std::cerr <<  "  " << -1-i <<std::endl;
          //handle case of halfedge starting at triangle_vertices[i] and ending at triangle_vertices[(i+1)%3]
          Node_ids& bounding_ids=it_fb->second.node_ids_array[i];
          typename CDT::Vertex_handle previous=triangle_vertices[i];
          int previous_index=triangle_boundary_indices[i]; //index of original Polyhedron vertex
          Halfedge_handle hedge = it_fb->second.halfedges[ (i+2) % 3]->next();
          CGAL_assertion( hedge->opposite()->vertex()==it_fb->second.vertices[i] );
          if (!bounding_ids.empty()){ //is there al least one intersection point on this edge?
            for (Node_ids::iterator it_id=bounding_ids.begin();it_id!=bounding_ids.end();++it_id){
//              std::cerr << "  "<<  *it_id << std::endl;
              #ifdef DO_NO_USE_EXACT_CDT
              typename CDT::Vertex_handle vh=triangulation.insert(plane.to_2d(nodes[*it_id]));
              #else
              typename CDT::Vertex_handle vh=triangulation.insert(plane.to_2d(nodes.exact_node(*it_id))); 
              #endif
              vh->info()=*it_id;
              id_to_CDT_vh.insert(std::make_pair(*it_id,vh));
              #ifdef DO_NO_USE_EXACT_CDT
              triangulation.insert_constraint(previous,vh);
              #endif
              edge_to_hedge.insert (std::make_pair( std::make_pair(previous_index,*it_id),hedge) );
              previous=vh;
              hedge=hedge->next();
              previous_index=*it_id;
            }
          }
          else{
            CGAL_assertion( it_fb->second.halfedges[i]->vertex() == it_fb->second.vertices[ (i+1) % 3 ] );
            CGAL_assertion( it_fb->second.halfedges[i]->opposite()->vertex() == it_fb->second.vertices[ i ] );
          }
          CGAL_assertion(hedge==it_fb->second.halfedges[i]);
          edge_to_hedge.insert (std::make_pair( std::make_pair(previous_index,triangle_boundary_indices[(i+1) % 3]) , it_fb->second.halfedges[i] ) );
//          std::cerr <<  "  " << -1 - ( (i+1) % 3 ) <<std::endl;
          #ifdef DO_NO_USE_EXACT_CDT
          triangulation.insert_constraint(previous,triangle_vertices[(i+1)%3]);
          #endif
        }
      }
      
      std::list<std::pair<int,int> > constrained_edges;
      
      //insert constraints that are interior to the triangle (in the case no edges are collinear in the meshes)
      insert_constrained_edges(node_ids,triangulation,id_to_CDT_vh,constrained_edges);
      
      //insert constraints between points that are on the boundary (not a contrained on the triangle boundary)
      if (it_fb!=faces_boundary.end()) //is there at least one intersection point on the boundary of the face?
      {
        for (int i=0;i<3;++i){
          Node_ids& bounding_ids=it_fb->second.node_ids_array[i];  
          insert_constrained_edges(bounding_ids,triangulation,id_to_CDT_vh,constrained_edges,true);
        }
      }
      
      //insert coplanar edges for endpoints of triangles
      for (int i=0;i<3;++i){
        int nindex=triangle_vertices[i]->info();
        if ( nindex >=0 )
          insert_constrained_edges_coplanar_case(nindex,triangulation,id_to_CDT_vh);
      }
      
      //XSL_TAG_CPL_VERT
      //collect edges incident to a point that is the intersection of two coplanar faces.
      //This ensure that triangulations are compatible.
      if (it_fb!=faces_boundary.end()) //is there at least one intersection point on the boundary of the face?
      {
        for (typename CDT::Finite_vertices_iterator vit=triangulation.finite_vertices_begin(),
                                                vit_end=triangulation.finite_vertices_end();vit_end!=vit;++vit)
        {
          //skip original vertices (that are not nodes) and non-coplanar facet issued vertices 
          //(this is working because intersection points between coplanar facets are the first inserted)
          if ( vit->info() < 0 || vit->info() >= number_coplanar_vertices) continue;
          std::map< int,std::set<int> >::iterator res=coplanar_constraints.insert(std::make_pair(vit->info(),std::set<int>())).first;
          //turn around the vertex and get incident edge
          typename CDT::Edge_circulator  start=triangulation.incident_edges(vit);
          typename CDT::Edge_circulator  curr=start;
          do{
            if (triangulation.is_infinite(*curr) ) continue;
            typename CDT::Edge mirror_edge=triangulation.mirror_edge(*curr);
            if ( triangulation.is_infinite( curr->first->vertex(curr->second) ) ||
                 triangulation.is_infinite( mirror_edge.first->vertex(mirror_edge.second) ) )            
              continue; //skip edges that are on the boundary of the triangle (these are already constrained)
            //insert edges in the set of constraints
            int nindex = 
              curr->first->vertex( (curr->second+1)%3 )==static_cast<typename CDT::Vertex_handle>(vit)?
              (curr->second+2)%3:(curr->second+1)%3;
            typename CDT::Vertex_handle vn=curr->first->vertex(nindex);
            if ( vit->info() > vn->info() ) continue; //take only one out of the two edges + skip negative vn->info()
            CGAL_assertion(vn->info()>=0);            
            res->second.insert( vn->info() );
          }while(start!=++curr);
        }
        
// this is a working alternative that should be slower        
//        for (typename CDT::Finite_edges_iterator eit=triangulation.finite_edges_begin(),
//                                             eit_end=triangulation.finite_edges_end();eit_end!=eit;++eit)
//        {
//          typename CDT::Edge mirror_edge=triangulation.mirror_edge(*eit);
//          if ( triangulation.is_infinite( eit->first->vertex(eit->second) ) ||
//              triangulation.is_infinite( mirror_edge.first->vertex(mirror_edge.second) ) )
//            continue; //skip edges that are on the boundary of the triangle (these are already constrained)
//          typename CDT::Vertex_handle v1=eit->first->vertex( (eit->second+1)%3 ),
//                                      v2=eit->first->vertex( (eit->second+2)%3 );
//          if (v1->info()<0 || v2->info()<0) continue;
//          if ( v1->info() > v2->info() ) std::swap(v1,v2);
//          coplanar_constraints.insert(std::make_pair(v1->info(),std::set<int>())).first->second.insert(v2->info());
//        }
      }
      
      
      //create a modifier to insert nodes and copy the triangulation of the face
      //inside the polyhedron
      internal_IOP::Triangulate_a_face<typename Polyhedron::HalfedgeDS, NestedFacetConstruct, NewNodeVertexVisitor, PolyhedronPointPMap> modifier(
        f, nodes, node_ids, node_to_polyhedron_vertex, edge_to_hedge, triangulation, facet_construct, node_vertex_visitor, ppmap);
      
      CGAL_assertion(P->is_valid());
      P->delegate(modifier);
      CGAL_assertion(P->is_valid());
      
      //3) mark halfedges that are common to two polyhedral surfaces
      //recover halfedges inserted that are on the intersection
      for (std::list<std::pair<int,int> >::iterator it_cst=constrained_edges.begin();it_cst!=constrained_edges.end();++it_cst)
      {
        typename std::map<std::pair<int,int>,Halfedge_handle>::iterator it_poly_hedge=edge_to_hedge.find(*it_cst);
        //we cannot have an assertion here in the case an edge or part of an edge is a constraints.
        //Indeed, the graph_of_constraints report an edge 0,1 and 1,0 for example while only one of the two
        //is defined as one of them defines an adjacent face
        //CGAL_assertion(it_poly_hedge!=edge_to_hedge.end());
        if( it_poly_hedge!=edge_to_hedge.end() ){
          if ( border_halfedges.insert( std::make_pair(Halfedge_const_handle(it_poly_hedge->second),*it_cst) ).second)
          {
            put(m_edge_mark_pmap,std::make_pair(it_poly_hedge->second,P),true);
            put(m_edge_mark_pmap,std::make_pair(it_poly_hedge->second->opposite(),P),true); //setting the opposite is only needed for border edges (done in adjacent triangle otherwise)
          }
          update_edge_per_polyline(P,it_poly_hedge->first,it_poly_hedge->second);
        }
        else{
          //WARNING: in few case this is needed if the marked edge is on the border
          //to optimize it might be better to only use sorted pair. TAG_SLXX1
          std::pair<int,int> opposite_pair(it_cst->second,it_cst->first);
          it_poly_hedge=edge_to_hedge.find(opposite_pair);
          CGAL_assertion( it_poly_hedge!=edge_to_hedge.end() );

          if ( border_halfedges.insert( std::make_pair(Halfedge_const_handle(it_poly_hedge->second),opposite_pair) ).second )
          {
            put(m_edge_mark_pmap,std::make_pair(it_poly_hedge->second,P),true);
            put(m_edge_mark_pmap,std::make_pair(it_poly_hedge->second->opposite(),P),true); //setting the opposite is only needed for border edges (done in adjacent triangle otherwise)
          }
          update_edge_per_polyline(P,it_poly_hedge->first,it_poly_hedge->second);          
        }
      }
    }
    output_builder(border_halfedges, nodes, an_edge_per_polyline, polyhedron_to_map_node_to_polyhedron_vertex);
  }

<<<<<<< HEAD
    int mark_index = static_cast<int>(final_map().get_new_mark());
                     //mark used to tag dart that are on an intersection

    //define a map that will contain the correspondance between selected halfedges of the boundary and
    //their corresponding Dart_handle in the cmap.
    typedef std::map<Halfedge_const_handle,typename Combinatorial_map_3::Dart_handle,internal_IOP::Compare_address<Polyhedron> > Halfedge_to_dart_map;
    Halfedge_to_dart_map selected_hedge_to_dart;
    for (typename An_edge_per_polyline_map::iterator it=an_edge_per_polyline.begin();it!=an_edge_per_polyline.end();++it)
    {
      CGAL_assertion(it->second.first.size()==2);
      //orientation of faces around the edge (to be sure we can do it)
      Halfedge_handle first_hedge=it->second.first.begin()->second;
      Halfedge_handle second_hedge=boost::next(it->second.first.begin())->second;
      
      if (!first_hedge->is_border())               selected_hedge_to_dart.insert(std::make_pair(first_hedge,Dart_handle(NULL)));
      if (!first_hedge->opposite()->is_border())   selected_hedge_to_dart.insert(std::make_pair(first_hedge->opposite(),Dart_handle(NULL)));
      if (!second_hedge->is_border())              selected_hedge_to_dart.insert(std::make_pair(second_hedge,Dart_handle(NULL)));
      if (!second_hedge->opposite()->is_border())  selected_hedge_to_dart.insert(std::make_pair(second_hedge->opposite(),Dart_handle(NULL)));
    }
    
    #ifdef CGAL_COREFINEMENT_DEBUG
    int polynb=0;
    #endif
    for (typename Poly_to_map_node::iterator 
          it=polyhedron_to_map_node_to_polyhedron_vertex.begin();
          it!=polyhedron_to_map_node_to_polyhedron_vertex.end();
          ++it
        )
=======
  template <class PolylineOfHalfedgeOutputIterator, class Marked_set>
  PolylineOfHalfedgeOutputIterator
  explicitly_compute_polylines(
    Polyhedron* P,
    const Marked_set& is_marked,
    PolylineOfHalfedgeOutputIterator out)
  {
    typedef std::pair< const std::pair<int,int>,
                       std::pair< std::map<Polyhedron*,Halfedge_handle>,
                                  std::pair<bool,int> > >  Complicated_pair;
    BOOST_FOREACH(
      Complicated_pair& p,
      an_edge_per_polyline)
>>>>>>> 76e9b429
    {
      const std::pair<bool,int>& reversed_and_nbpts = p.second.second;
      Halfedge_handle hedge = p.second.first[P];
      std::vector<Halfedge_handle> polyline;
      int nbsegments=reversed_and_nbpts.second-1;
      polyline.reserve( nbsegments );
      polyline.push_back( reversed_and_nbpts.first?hedge->opposite():hedge );
      for (int i=1; i<nbsegments; ++i)
      {
        hedge = internal_IOP::
          next_marked_halfedge_around_target_vertex (hedge, is_marked);
        polyline.push_back( hedge );
      }
      *out++=polyline;
    }

    return out;
  }

};

}//namespace CGAL
  


#endif //CGAL_INTERSECTION_OF_POLYHEDRA_3_REFINEMENT_VISITOR_H<|MERGE_RESOLUTION|>--- conflicted
+++ resolved
@@ -524,26 +524,6 @@
     PolyhedronPointPMap ppmap = PolyhedronPointPMap(),
     EdgeMarkPropertyMap pmap=EdgeMarkPropertyMap(),
     const NestedFacetConstruct& fc = NestedFacetConstruct(),
-<<<<<<< HEAD
-    const NewNodeVertexVisitor& nv = NewNodeVertexVisitor()
-  ):do_not_build_cmap(do_not_build_cmap_), m_edge_mark_pmap(pmap), facet_construct(fc), node_vertex_visitor(nv)
-  {
-    if (ptr!=NULL){
-      final_map_comes_from_outside=true;
-      final_map_ptr=ptr;
-    }
-    else if (!do_not_build_cmap_) {
-      final_map_comes_from_outside=false;
-      final_map_ptr=new Combinatorial_map_3_();
-    }
-  }
-  
-  ~Node_visitor_refine_polyhedra(){
-    if(!do_not_build_cmap && !final_map_comes_from_outside) {
-      delete final_map_ptr;
-    }
-  }
-=======
     const NewNodeVertexVisitor& nv = NewNodeVertexVisitor() )
   : output_builder(output_builder_)
   , m_edge_mark_pmap(pmap)
@@ -551,7 +531,6 @@
   , node_vertex_visitor(nv)
   , ppmap(ppmap)
   {}
->>>>>>> 76e9b429
 
   typedef internal_IOP::Predicates_on_constructions Node_storage_type;
   typedef Tag_false Is_polyhedron_const;
@@ -1143,36 +1122,6 @@
     output_builder(border_halfedges, nodes, an_edge_per_polyline, polyhedron_to_map_node_to_polyhedron_vertex);
   }
 
-<<<<<<< HEAD
-    int mark_index = static_cast<int>(final_map().get_new_mark());
-                     //mark used to tag dart that are on an intersection
-
-    //define a map that will contain the correspondance between selected halfedges of the boundary and
-    //their corresponding Dart_handle in the cmap.
-    typedef std::map<Halfedge_const_handle,typename Combinatorial_map_3::Dart_handle,internal_IOP::Compare_address<Polyhedron> > Halfedge_to_dart_map;
-    Halfedge_to_dart_map selected_hedge_to_dart;
-    for (typename An_edge_per_polyline_map::iterator it=an_edge_per_polyline.begin();it!=an_edge_per_polyline.end();++it)
-    {
-      CGAL_assertion(it->second.first.size()==2);
-      //orientation of faces around the edge (to be sure we can do it)
-      Halfedge_handle first_hedge=it->second.first.begin()->second;
-      Halfedge_handle second_hedge=boost::next(it->second.first.begin())->second;
-      
-      if (!first_hedge->is_border())               selected_hedge_to_dart.insert(std::make_pair(first_hedge,Dart_handle(NULL)));
-      if (!first_hedge->opposite()->is_border())   selected_hedge_to_dart.insert(std::make_pair(first_hedge->opposite(),Dart_handle(NULL)));
-      if (!second_hedge->is_border())              selected_hedge_to_dart.insert(std::make_pair(second_hedge,Dart_handle(NULL)));
-      if (!second_hedge->opposite()->is_border())  selected_hedge_to_dart.insert(std::make_pair(second_hedge->opposite(),Dart_handle(NULL)));
-    }
-    
-    #ifdef CGAL_COREFINEMENT_DEBUG
-    int polynb=0;
-    #endif
-    for (typename Poly_to_map_node::iterator 
-          it=polyhedron_to_map_node_to_polyhedron_vertex.begin();
-          it!=polyhedron_to_map_node_to_polyhedron_vertex.end();
-          ++it
-        )
-=======
   template <class PolylineOfHalfedgeOutputIterator, class Marked_set>
   PolylineOfHalfedgeOutputIterator
   explicitly_compute_polylines(
@@ -1186,7 +1135,6 @@
     BOOST_FOREACH(
       Complicated_pair& p,
       an_edge_per_polyline)
->>>>>>> 76e9b429
     {
       const std::pair<bool,int>& reversed_and_nbpts = p.second.second;
       Halfedge_handle hedge = p.second.first[P];
