// Copyright (c) 2011 GeometryFactory (France).
// All rights reserved.
//
// This file is part of CGAL (www.cgal.org).
// You can redistribute it and/or modify it under the terms of the GNU
// General Public License as published by the Free Software Foundation,
// either version 3 of the License, or (at your option) any later version.
//
// Licensees holding a valid commercial license may use this file in
// accordance with the commercial license agreement provided with the software.
//
// This file is provided AS IS with NO WARRANTY OF ANY KIND, INCLUDING THE
// WARRANTY OF DESIGN, MERCHANTABILITY AND FITNESS FOR A PARTICULAR PURPOSE.
//
// $UR$
// $Id$
//
//
// Author(s)     : Sebastien Loriot

#ifndef CGAL_INTERSECTION_OF_POLYHEDRA_3_REFINEMENT_VISITOR_H
#define CGAL_INTERSECTION_OF_POLYHEDRA_3_REFINEMENT_VISITOR_H

#include <CGAL/intersection_of_Polyhedra_3.h>
<<<<<<< HEAD
#include <CGAL/Polygon_mesh_processing/connected_components.h>
=======
>>>>>>> aaf0959c
#include <CGAL/Exact_predicates_exact_constructions_kernel.h>
#include <CGAL/Constrained_Delaunay_triangulation_2.h>
#include <CGAL/Triangulation_vertex_base_with_info_2.h>
#include <CGAL/Polygon_mesh_processing/Connected_components.h>
#include <CGAL/internal/corefinement/utils.h>

<<<<<<< HEAD
#include <CGAL/Side_of_triangle_mesh.h>
=======
>>>>>>> aaf0959c
#include <CGAL/property_map.h>
#include <boost/optional.hpp>
#include <boost/next_prior.hpp>
#include <boost/foreach.hpp>

#include <fstream>
#include <sstream>
#include <iterator>

//  TODOCUMENT
//  --We suppose that the two input polyhedra are triangulated orientable surfaces.
//  --Any polyhedron defines two bounding volumes: one inside and one outside.
//    The convention used is the following: the normal of a triangle always indicates
//    the outside of the object.
//  --The  input polyhedra should not touch at only one point locally. If so, the current
//    implementation just ignore it (TAG SL001)
//  --Polyhedron type should be list-based or should guarantee no reallocation. We use maps
//    on pointer of halfedges,facets and vertices
//  --Polyhedral_mesh_domain requires the domain tp be closed: do not provided as input
//    an open polyhedral surface and a polyhedron with a connected component free from intersection
//OPTIMIZATIONS
//  --cdt: try using intervals? in that case, only points inside the face should be considered
//         and points on edge should be handled by hand (simply start using the point opposite to the edge)
//  --sorted_around_edge_filtered: can be done using the original supporting planes
//  --in intersection_of_Polyhedra_3: upon call to Triangle_segment_intersection_point::add_new_node, interval and exact nodes are
//    inserted into a vector. Since we do not know the final size of vector this lead to reallocation of data.   
//  --in Triangle_segment_intersection_point, try using EPEC instead of Interval_nt+SC<Gmpq>
//  --use a sorted pair of indices in edge_to_hedge+simplify the code TAG_SLXX1
//  --in sew_2_marked_darts arrange how darts are passed to avoid comparing to a Point_3
//TODO:
//  --validity of the embedding: points inserted in polyhedron are approximation of the real
//    intersection points. It may happen that because of the approximation, the embedding gets
//    wrong. To avoid this, for each new triangle created, we should make an orientation test
//    with the approximated point to check if this is correct. If not, points must be moved
//    within their double interval so that all triangles incident to each of these points are correctly
//    oriented. This is probably an expensive test that can be activated only with a template parameter
//    of something similar.
//  -- We should have an option to report intersection at a point and refinement of polyhedra
//     so that the point is included into the other polyhedra. Please be careful if the point
//     already exists bool report_isolated_point or a template parameter (polyline with a unique point)
namespace CGAL
{
  
  namespace internal_IOP
  {

  template <class HDS, class NestedFacetConstruct, class NewNodeVertexVisitor, class PolyhedronPointPMap>
  class Triangulate_a_face : public CGAL::Modifier_base<HDS> {
    typedef typename HDS::Halfedge_handle Halfedge_handle;
    typedef typename HDS::Vertex_handle   Vertex_handle;
    typedef typename HDS::Face_handle     Face_handle;
    typedef typename HDS::Vertex          Vertex;
    typedef typename HDS::Halfedge        Halfedge;
    typedef typename HDS::Face            Face;
    typedef typename boost::property_traits<PolyhedronPointPMap>::value_type Point;
    
    //data members
    Face_handle current_face;
    std::map<int, Point>                                   nodes_;
    std::map<int,Vertex_handle>&                           node_to_polyhedron_vertex_;
    std::map<std::pair<int,int>,Halfedge_handle>&          edge_to_hedge_;
    std::vector<std::pair<int,int> >                       edges_to_create_;
    std::vector<CGAL::cpp11::tuple<int,int,int> >          faces_to_create_;
    NestedFacetConstruct facet_construct;
    NewNodeVertexVisitor& node_vertex_visitor;
    PolyhedronPointPMap ppmap;

    typename HDS::Halfedge::Base*
    unlock_halfedge(Halfedge_handle h){
      return static_cast<typename HDS::Halfedge::Base*>(&(*h));
    }
    
    typename HDS::Face::Base*
    unlock_face(Face_handle f){
      return static_cast<typename HDS::Face::Base*>(&(*f));
    }    
    
  public:
    
    template <class Nodes_vector,class Triangulation>
    Triangulate_a_face( Face_handle face,
                        const Nodes_vector& nodes,
                        const std::vector<int>& node_ids,
                        std::map<int,Vertex_handle>& node_to_polyhedron_vertex,
                        std::map<std::pair<int,int>,Halfedge_handle>& edge_to_hedge,
                        const Triangulation& triangulation,
                        const NestedFacetConstruct& fc,
                        NewNodeVertexVisitor& nv,
                        PolyhedronPointPMap ppmap)
    :current_face(face), node_to_polyhedron_vertex_(node_to_polyhedron_vertex), edge_to_hedge_(edge_to_hedge), facet_construct(fc), node_vertex_visitor(nv), ppmap(ppmap)
    {
      //grab vertices to be inserted to copy them from the vector
      for (std::vector<int>::const_iterator it=node_ids.begin();it!=node_ids.end();++it)
      {
        nodes_.insert(std::make_pair(*it,nodes[*it]));
      }
      //grab edges that are not on the convex hull (these have already been created)
      for (typename Triangulation::Finite_edges_iterator 
        it=triangulation.finite_edges_begin();
        it!=triangulation.finite_edges_end();
        ++it)
      {
        typename Triangulation::Vertex_handle v0=it->first->vertex((it->second+1)%3);
        typename Triangulation::Vertex_handle v1=it->first->vertex((it->second+2)%3);
        //warning in degenerate cases you can insert outsite expected convex hull edges: need exact here.
        //an alternative is to test if one the incident faces are infinite (cf assertion below)
        if ( edge_to_hedge_.find(std::make_pair(v0->info(),v1->info()))==edge_to_hedge_.end() &&
             edge_to_hedge_.find(std::make_pair(v1->info(),v0->info()))==edge_to_hedge_.end()    )
        {
          edges_to_create_.push_back( std::make_pair(v0->info(),v1->info()) );
        }
        else
            CGAL_assertion( triangulation.is_infinite(it->first->vertex(it->second)) || triangulation.is_infinite( triangulation.mirror_vertex(it->first,it->second)) );
      }
      //grab triangles.
      for (typename Triangulation::Finite_faces_iterator 
        it=triangulation.finite_faces_begin();
        it!=triangulation.finite_faces_end();
        ++it)
      {
        typename Triangulation::Vertex_handle v0=it->vertex(0);
        typename Triangulation::Vertex_handle v1=it->vertex(1);
        typename Triangulation::Vertex_handle v2=it->vertex(2);
        //warning in degenerate case we can have non wanted triangles: need exact here
        faces_to_create_.push_back( CGAL::cpp11::make_tuple( v0->info(),v1->info(),v2->info() ) );
      }
    }


  
    void operator()( HDS& hds) {
//      std::cerr << "node_to_polyhedron_vertex_"<< std::endl;
//      for (typename std::map<int,Vertex_handle>::iterator it=node_to_polyhedron_vertex_.begin();it!=node_to_polyhedron_vertex_.end();++it)
//        std::cerr << it->first << " " << &(*(it->second)) << std::endl;
      
      //insert the intersection point interior to the face inside the polyhedron and
      //save their Polyhedron::vertex_handle 
      for (typename std::map<int,Point>::iterator it=nodes_.begin();it!=nodes_.end();++it)
      {
        Vertex_handle v=hds.vertices_push_back(Vertex());
        node_vertex_visitor.new_vertex_added(it->first, v);
        put(ppmap, v, it->second);
        CGAL_assertion( node_to_polyhedron_vertex_.find( it->first ) == node_to_polyhedron_vertex_.end());
        node_to_polyhedron_vertex_.insert( std::make_pair(it->first,v) );
//        std::cerr << "vertices " << it->first  << " " << &(*v) << std::endl;
      }
      
      //insert the new halfedge and set their incident vertex
      for (typename std::vector<std::pair<int,int> >::iterator 
        it=edges_to_create_.begin();it!=edges_to_create_.end();++it)
      {
        Halfedge_handle he=hds.edges_push_back(Halfedge(),Halfedge());
        
        //associate edge <i,j> to halfedge going from i to j with j as incident vertex
        CGAL_assertion(node_to_polyhedron_vertex_.find(it->second)!= node_to_polyhedron_vertex_.end());
        Vertex_handle v=node_to_polyhedron_vertex_.find(it->second)->second;
        unlock_halfedge(he)->set_vertex( v );
        v->set_halfedge(he);
//        std::cerr << "  --in edge " << &(*v) << std::endl;
        edge_to_hedge_.insert( std::make_pair(*it,he) ); 
        v=node_to_polyhedron_vertex_.find(it->first)->second;
//        std::cerr << "  --in edge " << &(*v) << std::endl;
        unlock_halfedge( he->opposite() )->set_vertex( v );
        v->set_halfedge(he->opposite());
        edge_to_hedge_.insert( std::make_pair(std::make_pair(it->second,it->first),he->opposite()) );
//        std::cerr << "edges " << it->first <<  " " << it->second << std::endl;
      }
      
      std::vector<CGAL::cpp11::tuple<int,int,int> >::iterator it=faces_to_create_.begin();
      Face_handle face_triangulated = current_face;
      //create the new faces and update adjacencies
      while (true)
      {
        int i=cpp11::get<0>(*it),j=cpp11::get<1>(*it),k=cpp11::get<2>(*it);
//        std::cerr << "faces " << i <<  " " << j  << " " << k<< std::endl;        
        Halfedge_handle current  = edge_to_hedge_.find(std::make_pair(i,j))->second;
        Halfedge_handle next     = edge_to_hedge_.find(std::make_pair(j,k))->second;
        Halfedge_handle previous = edge_to_hedge_.find(std::make_pair(k,i))->second;
 

        CGAL_assertion (edge_to_hedge_.find(std::make_pair(i,j))!=edge_to_hedge_.end());
        CGAL_assertion (edge_to_hedge_.find(std::make_pair(j,k))!=edge_to_hedge_.end());
        CGAL_assertion (edge_to_hedge_.find(std::make_pair(k,i))!=edge_to_hedge_.end());
        
        CGAL_assertion(current->vertex()==node_to_polyhedron_vertex_.find(j)->second);
        CGAL_assertion(next->vertex()==node_to_polyhedron_vertex_.find(k)->second);
        CGAL_assertion(previous->vertex()==node_to_polyhedron_vertex_.find(i)->second);
        
        unlock_halfedge(current)->set_next(next);
        unlock_halfedge(next)->set_next(previous);
        unlock_halfedge(previous)->set_next(current);
        
        unlock_halfedge(current)->set_prev(previous);
        unlock_halfedge(next)->set_prev(current);
        unlock_halfedge(previous)->set_prev(next);
        
        //update face halfedge
        unlock_face(current_face)->set_halfedge(current);
        
        //update face of halfedges
        unlock_halfedge(current)  ->set_face(current_face);
        unlock_halfedge(next)     ->set_face(current_face);
        unlock_halfedge(previous) ->set_face(current_face);        
        
        if ( ++it!=faces_to_create_.end() )
          current_face=hds.faces_push_back( facet_construct(*face_triangulated) );
        else
          break;
      }
    }
  };

  template <class Halfedge_handle,class Marked_set>
  Halfedge_handle
  next_marked_halfedge_around_target_vertex(Halfedge_handle h, const Marked_set& is_marked)
  {
    CGAL_assertion( is_marked.find(h)!=is_marked.end() );
    Halfedge_handle next=h->next();
    while( is_marked.find(next)==is_marked.end() )
    {
      next=next->opposite()->next();
    }
    while(is_marked.find(next)==is_marked.end());
    CGAL_assertion(next!=h);
    return next;
  }

  template <class Halfedge_handle,class Marked_set>
  Halfedge_handle
  next_marked_halfedge_around_source_vertex(Halfedge_handle h, const Marked_set& is_marked)
  {
    CGAL_assertion( is_marked.find(h)!=is_marked.end() );
    Halfedge_handle prev=h->prev();
    while(is_marked.find(prev)==is_marked.end())
    {
      prev=prev->opposite()->prev();
    }
    CGAL_assertion(prev!=h);
    return prev;
  }

  } //namespace internal_IOP

template<class Polyhedron>
struct Dummy_edge_mark_property_map{
  typedef bool value_type;
  typedef value_type reference;
  typedef std::pair<typename Polyhedron::Halfedge_handle,Polyhedron*> key_type;
  typedef boost::read_write_property_map_tag category;  

  Dummy_edge_mark_property_map(){}

  friend reference get(Dummy_edge_mark_property_map,key_type) {return false;}
  friend void put(Dummy_edge_mark_property_map,key_type,value_type) {}
};

template <class Polyhedron>
struct Default_facet_construct{
  typename Polyhedron::Facet operator()( const typename Polyhedron::Facet& f)
  { return f; }
};

template <class Polyhedron>
struct Default_node_vertex_visitor{
  void new_node_added(  int /* node_id */,
                        internal_IOP::Intersection_type /* type */,
                        typename Polyhedron::Halfedge_handle /* principal_edge */,
                        typename Polyhedron::Halfedge_handle /* additional_edge */,
                        bool /* is_vertex_coplanar */,
                        bool /* is_vertex_opposite_coplanar */ )
  {}

  void new_vertex_added(int /* node_id */, typename Polyhedron::Vertex_handle /* vh */){}
};

struct Default_output_builder{
  template <class T1, class T2, class T3, class T4>
  void operator()(const T1&, const T2&, const T3&, const T4&){}
};

template< class Polyhedron,
          class OutputBuilder_=Default,
          class Kernel_=Default,
          class EdgeMarkPropertyMap_=Default,
          class NestedFacetConstruct_=Default,
          class NewNodeVertexVisitor_=Default,
          class PolyhedronPointPMap_=Default
        >
class Node_visitor_refine_polyhedra{
//Default typedefs  
  typedef typename Default::Get<OutputBuilder_, Default_output_builder >::type OutputBuilder;
  typedef typename Default::Get<EdgeMarkPropertyMap_, Dummy_edge_mark_property_map<Polyhedron> >::type EdgeMarkPropertyMap;
  typedef typename Default::Get<NestedFacetConstruct_, Default_facet_construct<Polyhedron > >::type NestedFacetConstruct;
  typedef typename Default::Get<NewNodeVertexVisitor_, Default_node_vertex_visitor<Polyhedron> >::type NewNodeVertexVisitor;
  typedef typename Default::Get<PolyhedronPointPMap_, Default_polyhedron_ppmap<Polyhedron> >::type PolyhedronPointPMap;
  typedef typename Default::Get<Kernel_, typename Kernel_traits< typename boost::property_traits<PolyhedronPointPMap>::value_type >::Kernel >::type Kernel;
//typedefs  
  typedef typename Polyhedron::Halfedge_handle                         Halfedge_handle;
  typedef typename Polyhedron::Halfedge_const_handle                   Halfedge_const_handle;
  typedef typename Polyhedron::Face_handle                             Face_handle;
  typedef typename Polyhedron::Halfedge                                Halfedge;
  typedef typename Polyhedron::Vertex_handle                           Vertex_handle;
  typedef internal_IOP::Compare_handles<Polyhedron,CGAL::Tag_false>    Cmp_handle; //This ensures uniqueness of edges when comparing halfedges
  typedef internal_IOP::Compare_unik_address<Polyhedron>               Cmp_unik_ad; //This ensures uniqueness of edges when comparing halfedges
  
  //constrained triangulation used for triangulation interior of faces
  #ifdef DO_NO_USE_EXACT_CDT 
  typedef CGAL::Triangulation_vertex_base_with_info_2<int,Kernel>       Vbi;
  typedef CGAL::Constrained_triangulation_face_base_2<Kernel>           Fb;
  typedef CGAL::Triangulation_data_structure_2<Vbi,Fb>                  TDS_2;
  typedef CGAL::Constrained_Delaunay_triangulation_2<Kernel,TDS_2,CGAL::No_intersection_tag> CDT;  //DO WE NEED DELAUNAY????
  #else
  /// \todo change this, use it only if not already exact
  typedef CGAL::Exact_predicates_exact_constructions_kernel             Exact_kernel;
  typedef CGAL::Triangulation_vertex_base_with_info_2<int,Exact_kernel> Vbi;
  typedef CGAL::Constrained_triangulation_face_base_2<Exact_kernel>           Fb;
  typedef CGAL::Triangulation_data_structure_2<Vbi,Fb>                  TDS_2;
  typedef CGAL::Constrained_Delaunay_triangulation_2<Exact_kernel,TDS_2,CGAL::No_intersection_tag> CDT;  //DO WE NEED DELAUNAY????  
  #endif
  
  typedef std::map<Halfedge_handle,Polyhedron*,Cmp_unik_ad>            Hedge_to_polyhedron_map;

  typedef std::vector<int>                                             Node_ids;
  typedef std::set<int>                                                Node_id_set; //avoid having duplicated node on edge of coplanar triangles
  typedef std::map< Face_handle,Node_ids,Cmp_handle >                  In_face_map; 
  typedef std::map< Halfedge_handle,Node_id_set,Cmp_unik_ad >          In_halfedge_map;
  //to keep the correspondance between node_id and vertex_handle in each polyhedron
  typedef std::map<int,Vertex_handle> Node_to_polyhedron_vertex_map;
  typedef std::map<Polyhedron*, Node_to_polyhedron_vertex_map > Poly_to_map_node;
  //to maintain an polyhedron halfedge on each polyline + pair<bool,int>
  //with first = "is the key (pair<int,int>) was reversed?" and second is the number of edges +1 in the polyline
  typedef std::map< std::pair<int,int>, std::pair< std::map<Polyhedron*,Halfedge_handle>,std::pair<bool,int> > > An_edge_per_polyline_map;  
  //to handle coplanar halfedge of polyhedra that are full in the intersection
  typedef std::map< int,Halfedge_handle >                              Node_to_target_of_hedge_map;
  typedef std::map< Polyhedron*,Node_to_target_of_hedge_map>           Poly_to_vertices_on_intersection_map;

//data members
  Hedge_to_polyhedron_map               hedge_to_polyhedron;
  In_face_map                           in_face;
  In_halfedge_map                       in_hedge;
  std::map< int,std::set<int> >         graph_of_constraints;
  std::map< int,std::set<int> >         coplanar_constraints;
  An_edge_per_polyline_map              an_edge_per_polyline;
  typename An_edge_per_polyline_map::iterator last_polyline;
  Poly_to_vertices_on_intersection_map  poly_to_vertices_on_inter;
  Poly_to_map_node                      polyhedron_to_map_node_to_polyhedron_vertex;
  std::set<int>                         non_manifold_nodes; //contain nodes that are original vertices of input polyhedron and that neighborhood is not a topological disk
  std::map<Vertex_handle,int>           nodes_that_are_original_vertices;//to keep the correspondance between original polyhedron vertices that are also nodes
  
  OutputBuilder                         output_builder;
  
  //   new_hedge    hedge
  //  ----------->   ----------->
  //               v
  //  <-----------   <-----------
  //   new_opposite     opposite 
  //
  template <class Nodes_vector>
  Vertex_handle split_edge( Halfedge_handle hedge,
                   int node_id,
                   const Nodes_vector& nodes,
                   Polyhedron& P)
  {
    internal_IOP::Split_halfedge<typename Polyhedron::HalfedgeDS> delegated(hedge);
    P.delegate( delegated );
    CGAL_assertion(P.is_valid());

    Vertex_handle vh=boost::prior(P.vertices_end());
    node_vertex_visitor.new_vertex_added(node_id, vh);
    put(ppmap, vh, nodes[node_id]);
    CGAL_assertion(get(ppmap,vh)==nodes[node_id]);

    //update marker tags. If the edge was marked, then the resulting edges in the split must be marked
    if ( get(m_edge_mark_pmap,std::make_pair(hedge,&P)) )
    {
      CGAL_assertion( get(m_edge_mark_pmap,std::make_pair(hedge->opposite(),&P)) );
      put(m_edge_mark_pmap,std::make_pair(hedge->prev(),&P),true);
      put(m_edge_mark_pmap,std::make_pair(hedge->prev()->opposite(),&P),true);
    }

    return vh;
  }

  //sort node ids so that we can split the hedge
  //consecutively
  template <class Nodes_vector>
  void sort_vertices_along_hedge(std::vector<int>& node_ids,Halfedge_handle hedge,const Nodes_vector& nodes)
  {
    std::sort(node_ids.begin(),
              node_ids.end(),
              internal_IOP::Order_along_a_halfedge<Polyhedron,PolyhedronPointPMap, Nodes_vector,Is_polyhedron_const>(hedge,nodes, ppmap)
    );
  }
  
  //insert intersection as constrained edges  in a CDT triangulation
  template <class CDT>
  void insert_constrained_edges_coplanar_case(int node_id,
                                              CDT& triangulation,
                                              std::map<int,typename CDT::Vertex_handle>& id_to_CDT_vh)
  {
    if (node_id < number_coplanar_vertices){
      //XSL_TAG_CPL_VERT
      //Insert constrained edges from coplanar facets that have been retriangulated. This ensure that triangulations are compatible
      std::map< int,std::set<int> >::iterator it_neighbors=coplanar_constraints.find(node_id);
      if (it_neighbors!=coplanar_constraints.end())
      {
        typename CDT::Vertex_handle vh=id_to_CDT_vh.find(node_id)->second;
        for (std::set<int>::iterator it_n=it_neighbors->second.begin();it_n!=it_neighbors->second.end();++it_n){
          typename std::map<int,typename CDT::Vertex_handle>::iterator it_vh=id_to_CDT_vh.find(*it_n);
          // this condition ensures to consider only graph edges that are in the same triangle (not in a neighbor one when involving node on a triangle edge)
          // here we can't make the difference between a point on the interior or the boundary, so points_on_triangle is not used.
          if ( it_vh!=id_to_CDT_vh.end() ){
            triangulation.insert_constraint(vh,id_to_CDT_vh.find(*it_n)->second);
          }
        }
      }
    }
  }
  //insert intersection as constrained edges  in a CDT triangulation
  template <class CDT,class Constrained_edges_map>
  void insert_constrained_edges(Node_ids& node_ids, //index of vertices we are interested in
                                CDT& triangulation,
                                std::map<int,typename CDT::Vertex_handle>& id_to_CDT_vh,
                                Constrained_edges_map& constrained_edges, //list of pair of int to indicate edges that are constrained
                                bool points_on_triangle=false)
  {
    for (Node_ids::iterator it_node_id=node_ids.begin();it_node_id!=node_ids.end();++it_node_id){
      std::map< int,std::set<int> >::iterator it_neighbors=graph_of_constraints.find(*it_node_id);
      if (it_neighbors!=graph_of_constraints.end())
      {
        typename CDT::Vertex_handle vh=id_to_CDT_vh.find(*it_node_id)->second;
        for (std::set<int>::iterator it_n=it_neighbors->second.begin();it_n!=it_neighbors->second.end();++it_n){
          typename std::map<int,typename CDT::Vertex_handle>::iterator it_vh=id_to_CDT_vh.find(*it_n);
          // this condition ensures to consider only graph edges that are in the same triangle (not in a neighbor one when involving node on a triangle edge)
          if ( !points_on_triangle || it_vh!=id_to_CDT_vh.end() ){ 
            CGAL_assertion(it_vh!=id_to_CDT_vh.end());
            triangulation.insert_constraint(vh,id_to_CDT_vh.find(*it_n)->second);
            constrained_edges.push_back(std::make_pair(*it_node_id,*it_n));
          }
        }
      }
      #ifdef CGAL_COREFINEMENT_DEBUG
      else
      {
        std::cout << "X0: Found an isolated point" << std::endl;
      }
      #endif
      
      insert_constrained_edges_coplanar_case(*it_node_id,triangulation,id_to_CDT_vh);
    }
  }
  
  std::pair<int,int> make_sorted_pair(int i,int j) const {return i<j ? std::make_pair(i,j):std::make_pair(j,i);} 
  
  void update_edge_per_polyline(Polyhedron* P,std::pair<int,int> indices,typename Polyhedron::Halfedge_handle hedge)
  {
    std::pair<int,int> sorted_pair=make_sorted_pair(indices.first,indices.second);
    typename An_edge_per_polyline_map::iterator it=an_edge_per_polyline.find(sorted_pair);
    if (it!=an_edge_per_polyline.end()){
      it->second.first.insert(std::make_pair( P,sorted_pair.first==indices.first?hedge:hedge->opposite() ));
    }
  }

  //keep track of the fact that a polyhedron original vertex is a node
  void all_incident_faces_got_a_node_as_vertex(Halfedge_handle incident_to_vertex_edge,int node_id)
  {
    nodes_that_are_original_vertices.insert(std::make_pair(incident_to_vertex_edge->vertex(),node_id));
  }

  //if an original polyhedron vertex is also a node, do no use a fake id
  void set_triangle_boundary_indices(
    Vertex_handle* triangle_boundary,
    int* triangle_boundary_indices)
  {
    triangle_boundary_indices[0]=-1;
    triangle_boundary_indices[1]=-2;
    triangle_boundary_indices[2]=-3;
    
    for (int k=0;k<3;++k){
      typename std::map<Vertex_handle,int>::iterator it=nodes_that_are_original_vertices.find(triangle_boundary[k]);
      if (it!=nodes_that_are_original_vertices.end())
        triangle_boundary_indices[k]=it->second;
    }
  }

  int number_coplanar_vertices; //number of intersection points between coplanar facets, see fixes XSL_TAG_CPL_VERT
  EdgeMarkPropertyMap m_edge_mark_pmap;     //property map to mark halfedge of the original polyhedra that are on the intersection
  NestedFacetConstruct facet_construct;  // functor called to create new triangular faces inside a given face
  NewNodeVertexVisitor node_vertex_visitor; // functor called when a new node is created and when a new vertex is added
  PolyhedronPointPMap ppmap;
public:
  Node_visitor_refine_polyhedra (
    OutputBuilder output_builder_=OutputBuilder(),
    PolyhedronPointPMap ppmap = PolyhedronPointPMap(),
    EdgeMarkPropertyMap pmap=EdgeMarkPropertyMap(),
    const NestedFacetConstruct& fc = NestedFacetConstruct(),
    const NewNodeVertexVisitor& nv = NewNodeVertexVisitor() )
  : output_builder(output_builder_)
  , m_edge_mark_pmap(pmap)
  , facet_construct(fc)
  , node_vertex_visitor(nv)
  , ppmap(ppmap)
  {}

  typedef internal_IOP::Predicates_on_constructions Node_storage_type;
  typedef Tag_false Is_polyhedron_const;
  static const bool do_need_vertex_graph = true;  //because we need to know which edges are constrained
  
  void set_number_of_intersection_points_from_coplanar_facets(int n){
    number_coplanar_vertices=n;
  }
  
  void check_node_on_non_manifold_vertex(int node_id,Halfedge_handle hedge){
    //we turn around the hedge and check no halfedge is a border halfedge
    Halfedge_handle curr=hedge;
    do{
      if ( curr->is_border_edge() ){
        non_manifold_nodes.insert(node_id);
        return;
      }
      curr=curr->next()->opposite();
    }
    while(curr!=hedge);
  }  
  
  void check_node_on_non_manifold_edge(int node_id,Halfedge_handle hedge){
    if ( hedge->is_border_edge() ) non_manifold_nodes.insert(node_id);
  }
  
  void new_node_added(int node_id,
                      internal_IOP::Intersection_type type,
                      Halfedge_handle principal_edge,
                      Halfedge_handle additional_edge,
                      bool is_vertex_coplanar,
                      bool is_vertex_opposite_coplanar)
  {
    //forward to the visitor
    node_vertex_visitor.new_node_added(node_id, type, principal_edge, additional_edge, is_vertex_coplanar, is_vertex_opposite_coplanar);
    switch(type)
    {
      case internal_IOP::FACET: //Facet intersected by an edge
      {
        typename In_face_map::iterator it_fmap=in_face.insert(std::make_pair(additional_edge->face(), Node_ids())).first;
        it_fmap->second.push_back(node_id);
      }
      break;
      case internal_IOP::EDGE: //Edge intersected by an edge
      {
        typename In_halfedge_map::iterator it_hedge_map=in_hedge.insert(std::make_pair(additional_edge,Node_id_set())).first;
        it_hedge_map->second.insert(node_id);
        check_node_on_non_manifold_edge(node_id,additional_edge);
      }
      break;
      case internal_IOP::VERTEX:
      {
        //grab original vertex that is on commom intersection
        typename Hedge_to_polyhedron_map::iterator it=hedge_to_polyhedron.find(additional_edge->facet()->halfedge());
        CGAL_assertion(it!=hedge_to_polyhedron.end());
        poly_to_vertices_on_inter[it->second].insert(std::make_pair(node_id,additional_edge));
        polyhedron_to_map_node_to_polyhedron_vertex[it->second].insert(std::make_pair(node_id,additional_edge->vertex()));
        all_incident_faces_got_a_node_as_vertex(additional_edge,node_id);
        check_node_on_non_manifold_vertex(node_id,additional_edge);
      }
      break;
      default:
      return;
    }
    
    CGAL_assertion(!is_vertex_coplanar || !is_vertex_opposite_coplanar); //coplanar edge are not forwarded
    
    
    if ( is_vertex_coplanar )
    {
      //grab original vertex that is on commom intersection
      typename Hedge_to_polyhedron_map::iterator it=hedge_to_polyhedron.find(principal_edge->facet()->halfedge());
      poly_to_vertices_on_inter[it->second].insert(std::make_pair(node_id,principal_edge));
      polyhedron_to_map_node_to_polyhedron_vertex[it->second].insert(std::make_pair(node_id,principal_edge->vertex()));
      all_incident_faces_got_a_node_as_vertex(principal_edge,node_id);
      check_node_on_non_manifold_vertex(node_id,principal_edge);
    }
    else{
      if ( is_vertex_opposite_coplanar ){
        //grab original vertex that is on commom intersection
        typename Hedge_to_polyhedron_map::iterator it=hedge_to_polyhedron.find(principal_edge->facet()->halfedge());
        poly_to_vertices_on_inter[it->second].insert(std::make_pair(node_id,principal_edge->opposite()));
        polyhedron_to_map_node_to_polyhedron_vertex[it->second].insert(std::make_pair(node_id,principal_edge->opposite()->vertex()));
        all_incident_faces_got_a_node_as_vertex(principal_edge->opposite(),node_id);
        check_node_on_non_manifold_vertex(node_id,principal_edge->opposite());
      }
      else{
        //handle intersection on principal edge
        typename In_halfedge_map::iterator it_hedge_map=in_hedge.insert(std::make_pair(principal_edge,Node_id_set())).first;
        it_hedge_map->second.insert(node_id);
        check_node_on_non_manifold_edge(node_id,principal_edge);
      }
    }
  }
  
  template<class Iterator>
  void annotate_graph(Iterator begin,Iterator end)
  {
//    std::cout << "Annotation graph..." << std::endl;
    for (Iterator it=begin;it!=end;++it)
    {
      int node_id=it->first;
      if (non_manifold_nodes.find(node_id)!=non_manifold_nodes.end()) it->second.make_terminal();
      const std::set<int>& neighbors = it->second.neighbors;
      graph_of_constraints.insert(std::make_pair(node_id,neighbors));
    }
  }
  
  void update_terminal_nodes(std::vector<bool>&)
  {
    CGAL_assertion(!"Must not call this function");
  }
  
  void add_filtered_intersection(Halfedge_handle eh,Halfedge_handle fh,Polyhedron& Pe,Polyhedron& Pf){
    //use the representant halfedge of the facet as key
    //--set polyhedron for the two facets incident to the edge
    CGAL_assertion(!eh->is_border());
    hedge_to_polyhedron.insert(std::make_pair(eh->facet()->halfedge(),&Pe));
    if ( !eh->opposite()->is_border() )
      hedge_to_polyhedron.insert(std::make_pair(eh->opposite()->facet()->halfedge(),&Pe));
    //--set polyhedron for the facet intersected by the edge
    hedge_to_polyhedron.insert(std::make_pair(fh->facet()->halfedge(),&Pf));
  }
  

  struct Polyhedron_face_boundary{
    std::vector<int> node_ids_array[3]; // the node_ids on each halfedges
    std::map<Halfedge_handle,int,Cmp_unik_ad> hedges_ids;
    Halfedge_handle halfedges[3]; //the three halfedges of the original face
    Vertex_handle   vertices[3];  //the three vertices  of the original face
    //node_ids_array[0] corresponds to the original edge vertices[0],vertices[1] = halfedges[0]
    //node_ids_array[1] corresponds to the original edge vertices[1],vertices[2] = halfedges[1]
    //node_ids_array[2] corresponds to the original edge vertices[2],vertices[0] = halfedges[2]
    Polyhedron_face_boundary(Halfedge_handle first)
    {
      CGAL_assertion(first->next()->next()->next()==first); //the face is a triangle
      hedges_ids.insert(std::make_pair(first,0));
      hedges_ids.insert(std::make_pair(first->next(),1));
      hedges_ids.insert(std::make_pair(first->next()->next(),2));
      halfedges[0]=first;
      halfedges[1]=first->next();
      halfedges[2]=first->next()->next();
      
      vertices[0]=halfedges[0]->opposite()->vertex();
      vertices[1]=halfedges[1]->opposite()->vertex();
      vertices[2]=halfedges[2]->opposite()->vertex();
    }
    
    //used when object was created with hedge but opposite was used to split the original face
    void update_original_halfedge(Halfedge_handle original,Halfedge_handle new_hedge)
    {
      typename std::map<Halfedge_handle,int,Cmp_unik_ad>::iterator it_id=hedges_ids.find(original);
      CGAL_assertion(it_id!=hedges_ids.end());
      int index=it_id->second;
      CGAL_assertion(halfedges[index]==original);
      hedges_ids.erase(it_id);
      hedges_ids.insert(std::make_pair(new_hedge,index));
      halfedges[index]=new_hedge;
    }
    
    template <class Iterator>
    void copy_node_ids(Halfedge_handle hedge,Iterator begin,Iterator end)
    {
      typename std::map<Halfedge_handle,int,Cmp_unik_ad>::iterator it_id=hedges_ids.find(hedge);
      CGAL_assertion(it_id!=hedges_ids.end());
      std::copy(begin,end,std::back_inserter(node_ids_array[it_id->second]));
    }
  };
  
  
  void start_new_polyline(int i, int j)
  {
    if ( i==j ) //case of a single point
    {
      //TAG SL001
      //nothing is done
      return;
    }
    std::pair<typename An_edge_per_polyline_map::iterator,bool> res=
      an_edge_per_polyline.insert( 
        std::make_pair( make_sorted_pair(i,j),
          std::make_pair( std::map<Polyhedron*,Halfedge_handle>(),std::make_pair(false,0))  )
      );
    CGAL_assertion(res.second);
    last_polyline=res.first;
    if ( i !=last_polyline->first.first ) 
      last_polyline->second.second.first=true;
  }
  
  void add_node_to_polyline(int){
    ++(last_polyline->second.second.second);
  }
  
  void new_input_polyhedron(Polyhedron& P)
  {
    typedef std::pair<typename Poly_to_map_node::iterator,bool> Res;
    CGAL_USE_TYPE(Res);
    CGAL_assertion_code(Res res = )
      polyhedron_to_map_node_to_polyhedron_vertex.insert(std::make_pair( &P,Node_to_polyhedron_vertex_map() ));
    CGAL_assertion(res.second == true);
  }
  
  //1) split_halfedges and retriangulate faces with no intersection point interior to the facet
  //2) retriangulate using a constrained Delaunay triangulation each triangle in each Polyhedron that contains at least
  //   one intersection point inside the facet
  //3) mark polyhedron edges that are on the intersection
  //4) create one output polyhedron per connected component of polyhedron, connected by an edge which is not an intersection edge   
  //5) import each piece into a common combinatorial map
  //6) glue all the pieces together
  template <class Nodes_vector>
  void finalize(const Nodes_vector& nodes){
    //mark halfedge that are on the intersection
    //SL: I needed to use a map because to get the orientation around the edge,
    //    I need to know in the case the third vertex is a node its index (for exact construction)
    typedef std::map<Halfedge_const_handle,std::pair<int,int>,Cmp_unik_ad > Border_halfedges_map;
    Border_halfedges_map border_halfedges;
    
    //store for each triangle facet which boundary is intersected by the other surface,
    //original vertices (and halfedges in the refined mesh pointing on these vertices)
    typedef std::map<Face_handle,Polyhedron_face_boundary,Cmp_handle> Faces_boundary;
    Faces_boundary faces_boundary; 
    
    //0) For each polyhedron, collect original vertices that belongs to the intersection.
    //   From the graph of constaints, extract intersection edges that are incident to such vertices. In case
    //   there exists another original vertex adjacent to the first one found, this halfedge must be
    //   marked on the boundary (and possibly update an_edge_per_polyline).
    //   This is done first to avoid halfedges stored to be modified in the steps following.
    for (typename Poly_to_vertices_on_intersection_map::iterator 
      it=poly_to_vertices_on_inter.begin();
      it!=poly_to_vertices_on_inter.end();
      ++it)
    {
      Polyhedron* poly=it->first;
      std::set<std::pair<int,int> > already_done;
      Node_to_target_of_hedge_map& nodes_to_hedge=it->second;
      for(typename Node_to_target_of_hedge_map::iterator 
        it_node_2_hedge=nodes_to_hedge.begin();
        it_node_2_hedge!=nodes_to_hedge.end();
        ++it_node_2_hedge)
      {
        int node_id_of_first=it_node_2_hedge->first;
        std::map< int,std::set<int> >::iterator it_neighbors=graph_of_constraints.find(node_id_of_first);
        if ( it_neighbors!=graph_of_constraints.end() )
        {
          std::set<int>& neighbors=it_neighbors->second;
          for (std::set<int>::iterator it_id=neighbors.begin();it_id!=neighbors.end();++it_id){
            if ( already_done.find(std::make_pair(*it_id,node_id_of_first))!=already_done.end() ) continue;//already done for the opposite
            typename Node_to_target_of_hedge_map::iterator it_node_2_hedge_two=nodes_to_hedge.find(*it_id);
            if ( it_node_2_hedge_two!=nodes_to_hedge.end() ) //a full edge is on intersection
            {
              //get the corresponding halfedge with vertex corresponding to node_id_of_first
              Halfedge_handle hedge=it_node_2_hedge->second;
              CGAL_assertion_code(Halfedge_handle start=hedge;)
              while ( hedge->opposite()->vertex()!=it_node_2_hedge_two->second->vertex() ){
                hedge=hedge->next()->opposite();
                CGAL_assertion(hedge!=start);
              }
              std::pair<int,int> edge_pair(*it_id,node_id_of_first);
              if ( border_halfedges.insert( std::make_pair(hedge,edge_pair) ).second)
              {
                put(m_edge_mark_pmap,std::make_pair(hedge,poly),true);
                put(m_edge_mark_pmap,std::make_pair(hedge->opposite(),poly),true);
              }
              update_edge_per_polyline(poly,edge_pair,hedge); 
              //save the fact that we already handle this edge
              already_done.insert(std::make_pair(node_id_of_first,*it_id));
            }
          }
        }
        #ifdef CGAL_COREFINEMENT_DEBUG
        else
        {
          std::cout << "X1: Found an isolated point" << std::endl;
        }
        #endif
      }
    }
    
    //1) First split halfedges cut by the intersection polyline(s)
    for (typename In_halfedge_map::iterator it=in_hedge.begin();it!=in_hedge.end();++it)
    {
      Halfedge_handle hedge=it->first; //the halfedge to be split (and its opposite too)
      Node_ids node_ids;   //indices of the intersection points to be inserted
      //we used a set to avoid having duplicated nodes reported on an edge of two coplanar triangles
      std::copy(it->second.begin(),it->second.end(),std::back_inserter(node_ids));
      typename Hedge_to_polyhedron_map::iterator  it_poly=hedge_to_polyhedron.find( hedge->facet()->halfedge() );
      CGAL_assertion(it_poly!=hedge_to_polyhedron.end());
      Polyhedron* P=it_poly->second;  //the polyhedron in which vertices should be added
      
      sort_vertices_along_hedge(node_ids,hedge,nodes);

      //save original face and nodes for face of hedge (1)
      if ( !hedge->is_border() ){
        typename Faces_boundary::iterator it_face=faces_boundary.find(hedge->face());
        if (it_face==faces_boundary.end())
          it_face=faces_boundary.insert(std::make_pair(hedge->face(),Polyhedron_face_boundary(hedge))).first;
        it_face->second.copy_node_ids(hedge,node_ids.begin(),node_ids.end());
      }
      
      //save original face and nodes for face of hedge->opposite (2)
      typename Faces_boundary::iterator opposite_original_info=faces_boundary.end();
      if ( !hedge->opposite()->is_border() ){
        opposite_original_info=faces_boundary.find(hedge->opposite()->face());
        if (opposite_original_info==faces_boundary.end()) 
          opposite_original_info=faces_boundary.insert(std::make_pair(hedge->opposite()->face(),Polyhedron_face_boundary(hedge->opposite()))).first;
        opposite_original_info->second.copy_node_ids(hedge->opposite(),node_ids.rbegin(),node_ids.rend());      
      }      
      
      typename Poly_to_map_node::iterator it_map=polyhedron_to_map_node_to_polyhedron_vertex.find(P);
      CGAL_assertion(it_map!=polyhedron_to_map_node_to_polyhedron_vertex.end());
      //a map to identify the vertex in the polyhedron corresponding to an intersection point
      Node_to_polyhedron_vertex_map& node_to_polyhedron_vertex=it_map->second; 
            
      CGAL_assertion_code(Vertex_handle original_vertex=hedge->opposite()->vertex();)
      
      //We need an edge incident to the source vertex of hedge. This is the first opposite edge created.      
      bool first=true; Halfedge_handle hedge_incident_to_src;
      //do split the edges
      for (std::vector<int>::const_iterator it_id=node_ids.begin();it_id!=node_ids.end();++it_id){
        Vertex_handle v=split_edge(hedge, *it_id, nodes, *P);
        node_to_polyhedron_vertex.insert(std::make_pair(*it_id,v));
        if (first){
          first=false;
          hedge_incident_to_src=hedge->opposite()->next();
        }
      }
      
      CGAL_assertion(hedge_incident_to_src->vertex()==original_vertex);
      CGAL_assertion(hedge_incident_to_src->face()==hedge->opposite()->face());

      //save original face and nodes for face of hedge->opposite (2)
      if ( !hedge->opposite()->is_border() ){
        CGAL_assertion(opposite_original_info!=faces_boundary.end());
        opposite_original_info->second.update_original_halfedge(hedge->opposite(),hedge_incident_to_src);
      }
      
      //insert the two incident faces in in_face map so that they will be triangulated.
      if (!hedge->is_border()) in_face.insert(std::make_pair(hedge->face(),Node_ids()));
      if (!hedge->opposite()->is_border()) in_face.insert(std::make_pair(hedge->opposite()->face(),Node_ids()));
    }
    
    //2)triangulation of the triangle faces containing intersection point in their interior
    //  and also those with intersection points only on the boundary.
    for (typename In_face_map::iterator it=in_face.begin();it!=in_face.end();++it)
    {
      Face_handle f = it->first; //the face to be retriangulated
      Node_ids& node_ids  = it->second; //the index of the intersection point that are interior to the face
      typename Faces_boundary::iterator it_fb=faces_boundary.find(f);

      
      typename Hedge_to_polyhedron_map::iterator it_polyhedron = hedge_to_polyhedron.find (f->halfedge()); //we can do this because the halfedge is still the same (at least its address)+no Face::set_halfedge called
      CGAL_assertion(it_polyhedron != hedge_to_polyhedron.end());
      Polyhedron* P=it_polyhedron->second;
      typename Poly_to_map_node::iterator it_map=polyhedron_to_map_node_to_polyhedron_vertex.find(P);
      CGAL_assertion(it_map!=polyhedron_to_map_node_to_polyhedron_vertex.end());
      //a map to identify the vertex in the polyhedron corresponding to an intersection point
      Node_to_polyhedron_vertex_map& node_to_polyhedron_vertex=it_map->second;
      
      std::map<int,typename CDT::Vertex_handle> id_to_CDT_vh;
      
      //associate an edge of the triangulation to a halfedge in a given polyhedron
      std::map<std::pair<int,int>,Halfedge_handle> edge_to_hedge;
      
      Vertex_handle triangle_boundary[3];
      int triangle_boundary_indices[3]; //the node_id of the triangle original vertex or a fake id
      if (it_fb!=faces_boundary.end()){ //the boundary of the triangle face was refined
        triangle_boundary[0]=it_fb->second.vertices[0];
        triangle_boundary[1]=it_fb->second.vertices[1];
        triangle_boundary[2]=it_fb->second.vertices[2];
        set_triangle_boundary_indices(triangle_boundary,triangle_boundary_indices);
      }
      else{
        triangle_boundary[0]=f->halfedge()->vertex(); //-1
        triangle_boundary[1]=f->halfedge()->next()->vertex(); //-2
        triangle_boundary[2]=f->halfedge()->next()->next()->vertex(); //-3
        CGAL_assertion(f->halfedge()->next()->next()->next()==f->halfedge());//check this is a triangle
        set_triangle_boundary_indices(triangle_boundary,triangle_boundary_indices);        
        edge_to_hedge.insert (std::make_pair( std::make_pair( triangle_boundary_indices[2],triangle_boundary_indices[0] ) , f->halfedge() ) );
        edge_to_hedge.insert (std::make_pair( std::make_pair( triangle_boundary_indices[0],triangle_boundary_indices[1] ) , f->halfedge()->next() ) );
        edge_to_hedge.insert (std::make_pair( std::make_pair( triangle_boundary_indices[1],triangle_boundary_indices[2] ) , f->halfedge()->next()->next() ) );
      }

      
      #ifdef DO_NO_USE_EXACT_CDT
      typename Kernel::Plane_3 plane( get(ppmap,triangle_boundary[0]),get(ppmap,triangle_boundary[1]),get(ppmap,triangle_boundary[2]));
      #else
      CGAL::Cartesian_converter<Kernel,Exact_kernel> convert;
      typename Exact_kernel::Plane_3 plane(convert(get(ppmap,triangle_boundary[0])),convert(get(ppmap,triangle_boundary[1])),convert(get(ppmap,triangle_boundary[2])));
      #endif
      CDT triangulation;
      //insert point inside face
      for (std::vector<int>::iterator it_node_id=node_ids.begin();it_node_id!=node_ids.end();++it_node_id){
        #ifdef DO_NO_USE_EXACT_CDT
        typename CDT::Vertex_handle vh=triangulation.insert(plane.to_2d(nodes[*it_node_id]));
        #else
        typename CDT::Vertex_handle vh=triangulation.insert(plane.to_2d(nodes.exact_node(*it_node_id)));
        #endif
        vh->info()=*it_node_id;
        id_to_CDT_vh.insert(std::make_pair(*it_node_id,vh));
      }
      
      
      typename CDT::Vertex_handle triangle_vertices[3];
      #ifdef DO_NO_USE_EXACT_CDT
      triangle_vertices[0]=triangulation.insert(plane.to_2d(get(ppmap,triangle_boundary[0])));
      triangle_vertices[1]=triangulation.insert(plane.to_2d(get(ppmap,triangle_boundary[1])));
      triangle_vertices[2]=triangulation.insert(plane.to_2d(get(ppmap,triangle_boundary[2])));
      #else
      //we can do this because these are input points.
      triangle_vertices[0]=triangulation.insert(plane.to_2d(convert(get(ppmap,triangle_boundary[0]))));
      triangle_vertices[1]=triangulation.insert(plane.to_2d(convert(get(ppmap,triangle_boundary[1]))));
      triangle_vertices[2]=triangulation.insert(plane.to_2d(convert(get(ppmap,triangle_boundary[2]))));      
      #endif
      
      triangle_vertices[0]->info()=triangle_boundary_indices[0];
      triangle_vertices[1]->info()=triangle_boundary_indices[1];
      triangle_vertices[2]->info()=triangle_boundary_indices[2];
      //insert face_extremities: we use operator[] because indice -1,-2,-3 are used in each loop and are specific to the current face
      node_to_polyhedron_vertex[-1]=triangle_boundary[0];
      node_to_polyhedron_vertex[-2]=triangle_boundary[1];
      node_to_polyhedron_vertex[-3]=triangle_boundary[2];
      
      //if one of the triangle original vertex is also a node
      for (int ik=0;ik<3;++ik){
        if ( triangle_boundary_indices[ik]>=0 )
          id_to_CDT_vh.insert(std::make_pair(triangle_boundary_indices[ik],triangle_vertices[ik]));
      }
      //insert points on edges 
      #ifdef DO_NO_USE_EXACT_CDT
      //and constrains these edges
      #endif
      if (it_fb!=faces_boundary.end()) //is there at least one intersection point on the boundary of the face?
      {
        //in the following loop, for each original edge of the triangle, we insert the constrained edges
        // and we recover the halfedge_handle corresponding to these constrained (they are already in the polyhedron)
        for (int i=0;i<3;++i){
//          std::cerr << "Boundary edges" << std::endl;
//          std::cerr <<  "  " << -1-i <<std::endl;
          //handle case of halfedge starting at triangle_vertices[i] and ending at triangle_vertices[(i+1)%3]
          Node_ids& bounding_ids=it_fb->second.node_ids_array[i];
          typename CDT::Vertex_handle previous=triangle_vertices[i];
          int previous_index=triangle_boundary_indices[i]; //index of original Polyhedron vertex
          Halfedge_handle hedge = it_fb->second.halfedges[ (i+2) % 3]->next();
          CGAL_assertion( hedge->opposite()->vertex()==it_fb->second.vertices[i] );
          if (!bounding_ids.empty()){ //is there al least one intersection point on this edge?
            for (Node_ids::iterator it_id=bounding_ids.begin();it_id!=bounding_ids.end();++it_id){
//              std::cerr << "  "<<  *it_id << std::endl;
              #ifdef DO_NO_USE_EXACT_CDT
              typename CDT::Vertex_handle vh=triangulation.insert(plane.to_2d(nodes[*it_id]));
              #else
              typename CDT::Vertex_handle vh=triangulation.insert(plane.to_2d(nodes.exact_node(*it_id))); 
              #endif
              vh->info()=*it_id;
              id_to_CDT_vh.insert(std::make_pair(*it_id,vh));
              #ifdef DO_NO_USE_EXACT_CDT
              triangulation.insert_constraint(previous,vh);
              #endif
              edge_to_hedge.insert (std::make_pair( std::make_pair(previous_index,*it_id),hedge) );
              previous=vh;
              hedge=hedge->next();
              previous_index=*it_id;
            }
          }
          else{
            CGAL_assertion( it_fb->second.halfedges[i]->vertex() == it_fb->second.vertices[ (i+1) % 3 ] );
            CGAL_assertion( it_fb->second.halfedges[i]->opposite()->vertex() == it_fb->second.vertices[ i ] );
          }
          CGAL_assertion(hedge==it_fb->second.halfedges[i]);
          edge_to_hedge.insert (std::make_pair( std::make_pair(previous_index,triangle_boundary_indices[(i+1) % 3]) , it_fb->second.halfedges[i] ) );
//          std::cerr <<  "  " << -1 - ( (i+1) % 3 ) <<std::endl;
          #ifdef DO_NO_USE_EXACT_CDT
          triangulation.insert_constraint(previous,triangle_vertices[(i+1)%3]);
          #endif
        }
      }
      
      std::list<std::pair<int,int> > constrained_edges;
      
      //insert constraints that are interior to the triangle (in the case no edges are collinear in the meshes)
      insert_constrained_edges(node_ids,triangulation,id_to_CDT_vh,constrained_edges);
      
      //insert constraints between points that are on the boundary (not a contrained on the triangle boundary)
      if (it_fb!=faces_boundary.end()) //is there at least one intersection point on the boundary of the face?
      {
        for (int i=0;i<3;++i){
          Node_ids& bounding_ids=it_fb->second.node_ids_array[i];  
          insert_constrained_edges(bounding_ids,triangulation,id_to_CDT_vh,constrained_edges,true);
        }
      }
      
      //insert coplanar edges for endpoints of triangles
      for (int i=0;i<3;++i){
        int nindex=triangle_vertices[i]->info();
        if ( nindex >=0 )
          insert_constrained_edges_coplanar_case(nindex,triangulation,id_to_CDT_vh);
      }
      
      //XSL_TAG_CPL_VERT
      //collect edges incident to a point that is the intersection of two coplanar faces.
      //This ensure that triangulations are compatible.
      if (it_fb!=faces_boundary.end()) //is there at least one intersection point on the boundary of the face?
      {
        for (typename CDT::Finite_vertices_iterator vit=triangulation.finite_vertices_begin(),
                                                vit_end=triangulation.finite_vertices_end();vit_end!=vit;++vit)
        {
          //skip original vertices (that are not nodes) and non-coplanar facet issued vertices 
          //(this is working because intersection points between coplanar facets are the first inserted)
          if ( vit->info() < 0 || vit->info() >= number_coplanar_vertices) continue;
          std::map< int,std::set<int> >::iterator res=coplanar_constraints.insert(std::make_pair(vit->info(),std::set<int>())).first;
          //turn around the vertex and get incident edge
          typename CDT::Edge_circulator  start=triangulation.incident_edges(vit);
          typename CDT::Edge_circulator  curr=start;
          do{
            if (triangulation.is_infinite(*curr) ) continue;
            typename CDT::Edge mirror_edge=triangulation.mirror_edge(*curr);
            if ( triangulation.is_infinite( curr->first->vertex(curr->second) ) ||
                 triangulation.is_infinite( mirror_edge.first->vertex(mirror_edge.second) ) )            
              continue; //skip edges that are on the boundary of the triangle (these are already constrained)
            //insert edges in the set of constraints
            int nindex = 
              curr->first->vertex( (curr->second+1)%3 )==static_cast<typename CDT::Vertex_handle>(vit)?
              (curr->second+2)%3:(curr->second+1)%3;
            typename CDT::Vertex_handle vn=curr->first->vertex(nindex);
            if ( vit->info() > vn->info() ) continue; //take only one out of the two edges + skip negative vn->info()
            CGAL_assertion(vn->info()>=0);            
            res->second.insert( vn->info() );
          }while(start!=++curr);
        }
        
// this is a working alternative that should be slower        
//        for (typename CDT::Finite_edges_iterator eit=triangulation.finite_edges_begin(),
//                                             eit_end=triangulation.finite_edges_end();eit_end!=eit;++eit)
//        {
//          typename CDT::Edge mirror_edge=triangulation.mirror_edge(*eit);
//          if ( triangulation.is_infinite( eit->first->vertex(eit->second) ) ||
//              triangulation.is_infinite( mirror_edge.first->vertex(mirror_edge.second) ) )
//            continue; //skip edges that are on the boundary of the triangle (these are already constrained)
//          typename CDT::Vertex_handle v1=eit->first->vertex( (eit->second+1)%3 ),
//                                      v2=eit->first->vertex( (eit->second+2)%3 );
//          if (v1->info()<0 || v2->info()<0) continue;
//          if ( v1->info() > v2->info() ) std::swap(v1,v2);
//          coplanar_constraints.insert(std::make_pair(v1->info(),std::set<int>())).first->second.insert(v2->info());
//        }
      }
      
      
      //create a modifier to insert nodes and copy the triangulation of the face
      //inside the polyhedron
      internal_IOP::Triangulate_a_face<typename Polyhedron::HalfedgeDS, NestedFacetConstruct, NewNodeVertexVisitor, PolyhedronPointPMap> modifier(
        f, nodes, node_ids, node_to_polyhedron_vertex, edge_to_hedge, triangulation, facet_construct, node_vertex_visitor, ppmap);
      
      CGAL_assertion(P->is_valid());
      P->delegate(modifier);
      CGAL_assertion(P->is_valid());
      
      //3) mark halfedges that are common to two polyhedral surfaces
      //recover halfedges inserted that are on the intersection
      for (std::list<std::pair<int,int> >::iterator it_cst=constrained_edges.begin();it_cst!=constrained_edges.end();++it_cst)
      {
        typename std::map<std::pair<int,int>,Halfedge_handle>::iterator it_poly_hedge=edge_to_hedge.find(*it_cst);
        //we cannot have an assertion here in the case an edge or part of an edge is a constraints.
        //Indeed, the graph_of_constraints report an edge 0,1 and 1,0 for example while only one of the two
        //is defined as one of them defines an adjacent face
        //CGAL_assertion(it_poly_hedge!=edge_to_hedge.end());
        if( it_poly_hedge!=edge_to_hedge.end() ){
          if ( border_halfedges.insert( std::make_pair(Halfedge_const_handle(it_poly_hedge->second),*it_cst) ).second)
          {
            put(m_edge_mark_pmap,std::make_pair(it_poly_hedge->second,P),true);
            put(m_edge_mark_pmap,std::make_pair(it_poly_hedge->second->opposite(),P),true); //setting the opposite is only needed for border edges (done in adjacent triangle otherwise)
          }
          update_edge_per_polyline(P,it_poly_hedge->first,it_poly_hedge->second);
        }
        else{
          //WARNING: in few case this is needed if the marked edge is on the border
          //to optimize it might be better to only use sorted pair. TAG_SLXX1
          std::pair<int,int> opposite_pair(it_cst->second,it_cst->first);
          it_poly_hedge=edge_to_hedge.find(opposite_pair);
          CGAL_assertion( it_poly_hedge!=edge_to_hedge.end() );

          if ( border_halfedges.insert( std::make_pair(Halfedge_const_handle(it_poly_hedge->second),opposite_pair) ).second )
          {
            put(m_edge_mark_pmap,std::make_pair(it_poly_hedge->second,P),true);
            put(m_edge_mark_pmap,std::make_pair(it_poly_hedge->second->opposite(),P),true); //setting the opposite is only needed for border edges (done in adjacent triangle otherwise)
          }
          update_edge_per_polyline(P,it_poly_hedge->first,it_poly_hedge->second);          
        }
      }
    }
    output_builder(border_halfedges, nodes, an_edge_per_polyline, polyhedron_to_map_node_to_polyhedron_vertex);
  }

  template <class PolylineOfHalfedgeOutputIterator, class Marked_set>
  PolylineOfHalfedgeOutputIterator
  explicitly_compute_polylines(
    Polyhedron* P,
    const Marked_set& is_marked,
    PolylineOfHalfedgeOutputIterator out)
  {
    typedef std::pair< const std::pair<int,int>,
                       std::pair< std::map<Polyhedron*,Halfedge_handle>,
                                  std::pair<bool,int> > >  Complicated_pair;
    BOOST_FOREACH(
      Complicated_pair& p,
      an_edge_per_polyline)
    {
      const std::pair<bool,int>& reversed_and_nbpts = p.second.second;
      Halfedge_handle hedge = p.second.first[P];
      std::vector<Halfedge_handle> polyline;
      int nbsegments=reversed_and_nbpts.second-1;
      polyline.reserve( nbsegments );
      polyline.push_back( reversed_and_nbpts.first?hedge->opposite():hedge );
      for (int i=1; i<nbsegments; ++i)
      {
        hedge = internal_IOP::
          next_marked_halfedge_around_target_vertex (hedge, is_marked);
        polyline.push_back( hedge );
      }
      *out++=polyline;
    }

<<<<<<< HEAD
      CGAL_assertion(nodes[indices.second]==first_hedge->vertex()->point());
      CGAL_assertion(nodes[indices.first]==first_hedge->opposite()->vertex()->point());
      CGAL_assertion(nodes[indices.second]==second_hedge->vertex()->point());
      CGAL_assertion(nodes[indices.first]==second_hedge->opposite()->vertex()->point());
      
      Polyhedron* first_poly  = it->second.first.begin()->first;
      Polyhedron* second_poly = boost::next(it->second.first.begin())->first;
      
      //different handling depending on the number of incident triangles to the edge.
      //After sewing there are two,three or four volumes if there are two,three or four incident triangles respectively
      if ( first_hedge->is_border() || first_hedge->opposite()->is_border() ){
        if (second_hedge->is_border()  || second_hedge->opposite()->is_border())
          sew_2_two_volumes_case(first_hedge,second_hedge,border_halfedges,selected_hedge_to_dart,mark_index,darts_to_remove,nodes,indices,polyline_info);
        else
          sew_2_three_volumes_case(second_hedge, first_hedge,indices,nodes,border_halfedges,selected_hedge_to_dart,second_poly,first_poly,mark_index,darts_to_remove,polyline_info);
      }
      else
        if (second_hedge->is_border()  || second_hedge->opposite()->is_border())
          sew_2_three_volumes_case(first_hedge, second_hedge,indices,nodes,border_halfedges,selected_hedge_to_dart,first_poly,second_poly,mark_index,darts_to_remove,polyline_info);
        else
        {
          //Sort the four triangle facets around their common edge
          //  we suppose that the exterior of the polyhedron is indicated by
          //  counterclockwise oriented facets.
          Vertex_handle P1=first_hedge->opposite()->next()->vertex();
          Vertex_handle P2=first_hedge->next()->vertex();
          //    when looking from the side of indices.second, the interior of the first polyhedron is described 
          //    by turning counterclockwise from P1 to P2
          Vertex_handle Q1=second_hedge->opposite()->next()->vertex();
          Vertex_handle Q2=second_hedge->next()->vertex();
          //    when looking from the side of indices.second, the interior of the second polyhedron is described 
          //    by turning from Q1 to Q2
          
          //check if the third point of each triangular face is an original point (stay -1)
          //or a intersection point (in that case we need the index of the corresponding node to
          //have the exact value of the point)      
          int index_p1=node_index_of_incident_vertex(first_hedge->opposite()->next(),border_halfedges);
          int index_p2=node_index_of_incident_vertex(first_hedge->next(),border_halfedges);
          int index_q1=node_index_of_incident_vertex(second_hedge->opposite()->next(),border_halfedges);
          int index_q2=node_index_of_incident_vertex(second_hedge->next(),border_halfedges);      
          
          #ifdef CGAL_COREFINEMENT_DEBUG
          std::cout << index_p1 << " " << index_p2 << " " << index_q1 << " " <<index_q2 << std::endl;
          std::cout << nodes[indices.first] << " | " << nodes[indices.second] << std::endl;
          std::cout << P1->point() << " | " << P2->point() << " | " << Q1->point() << " | " <<Q2->point() << std::endl;
          #endif
          
          if ( coplanar_triangles_case_handled(first_hedge,second_hedge,indices,nodes,index_p1,index_p2,index_q1,index_q2,selected_hedge_to_dart,mark_index,darts_to_remove,polyline_info) )
            continue;
          
          CGAL_assertion(P1->point() !=Q1->point() && P1->point()!=Q2->point() && P2->point() !=Q1->point() && P2->point()!=Q2->point());
          
          bool Q1_is_between_P1P2 = filtered_order_around_edge(indices.first,indices.second,index_p1,index_p2,index_q1,P1,P2,Q1,nodes);
          bool Q2_is_between_P1P2 = filtered_order_around_edge(indices.first,indices.second,index_p1,index_p2,index_q2,P1,P2,Q2,nodes);
          
          
          //Recover the dart that will be the start point of the different sewing
          //  dof_X_outside = dart of face of , meaning the triangle containing the
          //  point X and part of the volume outside of the corresponding polyhedron      
          //-----first polyhedron
          Dart_handle dof_P1_outside = get_associated_dart(first_hedge->opposite(),selected_hedge_to_dart);
          Dart_handle dof_P2_outside = get_associated_dart(first_hedge,selected_hedge_to_dart);
          //-----second polyhedron
          Dart_handle dof_Q1_outside = get_associated_dart(second_hedge->opposite(),selected_hedge_to_dart);
          Dart_handle dof_Q2_outside = get_associated_dart(second_hedge,selected_hedge_to_dart);   
          
          if ( Q1_is_between_P1P2 ){
            if( Q2_is_between_P1P2 )
            {
              bool P1_is_between_Q1Q2 = filtered_order_around_edge(indices.first,indices.second,index_q1,index_q2,index_p1,Q1,Q2,P1,nodes);
              if (!P1_is_between_Q1Q2){
                // poly_first  - poly_second            = P1Q1 U Q2P2
                // poly_second - poly_first             = {0}
                // poly_first \cap poly_second          = Q1Q2
                // opposite( poly_first U poly_second ) = P2P1
                sew_2_marked_darts( final_map(),dof_P1_outside->beta(3) , dof_Q1_outside          ,mark_index, nodes, indices, polyline_info); //P1Q1
                sew_2_marked_darts( final_map(),dof_Q2_outside          , dof_P2_outside->beta(3) ,mark_index, nodes, indices, polyline_info); //Q2P2
                sew_2_marked_darts( final_map(),dof_Q1_outside->beta(3) , dof_Q2_outside->beta(3) ,mark_index, nodes, indices, polyline_info); //Q1Q2
                sew_2_marked_darts( final_map(),dof_P2_outside          , dof_P1_outside          ,mark_index, nodes, indices, polyline_info); //P2P1
                //update inside outside info (because darts from the same volume have been merged)
                dof_Q1_outside->beta(3)->template attribute<3>()->info().inside.insert(first_poly); //update Q1Q2 inside poly
                dof_P2_outside->template attribute<3>()->info().outside.insert(second_poly);//update P2P1 outside poly
              }
              else{
                // poly_first  - poly_second            = Q2Q1
                // poly_second - poly_first             = P2P1
                // poly_first \cap poly_second          = P1Q2 U Q1P2
                // opposite( poly_first U poly_second ) = {O}
                sew_2_marked_darts( final_map(),dof_Q2_outside          , dof_Q1_outside          ,mark_index, nodes, indices, polyline_info); //Q2Q1
                sew_2_marked_darts( final_map(),dof_P2_outside          , dof_P1_outside          ,mark_index, nodes, indices, polyline_info); //P2P1
                sew_2_marked_darts( final_map(),dof_Q1_outside->beta(3) , dof_P2_outside->beta(3) ,mark_index, nodes, indices, polyline_info); //Q1P2
                sew_2_marked_darts( final_map(),dof_P1_outside->beta(3) , dof_Q2_outside->beta(3) ,mark_index, nodes, indices, polyline_info); //P1Q2
                //update inside outside info (because darts from the same volume have been merged)
                dof_Q2_outside->template attribute<3>()->info().inside.insert(first_poly); //update Q2Q1 inside poly
                dof_P2_outside->template attribute<3>()->info().inside.insert(second_poly);//update P2P1 inside poly            
              }
            }
            else
            {
              // poly_first  - poly_second            = P1Q1
              // poly_second - poly_first             = P2Q2
              // poly_first \cap poly_second          = Q1P2
              // opposite( poly_first U poly_second ) = Q2P1
              sew_2_marked_darts( final_map(),dof_P1_outside->beta(3) , dof_Q1_outside          ,mark_index, nodes, indices, polyline_info); //P1Q1
              sew_2_marked_darts( final_map(),dof_P2_outside          , dof_Q2_outside->beta(3) ,mark_index, nodes, indices, polyline_info); //P2Q2
              sew_2_marked_darts( final_map(),dof_Q1_outside->beta(3) , dof_P2_outside->beta(3) ,mark_index, nodes, indices, polyline_info); //Q1P2
              sew_2_marked_darts( final_map(),dof_Q2_outside          , dof_P1_outside          ,mark_index, nodes, indices, polyline_info); //Q2P1
            }        
          }
          else
          {
            if( Q2_is_between_P1P2 )
            {
              // poly_first  - poly_second            = Q2P2
              // poly_second - poly_first             = Q1P1
              // poly_first \cap poly_second          = P1Q2
              // opposite( poly_first U poly_second ) = P2Q1
              sew_2_marked_darts( final_map(),dof_Q2_outside          , dof_P2_outside->beta(3) ,mark_index, nodes, indices, polyline_info); //Q2P2
              sew_2_marked_darts( final_map(),dof_Q1_outside->beta(3) , dof_P1_outside          ,mark_index, nodes, indices, polyline_info); //Q1P1
              sew_2_marked_darts( final_map(),dof_P1_outside->beta(3) , dof_Q2_outside->beta(3) ,mark_index, nodes, indices, polyline_info); //P1Q2
              sew_2_marked_darts( final_map(),dof_P2_outside          , dof_Q1_outside          ,mark_index, nodes, indices, polyline_info); //P2Q1
            }
            else
            {
              bool P1_is_between_Q1Q2 = filtered_order_around_edge(indices.first,indices.second,index_q1,index_q2,index_p1,Q1,Q2,P1,nodes);
              if (!P1_is_between_Q1Q2){
                // poly_first  - poly_second            = P1P2
                // poly_second - poly_first             = Q1Q2
                // poly_first \cap poly_second          = {0}
                // opposite( poly_first U poly_second ) = P2Q1 U Q2P1
                sew_2_marked_darts( final_map(),dof_P1_outside->beta(3) , dof_P2_outside->beta(3) ,mark_index, nodes, indices, polyline_info); //P1P2
                sew_2_marked_darts( final_map(),dof_Q1_outside->beta(3) , dof_Q2_outside->beta(3) ,mark_index, nodes, indices, polyline_info); //Q1Q2
                sew_2_marked_darts( final_map(),dof_P2_outside          , dof_Q1_outside          ,mark_index, nodes, indices, polyline_info); //P2Q1
                sew_2_marked_darts( final_map(),dof_Q2_outside          , dof_P1_outside          ,mark_index, nodes, indices, polyline_info); //Q2P1
                //update inside outside info (because darts from the same volume have been merged)
                dof_Q1_outside->beta(3)->template attribute<3>()->info().outside.insert(first_poly); //update Q1Q2 outside poly
                dof_P1_outside->beta(3)->template attribute<3>()->info().outside.insert(second_poly);//update P2P1 outside poly            
              }
              else{
                // poly_first  - poly_second            = {0}
                // poly_second - poly_first             = Q1P1 U P2Q2
                // poly_first \cap poly_second          = P1P2
                // opposite( poly_first U poly_second ) = Q2Q1
                sew_2_marked_darts( final_map(),dof_Q1_outside->beta(3) , dof_P1_outside          ,mark_index, nodes, indices, polyline_info); //Q1P1
                sew_2_marked_darts( final_map(),dof_P2_outside          , dof_Q2_outside->beta(3) ,mark_index, nodes, indices, polyline_info); //P2Q2
                sew_2_marked_darts( final_map(),dof_P1_outside->beta(3) , dof_P2_outside->beta(3) ,mark_index, nodes, indices, polyline_info); //P1P2
                sew_2_marked_darts( final_map(),dof_Q2_outside          , dof_Q1_outside          ,mark_index, nodes, indices, polyline_info); //Q2Q1
                //update inside outside info (because darts from the same volume have been merged)
                dof_P1_outside->beta(3)->template attribute<3>()->info().inside.insert(second_poly); //update P1P2 inside poly
                dof_Q2_outside->template attribute<3>()->info().outside.insert(first_poly);//update Q2Q1 outside poly            
              }
            }
          }
        }      
    }
    
    #ifdef CGAL_COREFINEMENT_DEBUG
    std::cout << "number of darts to remove: " << darts_to_remove.size() <<std::endl;
    #endif
    //remove darts from empty volumes
    for (typename std::set<Dart_handle>::iterator itdart=darts_to_remove.begin(),end=darts_to_remove.end();itdart!=end;++itdart){
      final_map().erase_dart(*itdart);
    }
    
    //remove empty volumes
    typedef typename Combinatorial_map_3_::template Attribute_range<3>::type Volume_attribute_range;
    Volume_attribute_range& ratrib=final_map().template attributes<3>();     
    typename Volume_attribute_range::iterator curr=ratrib.begin(),end=ratrib.end();
    do{
      if (curr->info().is_empty)
        final_map().template erase_attribute<3>(curr++);
      else
        ++curr;
    }
    while(curr!=end);
    
    CGAL_assertion(final_map().is_valid());
    
    //update the info of each volume knowing about only one polyhedron:
    //this happens when one polyhedron has a connected component
    //that do not intersect the other polyhedron

    typedef Side_of_triangle_mesh<Polyhedron, Kernel> Inside_poly_test;

    CGAL_precondition(polyhedron_to_map_node_to_polyhedron_vertex.size()==2);
    Polyhedron* Poly_A = polyhedron_to_map_node_to_polyhedron_vertex.begin()->first;
    Polyhedron* Poly_B = boost::next(polyhedron_to_map_node_to_polyhedron_vertex.begin())->first;
    Inside_poly_test* inside_A_test_ptr=NULL;
    Inside_poly_test* inside_B_test_ptr=NULL;
    bool Poly_A_is_closed = Poly_A->is_closed();
    bool Poly_B_is_closed = Poly_B->is_closed();

    #ifdef CGAL_COREFINEMENT_DEBUG
    final_map().display_characteristics(std::cout); std::cout << "\n";
    #endif

    typename Combinatorial_map_3::template  One_dart_per_cell_range<3> cell_range=final_map().template one_dart_per_cell<3>();
    for (typename Combinatorial_map_3::template  One_dart_per_cell_range<3>::iterator
      it = cell_range.begin(), it_end=cell_range.end();
      it_end!= it;
      ++it )
    {
      internal_IOP::Volume_info<Polyhedron>& info=it->template attribute<3>()->info();
      std::size_t inside_size=info.inside.size();
      std::size_t outside_size=info.outside.size();

      // if a volume is not classified wrt the two polyhedra, it means the component we look at does not
      // is a disjoint (but maybe at a vertex TAG SL001)
      if ( inside_size + outside_size == 1)
      {
        bool is_inside = (inside_size==1);
        Polyhedron* current_poly= is_inside? (*info.inside.begin()):(*info.outside.begin());
        Polyhedron* test_poly;
        Inside_poly_test* inside_test_ptr;
        if ( current_poly==Poly_A)
        {
          // is the polyhedron is not closed, we set Poly_A to be outside by default
          if (!Poly_B_is_closed){
            info.outside.insert(Poly_B);
            continue;
          }
          test_poly=Poly_B;
          if (inside_B_test_ptr == NULL) inside_B_test_ptr=new Inside_poly_test(*Poly_B);
          inside_test_ptr=inside_B_test_ptr;
        }
        else
        {
          // is the polyhedron is not closed, we set Poly_B to be outside by default
          if (!Poly_A_is_closed){
            info.outside.insert(Poly_A);
            continue;
          }
          test_poly=Poly_A;
          if (inside_A_test_ptr == NULL) inside_A_test_ptr=new Inside_poly_test(*Poly_A);
          inside_test_ptr=inside_A_test_ptr;
        }

        // We need to find a point of the volume that is not on the boundary of the other volume.
        // Then the position of this point give the position of the volume. If all the points are on
        // the bounday, we take the mid-point of an edge (which must not be on the boundary otherwise
        // it contradicts the fact that volumes are disjoint
        // We first use the dart we have since one_dart_per_incident_cell has a non-negligeable cost.
        typename Kernel::Point_3 query=it->template attribute<0>()->point();
        CGAL::Bounded_side res = (*inside_test_ptr)(query);
        if (res==ON_BOUNDARY)
        {
          typedef typename Combinatorial_map_3::
            template One_dart_per_incident_cell_range<0,3> Vertex_range;

          Vertex_range vertex_range =
            final_map().template one_dart_per_incident_cell<0,3>(it);
          typename Vertex_range::iterator vit = vertex_range.begin();

          CGAL_assertion( typename Combinatorial_map_3::Dart_handle(vit) ==
                          typename Combinatorial_map_3::Dart_handle(it) );
          ++vit;
          for ( ; vit!=vertex_range.end(); ++vit)
          {
            query=vit->template attribute<0>()->point();
            res = (*inside_test_ptr)(query);
            if ( res != ON_BOUNDARY ) break;
          }

          //take edge midpoint
          if (res == ON_BOUNDARY)
          {
            /// \todo see do a better test here. At least the construction cannot fail
            ///  but the mid-point can fall outside of the volume...
            #ifdef CGAL_COREFINEMENT_DEBUG
            #warning this is not exact!!!
            #endif
            typename Kernel::Point_3 p1=it->template attribute<0>()->point();
            typename Kernel::Point_3 p2=it->beta(1)->template attribute<0>()->point();
            query=midpoint(p1,p2);
            res = (*inside_test_ptr)(query);
          }

          CGAL_assertion( res!= ON_BOUNDARY );
        }

        if (res  == ON_BOUNDED_SIDE )
          info.inside.insert(test_poly);
        else
          info.outside.insert(test_poly);
      }

      #ifdef CGAL_COREFINEMENT_DEBUG
      std::cout << "This volume has inside: ";
      for (typename std::set<Polyhedron*>::iterator itpoly=info.inside.begin();itpoly!=info.inside.end();++itpoly)
        std::cout << " " << *itpoly;
      std::cout << " and outside: ";
      for (typename std::set<Polyhedron*>::iterator itpoly=info.outside.begin();itpoly!=info.outside.end();++itpoly)
        std::cout << " " << *itpoly;
      std::cout << std::endl;
      #endif
    }
    if (inside_A_test_ptr!=NULL) delete inside_A_test_ptr;
    if (inside_B_test_ptr!=NULL) delete inside_B_test_ptr;
=======
    return out;
>>>>>>> aaf0959c
  }

};

}//namespace CGAL
  


#endif //CGAL_INTERSECTION_OF_POLYHEDRA_3_REFINEMENT_VISITOR_H<|MERGE_RESOLUTION|>--- conflicted
+++ resolved
@@ -22,20 +22,12 @@
 #define CGAL_INTERSECTION_OF_POLYHEDRA_3_REFINEMENT_VISITOR_H
 
 #include <CGAL/intersection_of_Polyhedra_3.h>
-<<<<<<< HEAD
-#include <CGAL/Polygon_mesh_processing/connected_components.h>
-=======
->>>>>>> aaf0959c
 #include <CGAL/Exact_predicates_exact_constructions_kernel.h>
 #include <CGAL/Constrained_Delaunay_triangulation_2.h>
 #include <CGAL/Triangulation_vertex_base_with_info_2.h>
-#include <CGAL/Polygon_mesh_processing/Connected_components.h>
+#include <CGAL/Polygon_mesh_processing/connected_components.h>
 #include <CGAL/internal/corefinement/utils.h>
 
-<<<<<<< HEAD
-#include <CGAL/Side_of_triangle_mesh.h>
-=======
->>>>>>> aaf0959c
 #include <CGAL/property_map.h>
 #include <boost/optional.hpp>
 #include <boost/next_prior.hpp>
@@ -1159,308 +1151,7 @@
       *out++=polyline;
     }
 
-<<<<<<< HEAD
-      CGAL_assertion(nodes[indices.second]==first_hedge->vertex()->point());
-      CGAL_assertion(nodes[indices.first]==first_hedge->opposite()->vertex()->point());
-      CGAL_assertion(nodes[indices.second]==second_hedge->vertex()->point());
-      CGAL_assertion(nodes[indices.first]==second_hedge->opposite()->vertex()->point());
-      
-      Polyhedron* first_poly  = it->second.first.begin()->first;
-      Polyhedron* second_poly = boost::next(it->second.first.begin())->first;
-      
-      //different handling depending on the number of incident triangles to the edge.
-      //After sewing there are two,three or four volumes if there are two,three or four incident triangles respectively
-      if ( first_hedge->is_border() || first_hedge->opposite()->is_border() ){
-        if (second_hedge->is_border()  || second_hedge->opposite()->is_border())
-          sew_2_two_volumes_case(first_hedge,second_hedge,border_halfedges,selected_hedge_to_dart,mark_index,darts_to_remove,nodes,indices,polyline_info);
-        else
-          sew_2_three_volumes_case(second_hedge, first_hedge,indices,nodes,border_halfedges,selected_hedge_to_dart,second_poly,first_poly,mark_index,darts_to_remove,polyline_info);
-      }
-      else
-        if (second_hedge->is_border()  || second_hedge->opposite()->is_border())
-          sew_2_three_volumes_case(first_hedge, second_hedge,indices,nodes,border_halfedges,selected_hedge_to_dart,first_poly,second_poly,mark_index,darts_to_remove,polyline_info);
-        else
-        {
-          //Sort the four triangle facets around their common edge
-          //  we suppose that the exterior of the polyhedron is indicated by
-          //  counterclockwise oriented facets.
-          Vertex_handle P1=first_hedge->opposite()->next()->vertex();
-          Vertex_handle P2=first_hedge->next()->vertex();
-          //    when looking from the side of indices.second, the interior of the first polyhedron is described 
-          //    by turning counterclockwise from P1 to P2
-          Vertex_handle Q1=second_hedge->opposite()->next()->vertex();
-          Vertex_handle Q2=second_hedge->next()->vertex();
-          //    when looking from the side of indices.second, the interior of the second polyhedron is described 
-          //    by turning from Q1 to Q2
-          
-          //check if the third point of each triangular face is an original point (stay -1)
-          //or a intersection point (in that case we need the index of the corresponding node to
-          //have the exact value of the point)      
-          int index_p1=node_index_of_incident_vertex(first_hedge->opposite()->next(),border_halfedges);
-          int index_p2=node_index_of_incident_vertex(first_hedge->next(),border_halfedges);
-          int index_q1=node_index_of_incident_vertex(second_hedge->opposite()->next(),border_halfedges);
-          int index_q2=node_index_of_incident_vertex(second_hedge->next(),border_halfedges);      
-          
-          #ifdef CGAL_COREFINEMENT_DEBUG
-          std::cout << index_p1 << " " << index_p2 << " " << index_q1 << " " <<index_q2 << std::endl;
-          std::cout << nodes[indices.first] << " | " << nodes[indices.second] << std::endl;
-          std::cout << P1->point() << " | " << P2->point() << " | " << Q1->point() << " | " <<Q2->point() << std::endl;
-          #endif
-          
-          if ( coplanar_triangles_case_handled(first_hedge,second_hedge,indices,nodes,index_p1,index_p2,index_q1,index_q2,selected_hedge_to_dart,mark_index,darts_to_remove,polyline_info) )
-            continue;
-          
-          CGAL_assertion(P1->point() !=Q1->point() && P1->point()!=Q2->point() && P2->point() !=Q1->point() && P2->point()!=Q2->point());
-          
-          bool Q1_is_between_P1P2 = filtered_order_around_edge(indices.first,indices.second,index_p1,index_p2,index_q1,P1,P2,Q1,nodes);
-          bool Q2_is_between_P1P2 = filtered_order_around_edge(indices.first,indices.second,index_p1,index_p2,index_q2,P1,P2,Q2,nodes);
-          
-          
-          //Recover the dart that will be the start point of the different sewing
-          //  dof_X_outside = dart of face of , meaning the triangle containing the
-          //  point X and part of the volume outside of the corresponding polyhedron      
-          //-----first polyhedron
-          Dart_handle dof_P1_outside = get_associated_dart(first_hedge->opposite(),selected_hedge_to_dart);
-          Dart_handle dof_P2_outside = get_associated_dart(first_hedge,selected_hedge_to_dart);
-          //-----second polyhedron
-          Dart_handle dof_Q1_outside = get_associated_dart(second_hedge->opposite(),selected_hedge_to_dart);
-          Dart_handle dof_Q2_outside = get_associated_dart(second_hedge,selected_hedge_to_dart);   
-          
-          if ( Q1_is_between_P1P2 ){
-            if( Q2_is_between_P1P2 )
-            {
-              bool P1_is_between_Q1Q2 = filtered_order_around_edge(indices.first,indices.second,index_q1,index_q2,index_p1,Q1,Q2,P1,nodes);
-              if (!P1_is_between_Q1Q2){
-                // poly_first  - poly_second            = P1Q1 U Q2P2
-                // poly_second - poly_first             = {0}
-                // poly_first \cap poly_second          = Q1Q2
-                // opposite( poly_first U poly_second ) = P2P1
-                sew_2_marked_darts( final_map(),dof_P1_outside->beta(3) , dof_Q1_outside          ,mark_index, nodes, indices, polyline_info); //P1Q1
-                sew_2_marked_darts( final_map(),dof_Q2_outside          , dof_P2_outside->beta(3) ,mark_index, nodes, indices, polyline_info); //Q2P2
-                sew_2_marked_darts( final_map(),dof_Q1_outside->beta(3) , dof_Q2_outside->beta(3) ,mark_index, nodes, indices, polyline_info); //Q1Q2
-                sew_2_marked_darts( final_map(),dof_P2_outside          , dof_P1_outside          ,mark_index, nodes, indices, polyline_info); //P2P1
-                //update inside outside info (because darts from the same volume have been merged)
-                dof_Q1_outside->beta(3)->template attribute<3>()->info().inside.insert(first_poly); //update Q1Q2 inside poly
-                dof_P2_outside->template attribute<3>()->info().outside.insert(second_poly);//update P2P1 outside poly
-              }
-              else{
-                // poly_first  - poly_second            = Q2Q1
-                // poly_second - poly_first             = P2P1
-                // poly_first \cap poly_second          = P1Q2 U Q1P2
-                // opposite( poly_first U poly_second ) = {O}
-                sew_2_marked_darts( final_map(),dof_Q2_outside          , dof_Q1_outside          ,mark_index, nodes, indices, polyline_info); //Q2Q1
-                sew_2_marked_darts( final_map(),dof_P2_outside          , dof_P1_outside          ,mark_index, nodes, indices, polyline_info); //P2P1
-                sew_2_marked_darts( final_map(),dof_Q1_outside->beta(3) , dof_P2_outside->beta(3) ,mark_index, nodes, indices, polyline_info); //Q1P2
-                sew_2_marked_darts( final_map(),dof_P1_outside->beta(3) , dof_Q2_outside->beta(3) ,mark_index, nodes, indices, polyline_info); //P1Q2
-                //update inside outside info (because darts from the same volume have been merged)
-                dof_Q2_outside->template attribute<3>()->info().inside.insert(first_poly); //update Q2Q1 inside poly
-                dof_P2_outside->template attribute<3>()->info().inside.insert(second_poly);//update P2P1 inside poly            
-              }
-            }
-            else
-            {
-              // poly_first  - poly_second            = P1Q1
-              // poly_second - poly_first             = P2Q2
-              // poly_first \cap poly_second          = Q1P2
-              // opposite( poly_first U poly_second ) = Q2P1
-              sew_2_marked_darts( final_map(),dof_P1_outside->beta(3) , dof_Q1_outside          ,mark_index, nodes, indices, polyline_info); //P1Q1
-              sew_2_marked_darts( final_map(),dof_P2_outside          , dof_Q2_outside->beta(3) ,mark_index, nodes, indices, polyline_info); //P2Q2
-              sew_2_marked_darts( final_map(),dof_Q1_outside->beta(3) , dof_P2_outside->beta(3) ,mark_index, nodes, indices, polyline_info); //Q1P2
-              sew_2_marked_darts( final_map(),dof_Q2_outside          , dof_P1_outside          ,mark_index, nodes, indices, polyline_info); //Q2P1
-            }        
-          }
-          else
-          {
-            if( Q2_is_between_P1P2 )
-            {
-              // poly_first  - poly_second            = Q2P2
-              // poly_second - poly_first             = Q1P1
-              // poly_first \cap poly_second          = P1Q2
-              // opposite( poly_first U poly_second ) = P2Q1
-              sew_2_marked_darts( final_map(),dof_Q2_outside          , dof_P2_outside->beta(3) ,mark_index, nodes, indices, polyline_info); //Q2P2
-              sew_2_marked_darts( final_map(),dof_Q1_outside->beta(3) , dof_P1_outside          ,mark_index, nodes, indices, polyline_info); //Q1P1
-              sew_2_marked_darts( final_map(),dof_P1_outside->beta(3) , dof_Q2_outside->beta(3) ,mark_index, nodes, indices, polyline_info); //P1Q2
-              sew_2_marked_darts( final_map(),dof_P2_outside          , dof_Q1_outside          ,mark_index, nodes, indices, polyline_info); //P2Q1
-            }
-            else
-            {
-              bool P1_is_between_Q1Q2 = filtered_order_around_edge(indices.first,indices.second,index_q1,index_q2,index_p1,Q1,Q2,P1,nodes);
-              if (!P1_is_between_Q1Q2){
-                // poly_first  - poly_second            = P1P2
-                // poly_second - poly_first             = Q1Q2
-                // poly_first \cap poly_second          = {0}
-                // opposite( poly_first U poly_second ) = P2Q1 U Q2P1
-                sew_2_marked_darts( final_map(),dof_P1_outside->beta(3) , dof_P2_outside->beta(3) ,mark_index, nodes, indices, polyline_info); //P1P2
-                sew_2_marked_darts( final_map(),dof_Q1_outside->beta(3) , dof_Q2_outside->beta(3) ,mark_index, nodes, indices, polyline_info); //Q1Q2
-                sew_2_marked_darts( final_map(),dof_P2_outside          , dof_Q1_outside          ,mark_index, nodes, indices, polyline_info); //P2Q1
-                sew_2_marked_darts( final_map(),dof_Q2_outside          , dof_P1_outside          ,mark_index, nodes, indices, polyline_info); //Q2P1
-                //update inside outside info (because darts from the same volume have been merged)
-                dof_Q1_outside->beta(3)->template attribute<3>()->info().outside.insert(first_poly); //update Q1Q2 outside poly
-                dof_P1_outside->beta(3)->template attribute<3>()->info().outside.insert(second_poly);//update P2P1 outside poly            
-              }
-              else{
-                // poly_first  - poly_second            = {0}
-                // poly_second - poly_first             = Q1P1 U P2Q2
-                // poly_first \cap poly_second          = P1P2
-                // opposite( poly_first U poly_second ) = Q2Q1
-                sew_2_marked_darts( final_map(),dof_Q1_outside->beta(3) , dof_P1_outside          ,mark_index, nodes, indices, polyline_info); //Q1P1
-                sew_2_marked_darts( final_map(),dof_P2_outside          , dof_Q2_outside->beta(3) ,mark_index, nodes, indices, polyline_info); //P2Q2
-                sew_2_marked_darts( final_map(),dof_P1_outside->beta(3) , dof_P2_outside->beta(3) ,mark_index, nodes, indices, polyline_info); //P1P2
-                sew_2_marked_darts( final_map(),dof_Q2_outside          , dof_Q1_outside          ,mark_index, nodes, indices, polyline_info); //Q2Q1
-                //update inside outside info (because darts from the same volume have been merged)
-                dof_P1_outside->beta(3)->template attribute<3>()->info().inside.insert(second_poly); //update P1P2 inside poly
-                dof_Q2_outside->template attribute<3>()->info().outside.insert(first_poly);//update Q2Q1 outside poly            
-              }
-            }
-          }
-        }      
-    }
-    
-    #ifdef CGAL_COREFINEMENT_DEBUG
-    std::cout << "number of darts to remove: " << darts_to_remove.size() <<std::endl;
-    #endif
-    //remove darts from empty volumes
-    for (typename std::set<Dart_handle>::iterator itdart=darts_to_remove.begin(),end=darts_to_remove.end();itdart!=end;++itdart){
-      final_map().erase_dart(*itdart);
-    }
-    
-    //remove empty volumes
-    typedef typename Combinatorial_map_3_::template Attribute_range<3>::type Volume_attribute_range;
-    Volume_attribute_range& ratrib=final_map().template attributes<3>();     
-    typename Volume_attribute_range::iterator curr=ratrib.begin(),end=ratrib.end();
-    do{
-      if (curr->info().is_empty)
-        final_map().template erase_attribute<3>(curr++);
-      else
-        ++curr;
-    }
-    while(curr!=end);
-    
-    CGAL_assertion(final_map().is_valid());
-    
-    //update the info of each volume knowing about only one polyhedron:
-    //this happens when one polyhedron has a connected component
-    //that do not intersect the other polyhedron
-
-    typedef Side_of_triangle_mesh<Polyhedron, Kernel> Inside_poly_test;
-
-    CGAL_precondition(polyhedron_to_map_node_to_polyhedron_vertex.size()==2);
-    Polyhedron* Poly_A = polyhedron_to_map_node_to_polyhedron_vertex.begin()->first;
-    Polyhedron* Poly_B = boost::next(polyhedron_to_map_node_to_polyhedron_vertex.begin())->first;
-    Inside_poly_test* inside_A_test_ptr=NULL;
-    Inside_poly_test* inside_B_test_ptr=NULL;
-    bool Poly_A_is_closed = Poly_A->is_closed();
-    bool Poly_B_is_closed = Poly_B->is_closed();
-
-    #ifdef CGAL_COREFINEMENT_DEBUG
-    final_map().display_characteristics(std::cout); std::cout << "\n";
-    #endif
-
-    typename Combinatorial_map_3::template  One_dart_per_cell_range<3> cell_range=final_map().template one_dart_per_cell<3>();
-    for (typename Combinatorial_map_3::template  One_dart_per_cell_range<3>::iterator
-      it = cell_range.begin(), it_end=cell_range.end();
-      it_end!= it;
-      ++it )
-    {
-      internal_IOP::Volume_info<Polyhedron>& info=it->template attribute<3>()->info();
-      std::size_t inside_size=info.inside.size();
-      std::size_t outside_size=info.outside.size();
-
-      // if a volume is not classified wrt the two polyhedra, it means the component we look at does not
-      // is a disjoint (but maybe at a vertex TAG SL001)
-      if ( inside_size + outside_size == 1)
-      {
-        bool is_inside = (inside_size==1);
-        Polyhedron* current_poly= is_inside? (*info.inside.begin()):(*info.outside.begin());
-        Polyhedron* test_poly;
-        Inside_poly_test* inside_test_ptr;
-        if ( current_poly==Poly_A)
-        {
-          // is the polyhedron is not closed, we set Poly_A to be outside by default
-          if (!Poly_B_is_closed){
-            info.outside.insert(Poly_B);
-            continue;
-          }
-          test_poly=Poly_B;
-          if (inside_B_test_ptr == NULL) inside_B_test_ptr=new Inside_poly_test(*Poly_B);
-          inside_test_ptr=inside_B_test_ptr;
-        }
-        else
-        {
-          // is the polyhedron is not closed, we set Poly_B to be outside by default
-          if (!Poly_A_is_closed){
-            info.outside.insert(Poly_A);
-            continue;
-          }
-          test_poly=Poly_A;
-          if (inside_A_test_ptr == NULL) inside_A_test_ptr=new Inside_poly_test(*Poly_A);
-          inside_test_ptr=inside_A_test_ptr;
-        }
-
-        // We need to find a point of the volume that is not on the boundary of the other volume.
-        // Then the position of this point give the position of the volume. If all the points are on
-        // the bounday, we take the mid-point of an edge (which must not be on the boundary otherwise
-        // it contradicts the fact that volumes are disjoint
-        // We first use the dart we have since one_dart_per_incident_cell has a non-negligeable cost.
-        typename Kernel::Point_3 query=it->template attribute<0>()->point();
-        CGAL::Bounded_side res = (*inside_test_ptr)(query);
-        if (res==ON_BOUNDARY)
-        {
-          typedef typename Combinatorial_map_3::
-            template One_dart_per_incident_cell_range<0,3> Vertex_range;
-
-          Vertex_range vertex_range =
-            final_map().template one_dart_per_incident_cell<0,3>(it);
-          typename Vertex_range::iterator vit = vertex_range.begin();
-
-          CGAL_assertion( typename Combinatorial_map_3::Dart_handle(vit) ==
-                          typename Combinatorial_map_3::Dart_handle(it) );
-          ++vit;
-          for ( ; vit!=vertex_range.end(); ++vit)
-          {
-            query=vit->template attribute<0>()->point();
-            res = (*inside_test_ptr)(query);
-            if ( res != ON_BOUNDARY ) break;
-          }
-
-          //take edge midpoint
-          if (res == ON_BOUNDARY)
-          {
-            /// \todo see do a better test here. At least the construction cannot fail
-            ///  but the mid-point can fall outside of the volume...
-            #ifdef CGAL_COREFINEMENT_DEBUG
-            #warning this is not exact!!!
-            #endif
-            typename Kernel::Point_3 p1=it->template attribute<0>()->point();
-            typename Kernel::Point_3 p2=it->beta(1)->template attribute<0>()->point();
-            query=midpoint(p1,p2);
-            res = (*inside_test_ptr)(query);
-          }
-
-          CGAL_assertion( res!= ON_BOUNDARY );
-        }
-
-        if (res  == ON_BOUNDED_SIDE )
-          info.inside.insert(test_poly);
-        else
-          info.outside.insert(test_poly);
-      }
-
-      #ifdef CGAL_COREFINEMENT_DEBUG
-      std::cout << "This volume has inside: ";
-      for (typename std::set<Polyhedron*>::iterator itpoly=info.inside.begin();itpoly!=info.inside.end();++itpoly)
-        std::cout << " " << *itpoly;
-      std::cout << " and outside: ";
-      for (typename std::set<Polyhedron*>::iterator itpoly=info.outside.begin();itpoly!=info.outside.end();++itpoly)
-        std::cout << " " << *itpoly;
-      std::cout << std::endl;
-      #endif
-    }
-    if (inside_A_test_ptr!=NULL) delete inside_A_test_ptr;
-    if (inside_B_test_ptr!=NULL) delete inside_B_test_ptr;
-=======
     return out;
->>>>>>> aaf0959c
   }
 
 };
