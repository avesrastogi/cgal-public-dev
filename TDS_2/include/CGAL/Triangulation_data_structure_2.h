// Copyright (c) 1997-2010  INRIA Sophia-Antipolis (France).
// All rights reserved.
//
// This file is part of CGAL (www.cgal.org).
// You can redistribute it and/or modify it under the terms of the GNU
// General Public License as published by the Free Software Foundation,
// either version 3 of the License, or (at your option) any later version.
//
// Licensees holding a valid commercial license may use this file in
// accordance with the commercial license agreement provided with the software.
//
// This file is provided AS IS with NO WARRANTY OF ANY KIND, INCLUDING THE
// WARRANTY OF DESIGN, MERCHANTABILITY AND FITNESS FOR A PARTICULAR PURPOSE.
//
// $URL$
// $Id$
// SPDX-License-Identifier: GPL-3.0+
// 
//
// Author(s)     : Mariette Yvinec

#ifndef CGAL_TRIANGULATION_DATA_STRUCTURE_2_H
#define CGAL_TRIANGULATION_DATA_STRUCTURE_2_H

#include <CGAL/license/TDS_2.h>


#include <CGAL/config.h>
#include <iostream>
#include <list>
#include <map>
#include <set>
#include <stack>
#include <vector>
#include <algorithm>
#include <boost/tuple/tuple.hpp>

#include <CGAL/Unique_hash_map.h>
#include <CGAL/triangulation_assertions.h>
#include <CGAL/Triangulation_utils_2.h>
 
#include <CGAL/Compact_container.h>

#include <CGAL/Triangulation_ds_face_base_2.h>
#include <CGAL/Triangulation_ds_vertex_base_2.h>
#include <CGAL/Triangulation_ds_iterators_2.h>
#include <CGAL/Triangulation_ds_circulators_2.h>

#include <CGAL/IO/File_header_OFF.h>
#include <CGAL/IO/File_scanner_OFF.h>

namespace CGAL { 

template < class Vb = Triangulation_ds_vertex_base_2<>, 
           class Fb = Triangulation_ds_face_base_2<> >
class Triangulation_data_structure_2 
  :public Triangulation_cw_ccw_2
{
  typedef Triangulation_data_structure_2<Vb,Fb>  Tds;

  typedef typename Vb::template Rebind_TDS<Tds>::Other  Vertex_base;
  typedef typename Fb::template Rebind_TDS<Tds>::Other  Face_base;

  friend class Triangulation_ds_edge_iterator_2<Tds>;
  friend class Triangulation_ds_face_circulator_2<Tds>;
  friend class Triangulation_ds_edge_circulator_2<Tds>;
  friend class Triangulation_ds_vertex_circulator_2<Tds>;

public:
  // Tools to change the Vertex and Face types of the TDS.
  template < typename Vb2 >
  struct Rebind_vertex {
    typedef Triangulation_data_structure_2<Vb2, Fb>  Other;
  };

  template < typename Fb2 >
  struct Rebind_face {
    typedef Triangulation_data_structure_2<Vb, Fb2>  Other;
  };

  typedef Vertex_base                                Vertex;
  typedef Face_base                                  Face;
  
  typedef Compact_container<Face>                    Face_range;
  typedef Compact_container<Vertex>                  Vertex_range;

  typedef typename Face_range::size_type             size_type;
  typedef typename Face_range::difference_type       difference_type;

  typedef typename Face_range::iterator              Face_iterator;
  typedef typename Vertex_range::iterator            Vertex_iterator;
  typedef Triangulation_ds_edge_iterator_2<Tds>      Edge_iterator;

  typedef Triangulation_ds_face_circulator_2<Tds>    Face_circulator;
  typedef Triangulation_ds_vertex_circulator_2<Tds>  Vertex_circulator;
  typedef Triangulation_ds_edge_circulator_2<Tds>    Edge_circulator;

  typedef Iterator_range<Prevent_deref<Vertex_iterator> > Vertex_handles;
  typedef Iterator_range<Prevent_deref<Face_iterator> >   Face_handles;
  typedef Iterator_range<Edge_iterator>                   Edges;
    
  typedef Vertex_iterator                            Vertex_handle;
  typedef Face_iterator                              Face_handle;
  typedef std::pair<Face_handle, int>                Edge;

  typedef std::list<Edge> List_edges;

protected:
  int _dimension;
  Face_range   _faces;
  Vertex_range _vertices;

  //CREATORS - DESTRUCTORS
public:
  Triangulation_data_structure_2(); 
  Triangulation_data_structure_2(const Tds &tds);
  ~Triangulation_data_structure_2();
  Tds& operator= (const Tds &tds);
  void swap(Tds &tds);

  //ACCESS FUNCTIONS
  // We need the const_cast<>s because TDS is not const-correct.
  Face_range& faces()             { return _faces;}
  Face_range& faces() const 
    { return  const_cast<Tds*>(this)->_faces;}
  Vertex_range& vertices()         {return _vertices;}
  Vertex_range& vertices() const
    {return  const_cast<Tds*>(this)->_vertices;}

  int  dimension() const { return _dimension;  }
  size_type number_of_vertices() const {return vertices().size();}
  size_type number_of_faces() const ;
  size_type number_of_edges() const;
  size_type number_of_full_dim_faces() const; //number of faces stored by tds
  
  // TEST FEATURES
  bool is_vertex(Vertex_handle v) const;
  bool is_edge(Face_handle fh, int i) const;
  bool is_edge(Vertex_handle va, Vertex_handle vb) const;
  bool is_edge(Vertex_handle va, Vertex_handle vb, 
	       Face_handle& fr,  int& i) const;
  bool is_face(Face_handle fh) const;
  bool is_face(Vertex_handle v1, 
	       Vertex_handle v2, 
	       Vertex_handle v3) const;
  bool is_face(Vertex_handle v1, 
	       Vertex_handle v2, 
	       Vertex_handle v3,
	       Face_handle& fr) const;

  // ITERATORS AND CIRCULATORS
public:
// The face_iterator_base_begin  gives the possibility to iterate over all
// faces in the container  independently of the dimension.
  // public for the need of file_ouput() of Constrained triangulation
  // should be made private later

  Face_iterator face_iterator_base_begin() const    {
    return faces().begin();
  }
  Face_iterator face_iterator_base_end() const    {
    return faces().end();
  }

public:
  Face_iterator faces_begin() const {
    if (dimension() < 2) return faces_end();
    return faces().begin();
  }
    
  Face_iterator faces_end() const {
    return faces().end();
  }

  Face_handles face_handles() const {
    return make_prevent_deref_range(faces_begin(),faces_end());
  }
  
  Vertex_iterator vertices_begin() const  {
    return vertices().begin();
  }

  Vertex_iterator vertices_end() const {
    return vertices().end();
  }

  Vertex_handles vertex_handles() const {
    return make_prevent_deref_range(vertices_begin(),vertices_end());
  }
  
  Edge_iterator edges_begin() const {
    return Edge_iterator(this);
  }

  Edge_iterator edges_end() const {
    return Edge_iterator(this,1);
  }
<<<<<<< HEAD

  Edges edges() const {
    return Edges(edges_begin(),edges_end());
  }
  
  Halfedge_iterator halfedges_begin() const {
    return Halfedge_iterator(this);
  }
=======
>>>>>>> ee99c929

  Face_circulator incident_faces(Vertex_handle v, 
				 Face_handle f =  Face_handle()) const{
    return Face_circulator(v,f);
  }
  Vertex_circulator incident_vertices(Vertex_handle v, 
				      Face_handle f = Face_handle()) const
  {    
    return Vertex_circulator(v,f);  
  }

  Edge_circulator incident_edges(Vertex_handle v, 
				 Face_handle f = Face_handle()) const{
    return Edge_circulator(v,f);
  }

  size_type degree(Vertex_handle v) const {
    int count = 0;
    Vertex_circulator vc = incident_vertices(v), done(vc);
    if ( ! vc.is_empty()) {
      do { 
	count += 1;
      } while (++vc != done);
    }
    return count;
  }

  
  Vertex_handle
  mirror_vertex(Face_handle f, int i) const
  {
    CGAL_triangulation_precondition ( f->neighbor(i) != Face_handle()
				    && f->dimension() >= 1);
  return f->neighbor(i)->vertex(mirror_index(f,i));
  }

  int
  mirror_index(Face_handle f, int i) const
  {
    // return the index of opposite vertex in neighbor(i);
    CGAL_triangulation_precondition (f->neighbor(i) != Face_handle() &&
				     f->dimension() >= 1);
    if (f->dimension() == 1) {
      CGAL_assertion(i<=1);
      const int j = f->neighbor(i)->index(f->vertex((i==0) ? 1 : 0));
      CGAL_assertion(j<=1);
      return (j==0) ? 1 : 0;
    }
    return ccw( f->neighbor(i)->index(f->vertex(ccw(i))));
  }

  Edge 
  mirror_edge(const Edge e) const 
  {
    CGAL_triangulation_precondition(e.first->neighbor(e.second) != Face_handle()
                                    && e.first->dimension() >= 1);
    return Edge(e.first->neighbor(e.second),
                mirror_index(e.first,  e.second));
  }

  // MODIFY
  void flip(Face_handle f, int i);
 
  Vertex_handle insert_first();
  Vertex_handle insert_second();
  Vertex_handle insert_in_face(Face_handle f);
  Vertex_handle insert_in_edge(Face_handle f, int i);
  Vertex_handle insert_dim_up(Vertex_handle w = Vertex_handle(), 
			      bool orient=true);

  void remove_degree_3(Vertex_handle v, Face_handle f = Face_handle());
  void remove_1D(Vertex_handle v); 
   
  void remove_second(Vertex_handle v);
  void remove_first(Vertex_handle v);
  void remove_dim_down(Vertex_handle v);
  void dim_down(Face_handle f, int i);

  Vertex_handle star_hole(List_edges& hole);
  void    star_hole(Vertex_handle v, List_edges& hole);
  void    make_hole(Vertex_handle v, List_edges& hole);

//   template< class EdgeIt>
//   Vertex_handle star_hole(EdgeIt edge_begin,EdgeIt edge_end);
 
//   template< class EdgeIt>
//   void  star_hole(Vertex_handle v, EdgeIt edge_begin,  EdgeIt edge_end);

//   template< class EdgeIt, class FaceIt>
//   Vertex_handle star_hole(EdgeIt edge_begin, 
// 		    EdgeIt edge_end,
// 		    FaceIt face_begin,
// 		    FaceIt face_end);
 
//   template< class EdgeIt, class FaceIt>
//   void  star_hole(Vertex_handle v,
// 		  EdgeIt edge_begin, 
// 		  EdgeIt edge_end,
// 		  FaceIt face_begin,
// 		  FaceIt face_end);
  
  Vertex_handle create_vertex();
  Vertex_handle create_vertex(const Vertex &v);
  Vertex_handle create_vertex(Vertex_handle v); //calls copy constructor 
  Face_handle create_face();
  Face_handle create_face(const Face& f);
  Face_handle create_face(Face_handle f); //calls copy constructor 

 Face_handle create_face(Face_handle f1, int i1, 
			  Face_handle f2, int i2, 
			  Face_handle f3, int i3);
  Face_handle create_face(Face_handle f1, int i1, 
			  Face_handle f2, int i2);
  Face_handle create_face(Face_handle f1, int i1, Vertex_handle v);
  Face_handle create_face(Vertex_handle v1, 
			  Vertex_handle v2, 
			  Vertex_handle v3);
  Face_handle create_face(Vertex_handle v1, 
			  Vertex_handle v2, 
			  Vertex_handle v3,
			  Face_handle f1, 
			  Face_handle f2, 
			  Face_handle f3);

  void set_adjacency(Face_handle f0, int i0, Face_handle f1, int i1) const;

  void delete_face(Face_handle);
  void delete_vertex(Vertex_handle);

  // split and join operations
 protected:
  Vertex_handle join_vertices(Face_handle f, int i, Vertex_handle v);

  typedef
  boost::tuples::tuple<Vertex_handle,Vertex_handle,Face_handle,Face_handle>
  Fourtuple;

 public:
  Fourtuple split_vertex(Vertex_handle v, Face_handle f1, Face_handle g1);

  inline Vertex_handle join_vertices(Face_handle f, int i) {
    return join_vertices(f, i, f->vertex( ccw(i) ));
  }

  inline Vertex_handle join_vertices(Edge e) {
    return join_vertices(e.first, e.second);
  }

  inline Vertex_handle join_vertices(Edge_iterator eit) {
    return join_vertices(*eit);
  }

  inline Vertex_handle join_vertices(Edge_circulator ec) {
    return join_vertices(*ec);
  }

  // insert_degree_2 and remove_degree_2 operations
  Vertex_handle insert_degree_2(Face_handle f, int i);
  void remove_degree_2(Vertex_handle v);

  // CHECKING
  bool is_valid(bool verbose = false, int level = 0) const;
  
  // HELPING
private:
  typedef std::pair<Vertex_handle,Vertex_handle> Vh_pair;
public:
  void  set_adjacency(Face_handle fh, 
		      int ih, 
		      std::map< Vh_pair, Edge>& edge_map);
  void reorient_faces();
private:
  bool dim_down_precondition(Face_handle f, int i);

public:
  void clear();

  template <class TDS_src>
  Vertex_handle copy_tds(const TDS_src &tds, typename TDS_src::Vertex_handle);

  template <class TDS_src>
  Vertex_handle copy_tds(const TDS_src &tds)
  {
    return copy_tds(tds, typename TDS_src::Vertex_handle());
  }

  template <class TDS_src,class ConvertVertex,class ConvertFace>
  Vertex_handle copy_tds(const TDS_src&, typename TDS_src::Vertex_handle,const ConvertVertex&,const ConvertFace&);

  Vertex_handle collapse_edge(Edge e)
  {
    std::cout << "before collapse"<<std::endl;
    Face_handle fh = e.first;
    int i = e.second;
    Vertex_handle vh = fh->vertex(cw(i));
    Vertex_handle wh = fh->vertex(ccw(i));
    Face_handle left = fh->neighbor(cw(i));
    Face_handle right = fh->neighbor(ccw(i));
    Face_handle nh = fh->neighbor(i);
    int li = left->index(fh);
    int ri = right->index(fh);
    int ni = nh->index(fh);
    left->set_neighbor(li, right);
    right->set_neighbor(ri,left);
    left->set_vertex(ccw(li), vh);
    vh->set_face(right);
    right->vertex(ccw(ri))->set_face(right);

    left = nh->neighbor(ccw(ni));
    right = nh->neighbor(cw(ni));
    li = left->index(nh);
    ri = right->index(nh);
    left->set_neighbor(li, right);
    right->set_neighbor(ri,left);
    left->set_vertex(cw(li), vh);
    right->vertex(cw(ri))->set_face(right);
    delete_face(fh);
    delete_face(nh);
    delete_vertex(wh);
    std::cout << "after collapse"<<std::endl;
    return vh;
  }


  // I/O
  Vertex_handle file_input(std::istream& is, bool skip_first=false);
  void file_output(std::ostream& os,
		   Vertex_handle v = Vertex_handle(),
		   bool skip_first=false) const;
  Vertex_handle off_file_input(std::istream& is, bool verbose=false);
  void  vrml_output(std::ostream& os,
		    Vertex_handle v = Vertex_handle(),
		    bool skip_first=false) const;

  // SETTING (had to make them public for use in remove from Triangulations)
  void set_dimension (int n) {_dimension = n ;}

  // template members definition
public:

  /************* START OF MODIFICATIONS ***************/

  template< class FaceIt >
  Vertex_handle insert_in_hole(FaceIt face_begin, FaceIt face_end) 
  {
    Vertex_handle newv = create_vertex();
    insert_in_hole(newv, face_begin, face_end);
    return newv;
  }


  template< class FaceIt >
  void insert_in_hole(Vertex_handle v, FaceIt face_begin, FaceIt face_end) 
  {

    CGAL_triangulation_precondition(dimension() == 2);

    std::vector<Face_handle>  new_faces;
    std::vector<Edge>         bdry_edges;

    Face_handle fh = *face_begin;
    int ii = 0;
    bool found_boundary = false;
    do {
      if (std::find(face_begin, face_end, fh->neighbor(ii)) == face_end) {
        bdry_edges.push_back(Edge(fh, ii));
        found_boundary = true;
      } else {
        int newi = fh->neighbor(ii)->index(fh->vertex(ccw(ii)));
        fh = fh->neighbor(ii);
        ii = newi;
      }
    } while(!found_boundary);
    // Now we have found ONE edge on the boundary. 
    // From that one edge we must walk on the boundary 
    // of the hole until we've covered the whole thing.

    bool complete_walk = false;
    do {
      Face_handle nh = fh->neighbor(ccw(ii));
      if (std::find(face_begin, face_end, nh) == face_end) {
        ii = ccw(ii);
        Edge new_edge(fh, ii);
        if (std::find(bdry_edges.begin(), bdry_edges.end(), new_edge) == bdry_edges.end()) {
          bdry_edges.push_back(Edge(fh, ii));
        } else {
          complete_walk = true;
        }
      } else {
        int newi = cw(nh->index(fh->vertex(ii)));
        fh = nh;
        ii = newi;
      }
    } while (!complete_walk);
    // At this point, bdry_edges contains the edges that define
    // the boundary of the hole with a specific ordering: for any
    // two consecutive edges in the vector e1 = (f1, i1), 
    // e2 = (f2, i2) it holds that 
    //      f1->vertex(cw(i1)) == f2->vertex(ccw(i2))

    for (unsigned int jj = 0; jj < bdry_edges.size(); jj++) {
      Face_handle fh = bdry_edges[jj].first;
      int idx = bdry_edges[jj].second;
      
      Vertex_handle v1 = fh->vertex(ccw(idx));
      Vertex_handle v2 = fh->vertex(cw(idx));

      Face_handle nf = fh->neighbor(idx);
      int jdx = mirror_index(fh, idx);

      Face_handle new_f = create_face(v, v1, v2);
      v1->set_face(new_f);
      set_adjacency(new_f, 0, nf, jdx);
      new_faces.push_back(new_f);
    }
    // At this point we have created all the new faces of the triangulation,
    // and we have set adjacency relationships with the faces on the border
    // of the hole.

    for (unsigned int i = 0; i < new_faces.size() - 1; i++) {
      set_adjacency(new_faces[i], 1, new_faces[i+1], 2);
    }
    set_adjacency(new_faces[0], 2, new_faces[new_faces.size()-1], 1);
    // Now we have also set adjacency relationships between the new faces.

    for (FaceIt it = face_begin; it != face_end; it++) {
      delete_face(*it);
    }
    // The old faces that were in conflict are now deleted.

    v->set_face(new_faces[0]);
    // Set the pointer of the new vertex to one of the new faces.
  }



  /************* END OF MODIFICATIONS ***************/


  template< class EdgeIt>
  Vertex_handle star_hole(EdgeIt edge_begin, EdgeIt edge_end)
  // creates a new vertex 
  // and stars from it
  // the hole described by the range [edge_begin,edge_end[
  // the triangulation is assumed to have dim=2
  // hole is supposed to be ccw oriented
  {
     Vertex_handle newv = create_vertex();
     star_hole(newv, edge_begin, edge_end);
     return newv;
  }
 
  template< class EdgeIt>
  void  star_hole(Vertex_handle v, EdgeIt edge_begin,  EdgeIt edge_end)
  // uses vertex v
  // to star the hole described by the range [edge_begin,edge_end[
  // the triangulation is assumed to have dim=2
  // the hole is supposed to be ccw oriented
  { 
    std::list<Face_handle> empty_list;
    star_hole(v, 
	      edge_begin, 
	      edge_end, 
	      empty_list.begin(),
	      empty_list.end());
    return;    
  }


  template< class EdgeIt, class FaceIt>
  Vertex_handle star_hole(EdgeIt edge_begin, 
		    EdgeIt edge_end,
		    FaceIt face_begin,
		    FaceIt face_end)
  // creates a new vertex 
  // and stars from it
  // the hole described by the range [edge_begin,edge_end[
    // reusing the faces in the range [face_begin,face_end[
  // the triangulation is assumed to have dim=2
  // the hole is supposed to be ccw oriented
  {
    Vertex_handle newv = create_vertex();
    star_hole(newv, edge_begin, edge_end, face_begin, face_end);
    return newv;
  }
 
  template< class EdgeIt, class FaceIt>
  void  star_hole(Vertex_handle newv,
		  EdgeIt edge_begin, 
		  EdgeIt edge_end,
		  FaceIt face_begin,
		  FaceIt face_end)
    // uses vertex v
    // to star the hole described by the range [edge_begin,edge_end[
    // reusing the faces in the range [face_begin,face_end[
    // the triangulation is assumed to have dim=2
    // hole is supposed to be ccw oriented
  {
    CGAL_triangulation_precondition(dimension() == 2);
    EdgeIt eit = edge_begin;
    FaceIt fit = face_begin;

    Face_handle fn = (*eit).first;
    int in = (*eit).second;
    fn->vertex(cw(in))->set_face(fn);
    Face_handle first_f =  reset_or_create_face(fn, in , newv, fit, face_end);
    Face_handle previous_f=first_f, next_f;
    ++eit; 

    for( ; eit != edge_end ; eit++) {
      fn = (*eit).first;
      in = (*eit).second;
      fn->vertex(cw(in))->set_face(fn);
      next_f = reset_or_create_face(fn, in , newv, fit, face_end);
      set_adjacency(next_f, 1, previous_f, 0);
      previous_f=next_f;
    }

    set_adjacency(next_f, 0, first_f, 1);
    newv->set_face(first_f);
    return;    
  }

private:
  template< class FaceIt>
  Face_handle  reset_or_create_face(Face_handle fn, 
			      int in, 
			      Vertex_handle v,
			      FaceIt& fit,
			      const FaceIt& face_end)
  {
    if (fit == face_end) return create_face(fn, in, v);
    (*fit)->set_vertices(fn->vertex(cw(in)), fn->vertex(ccw(in)), v);
    (*fit)->set_neighbors(Face_handle(),Face_handle(),fn);
    fn->set_neighbor(in, *fit);
    return *fit++;    
  }

};

//for backward compatibility
template < class Gt , class Vb, class Fb>
class Triangulation_default_data_structure_2 
  : public Triangulation_data_structure_2<Vb,Fb>
{
public:
  typedef Triangulation_data_structure_2<Vb,Fb>  Tds;
  typedef Triangulation_default_data_structure_2<Gt,Vb,Fb> Tdds;
  typedef Gt                           Geom_traits; 

  Triangulation_default_data_structure_2(const Geom_traits& = Geom_traits())
    : Tds() {}
 
  Triangulation_default_data_structure_2(const Tdds &tdds)
    : Tds(tdds) {}
};

//for backward compatibility
template <class Vb, class Fb>
class Triangulation_data_structure_using_list_2
  :public Triangulation_data_structure_2<Vb, Fb>
{
public:
  typedef Triangulation_data_structure_2<Vb,Fb>  Tds;
  typedef Triangulation_data_structure_using_list_2<Vb,Fb>  Tdsul;

  Triangulation_data_structure_using_list_2(): Tds() {} 
  Triangulation_data_structure_using_list_2(const Tdsul &tdsul)
    : Tds(tdsul) {}
};

 
template < class Vb, class Fb>
Triangulation_data_structure_2<Vb,Fb> ::
Triangulation_data_structure_2() 
  : _dimension(-2)
{ }

template < class Vb, class Fb>
Triangulation_data_structure_2<Vb,Fb> ::
Triangulation_data_structure_2(const Tds &tds)
{
  copy_tds(tds);
}

template < class Vb, class Fb>
Triangulation_data_structure_2<Vb,Fb> ::
~Triangulation_data_structure_2()
{
  clear();
}

//assignement  
template < class Vb, class Fb>
Triangulation_data_structure_2<Vb,Fb>&
Triangulation_data_structure_2<Vb,Fb> ::
operator= (const Tds &tds)
{
  copy_tds(tds);
  return *this;
}  

template <  class Vb, class Fb>
void
Triangulation_data_structure_2<Vb,Fb>::
clear()
{
  faces().clear();
  vertices().clear();
  set_dimension(-2);
  return;
}

template <  class Vb, class Fb>
void
Triangulation_data_structure_2<Vb,Fb>::
swap(Tds &tds)
{
  CGAL_triangulation_expensive_precondition(tds.is_valid() && is_valid());
  std::swap(_dimension, tds._dimension);
  faces().swap(tds.faces());
  vertices().swap(tds.vertices());
  return;
}

//ACCESS FUNCTIONS
template <class Vb, class Fb>
inline 
typename Triangulation_data_structure_2<Vb,Fb>::size_type
Triangulation_data_structure_2<Vb,Fb> ::
number_of_faces() const 
{
  if (dimension() < 2) return 0;
  return faces().size();
}

template <class Vb, class Fb>
inline 
typename Triangulation_data_structure_2<Vb,Fb>::size_type
Triangulation_data_structure_2<Vb,Fb>::
number_of_edges() const
{
  switch (dimension()) {
  case 1:  return number_of_vertices();
  case 2:  return 3*number_of_faces()/2;
  default: return 0;
  }
}
      
template <class Vb, class Fb>
typename Triangulation_data_structure_2<Vb,Fb>::size_type
Triangulation_data_structure_2<Vb,Fb>::
number_of_full_dim_faces() const
{
  return faces().size();
}

template <class Vb, class Fb>
inline bool
Triangulation_data_structure_2<Vb,Fb>::
is_vertex(Vertex_handle v) const
{
  Vertex_iterator vit = vertices_begin();
  while (vit != vertices_end() && v != vit)
        ++vit;
  return v == vit;
}

template <class Vb, class Fb>
inline bool
Triangulation_data_structure_2<Vb,Fb>::
is_edge(Face_handle fh, int i) const
{
  if ( dimension() == 0 )  return false;
  if ( dimension() == 1 && i != 2) return false;
  if (i > 2) return false;
  Face_iterator fit = face_iterator_base_begin();
  while (fit != face_iterator_base_end() && fh != fit ) ++fit;
  return fh == fit;
}

template <class Vb, class Fb>
bool
Triangulation_data_structure_2<Vb,Fb>::
is_edge(Vertex_handle va, Vertex_handle vb) const
// returns true (false) if the line segment ab is (is not) an edge of t
//It is assumed that va is a vertex of t
{
  Vertex_circulator vc = incident_vertices(va), done(vc);
  if ( vc == 0) return false;
  do {
    if( vb == vc ) {return true;} 
  } while (++vc != done);
  return false;
}
 

template <class Vb, class Fb>
bool
Triangulation_data_structure_2<Vb,Fb>::
is_edge(Vertex_handle va, Vertex_handle vb, 
	Face_handle &fr,  int & i) const
// assume va is a vertex of t
// returns true (false) if the line segment ab is (is not) an edge of t
// if true is returned (fr,i) is the edge ab
// with face fr on the right of a->b
{
  Face_handle fc = va->face(); 
  Face_handle start = fc;
  if (fc == 0) return false;
  int inda, indb;
  do {
    inda=fc->index(va);
    indb = (dimension() == 2 ? cw(inda) : 1-inda);
    if(fc->vertex(indb) == vb) {
      fr=fc;
      i = 3 - inda - indb; //works in dim 1 or 2
      return true;
    }
    fc=fc->neighbor(indb); //turns ccw around va
  } while (fc != start);
  return false;
}

template <class Vb, class Fb>
inline bool 
Triangulation_data_structure_2<Vb,Fb>::
is_face(Face_handle fh) const
{
  if (dimension() < 2)  return false;
  Face_iterator fit = faces_begin();
  while (fit != faces_end() && fh != fit ) ++fit;
  return fh == fit;
}

template <class Vb, class Fb>
inline bool 
Triangulation_data_structure_2<Vb,Fb>::
is_face(Vertex_handle v1, 
	Vertex_handle v2, 
	Vertex_handle v3) const
{
  Face_handle f;
  return is_face(v1,v2,v3,f);
}

template <class Vb, class Fb>
bool 
Triangulation_data_structure_2<Vb,Fb>::
is_face(Vertex_handle v1, 
	Vertex_handle v2, 
	Vertex_handle v3,
	Face_handle &f) const
{
  if (dimension() != 2) return false;
  int i;
  bool b = is_edge(v1,v2,f,i);
  if (!b) return false;
  else if (v3== f->vertex(i)) return true;
  f = f-> neighbor(i);
  int ind1= f->index(v1);
  int ind2= f->index(v2);
  if (v3 == f->vertex(3-ind1-ind2)) { return true;}
  return false;  
}

template <class Vb, class Fb>
void
Triangulation_data_structure_2<Vb,Fb>::
flip(Face_handle f, int i)
{
  CGAL_triangulation_precondition( dimension()==2);
  Face_handle n  = f->neighbor(i);
  int ni = mirror_index(f,i); //ni = n->index(f);
    
  Vertex_handle  v_cw = f->vertex(cw(i));
  Vertex_handle  v_ccw = f->vertex(ccw(i));

  // bl == bottom left, tr == top right
  Face_handle tr = f->neighbor(ccw(i));
  int tri =  mirror_index(f,ccw(i));  
  Face_handle bl = n->neighbor(ccw(ni));
  int bli =  mirror_index(n,ccw(ni)); 
      
  f->set_vertex(cw(i), n->vertex(ni));
  n->set_vertex(cw(ni), f->vertex(i));
    
  // update the neighborhood relations
  set_adjacency(f, i, bl, bli);
  set_adjacency(f, ccw(i), n, ccw(ni));
  set_adjacency(n, ni, tr, tri);

  if(v_cw->face() == f) {
    v_cw->set_face(n);
  }
    
  if(v_ccw->face() == n) {
    v_ccw->set_face(f);
  }
}
  
template < class Vb, class Fb>
typename Triangulation_data_structure_2<Vb,Fb>::Vertex_handle
Triangulation_data_structure_2<Vb,Fb>::
insert_first( )
{
  CGAL_triangulation_precondition( number_of_vertices() == 0 &&
				   dimension()==-2 );
  return insert_dim_up();
}

template < class Vb, class Fb>
typename Triangulation_data_structure_2<Vb,Fb>::Vertex_handle 
Triangulation_data_structure_2<Vb,Fb>::
insert_second()
{
  CGAL_triangulation_precondition( number_of_vertices() == 1 &&
				   dimension()==-1 );
  return insert_dim_up();

}


template <  class Vb, class Fb>
typename Triangulation_data_structure_2<Vb,Fb>::Vertex_handle
Triangulation_data_structure_2<Vb,Fb>::
insert_in_face(Face_handle f)
  // New vertex will replace f->vertex(0) in face f
{
  CGAL_triangulation_precondition( f != Face_handle() && dimension()== 2);
  Vertex_handle  v = create_vertex();

  Vertex_handle v0 = f->vertex(0);
  Vertex_handle v2 = f->vertex(2);
  Vertex_handle v1 = f->vertex(1);
    
  Face_handle n1 = f->neighbor(1);
  Face_handle n2 = f->neighbor(2);
    
  Face_handle f1 = create_face(v0, v, v2, f, n1, Face_handle());
  Face_handle f2 = create_face(v0, v1, v, f, Face_handle(), n2);

  set_adjacency(f1, 2, f2, 1);
  if (n1 != Face_handle()) {
    int i1 = mirror_index(f,1); //int i1 = n1->index(f);
    n1->set_neighbor(i1,f1);
  }
  if (n2 != Face_handle()) {
    int i2 = mirror_index(f,2);//int i2 = n2->index(f);
    n2->set_neighbor(i2,f2);}

  f->set_vertex(0, v);
  f->set_neighbor(1, f1);
  f->set_neighbor(2, f2);

  if( v0->face() == f  ) {  v0->set_face(f2); }
  v->set_face(f);

  return v;
}


template <  class Vb, class Fb>
typename Triangulation_data_structure_2<Vb,Fb>::Vertex_handle
Triangulation_data_structure_2<Vb,Fb>::
insert_in_edge(Face_handle f, int i)
  //insert in the edge opposite to vertex i of face f
{
  CGAL_triangulation_precondition(f != Face_handle() && dimension() >= 1); 
  if (dimension() == 1) {CGAL_triangulation_precondition(i == 2);}
  if (dimension() == 2) {CGAL_triangulation_precondition(i == 0 || 
							 i == 1 || 
							 i == 2);}
  Vertex_handle v;
  if (dimension() == 1) {
    v = create_vertex();
    Face_handle ff = f->neighbor(0);
    Vertex_handle vv = f->vertex(1);
    Face_handle g = create_face(v,vv,Vertex_handle(),ff, f, Face_handle());
    f->set_vertex(1,v);f->set_neighbor(0,g);
    ff->set_neighbor(1,g);
    v->set_face(g);
    vv->set_face(ff);
  }

    else { //dimension() ==2
    Face_handle n = f->neighbor(i);
    int in = mirror_index(f,i); //n->index(f);
    v = insert_in_face(f);
    flip(n,in); 
    }

  return v;
}


template <  class Vb, class Fb>
typename Triangulation_data_structure_2<Vb,Fb>::Vertex_handle
Triangulation_data_structure_2<Vb,Fb>::
insert_dim_up(Vertex_handle w,  bool orient)
{
  // the following function insert 
  // a vertex  v which is outside the affine  hull of Tds
  // The triangulation will be starred from  v and w 
  // ( geometrically w=  // the infinite vertex )
  // w=nullptr for first and second insertions
  // orient governs the orientation of the resulting triangulation

  Vertex_handle v = create_vertex();
  set_dimension( dimension() + 1);
  Face_handle f1;
  Face_handle f2;

  const int dim = dimension(); //it is the resulting dimension
    
  switch (dim) { 
  case -1:
    f1 = create_face(v,Vertex_handle(),Vertex_handle());
    v->set_face(f1);
    break;
  case 0 :
    f1 = face_iterator_base_begin();
    f2 = create_face(v,Vertex_handle(),Vertex_handle());
    set_adjacency(f1, 0, f2, 0);
    v->set_face(f2);
    break;
  case 1 :
  case 2 :
    {
      std::list<Face_handle> faces_list;
      Face_iterator ib= face_iterator_base_begin(); 
      Face_iterator ib_end = face_iterator_base_end();
      for (; ib != ib_end ; ++ib){
	faces_list.push_back( ib);
      }
      
      std::list<Face_handle>  to_delete;
      typename std::list<Face_handle>::iterator lfit = faces_list.begin();
      Face_handle f, g;

      for ( ; lfit != faces_list.end() ; ++lfit) {
	f = * lfit;
	g = create_face(f); //calls copy constructor of face
	f->set_vertex(dim,v);
	g->set_vertex(dim,w);
	set_adjacency(f, dim, g, dim);
	if (f->has_vertex(w)) to_delete.push_back(g); // flat face to delete
      }

      lfit = faces_list.begin();
      for ( ; lfit != faces_list.end() ; ++lfit) {
	f = * lfit;
	g = f->neighbor(dim);
	for(int j = 0; j < dim ; ++j) {
	  g->set_neighbor(j, f->neighbor(j)->neighbor(dim));
	}
      }

      // couldn't unify the code for reorientation mater
      lfit = faces_list.begin() ; 
      if (dim == 1){
	if (orient) {
	  (*lfit)->reorient(); ++lfit ;  (*lfit)->neighbor(1)->reorient();
	}
	else {
	  (*lfit)->neighbor(1)->reorient(); ++lfit ; (*lfit)->reorient(); 
	}
      }
      else { // dimension == 2
	for( ;lfit  != faces_list.end(); ++lfit ) {
	  if (orient) {(*lfit)->neighbor(2)->reorient();}
	  else { (*lfit)->reorient();}
	}
      }

      lfit = to_delete.begin();
      int i1, i2;
      for ( ;lfit  != to_delete.end(); ++lfit){
	f = *lfit ;
	int j ;
	if (f->vertex(0) == w) {j=0;}
	else {j=1;}
	f1= f->neighbor(dim); i1= mirror_index(f,dim); //f1->index(f);
	f2= f->neighbor(j); i2= mirror_index(f,j); //f2->index(f);
	set_adjacency(f1, i1, f2, i2);
	delete_face(f);
      }
    
      v->set_face( *(faces_list.begin()));
    }
    break;
  default:
    CGAL_triangulation_assertion(false);
    break;  }
  return v;
}


template <class Vb, class Fb>
void
Triangulation_data_structure_2<Vb,Fb>::
remove_degree_3(Vertex_handle v, Face_handle f)
// remove a vertex of degree 3
{
  CGAL_triangulation_precondition(v != Vertex_handle());
  CGAL_triangulation_precondition(degree(v) == 3);

  if (f == Face_handle()) {f= v->face();}
  else { CGAL_triangulation_assertion( f->has_vertex(v));}
      
  int i = f->index(v);
  Face_handle left = f->neighbor(cw(i));
  int li = mirror_index(f,cw(i)); 
  Face_handle right = f->neighbor(ccw(i));
  int ri = mirror_index(f,ccw(i)); 

  Face_handle ll, rr;
  Vertex_handle q = left->vertex(li);
  CGAL_triangulation_assertion( left->vertex(li) == right->vertex(ri));
    
  ll = left->neighbor(cw(li));
  if(ll != Face_handle()) {
    int lli = mirror_index(left,cw(li)); 
    ll->set_neighbor(lli, f);
  } 
  f->set_neighbor(cw(i), ll);
  if (f->vertex(ccw(i))->face() == left) f->vertex(ccw(i))->set_face(f);    
        
  rr = right->neighbor(ccw(ri));
  if(rr != Face_handle()) {
    int rri =  mirror_index(right,ccw(ri)); //rr->index(right);
    rr->set_neighbor(rri, f);
  } 
  f->set_neighbor(ccw(i), rr);
  if (f->vertex(cw(i))->face() == right) f->vertex(cw(i))->set_face(f);  
        
  f->set_vertex(i, q);
  if (q->face() == right || q->face() == left) {
    q->set_face(f);
  }
  delete_face(right);
  delete_face(left);
        
  delete_vertex(v);
} 

template <class Vb, class Fb>
void
Triangulation_data_structure_2<Vb,Fb>::
dim_down(Face_handle f, int i)
{
  CGAL_triangulation_expensive_precondition( is_valid() );
  CGAL_triangulation_precondition( dimension() == 2 );
  CGAL_triangulation_precondition( number_of_vertices() > 3 );
  CGAL_triangulation_precondition( degree( f->vertex(i) ) == 
                                   number_of_vertices()-1 );

  Vertex_handle v = f->vertex(i);
  std::list<Face_handle > to_delete;
  std::list<Face_handle> to_downgrade;
  Face_iterator ib = face_iterator_base_begin();
  for( ; ib != face_iterator_base_end(); ++ib ){
    if ( ! ib->has_vertex(v) ) { to_delete.push_back(ib);}
    else { to_downgrade.push_back(ib);}
  }

  typename std::list<Face_handle>::iterator lfit = to_downgrade.begin();
  int j;
  for( ; lfit !=  to_downgrade.end() ; ++lfit) {
    Face_handle fs = *lfit; j = fs->index(v);
    if (j == 0) fs->cw_permute();
    else if(j == 1) fs->ccw_permute();
    fs->set_vertex(2, Vertex_handle());
    fs->set_neighbor(2, Face_handle());
    fs->vertex(0)->set_face(fs);
  }
  lfit = to_delete.begin();
  for( ; lfit !=  to_delete.end() ; ++lfit) {
    delete_face(*lfit);
  }
  set_dimension(dimension() -1);
  Face_handle n0 = f->neighbor(0);
  //Face_handle n1 = f->neighbor(1);
  //Vertex_handle v0 = f->vertex(0);
  Vertex_handle v1 = f->vertex(1);
  f->set_vertex(1, v);
  Face_handle fl = create_face(v, v1, Vertex_handle(),
	                       n0, f, Face_handle());
  f->set_neighbor(0, fl);
  n0->set_neighbor(1, fl);
  v->set_face(f);
}
  
template <class Vb, class Fb>
void
Triangulation_data_structure_2<Vb,Fb>::
remove_dim_down(Vertex_handle v)
{
  Face_handle f;
  switch( dimension()){
  case -1: 
    delete_face(v->face());
    break;
  case 0:
    f = v->face();
    f->neighbor(0)->set_neighbor(0,Face_handle());
    delete_face(v->face());
    break;
  case 1:
  case 2:
//  CGAL_triangulation_precondition ( 
//           (dimension() == 1 &&  number_of_vertices() == 3) ||
//           (dimension() == 2 && number_of_vertices() > 3) );
    // the faces incident to v are down graded one dimension
    // the other faces are deleted
    std::list<Face_handle > to_delete;
    std::list<Face_handle > to_downgrade;
    Face_iterator ib = face_iterator_base_begin();
    for( ; ib != face_iterator_base_end(); ++ib ){
      if ( ! ib->has_vertex(v) ) { to_delete.push_back(ib);}
      else { to_downgrade.push_back(ib);}
    }

    typename std::list<Face_handle>::iterator lfit = to_downgrade.begin();
    int j;
    for( ; lfit !=  to_downgrade.end() ; ++lfit) {
      f = *lfit; j = f->index(v);
      if (dimension() == 1) {
	if (j == 0) 	f->reorient();
	f->set_vertex(1,Vertex_handle());
	f->set_neighbor(1, Face_handle());
      }
      else { //dimension() == 2
	if (j == 0) f->cw_permute();
	else if(j == 1) f->ccw_permute();
	f->set_vertex(2, Vertex_handle());
	f->set_neighbor(2, Face_handle());
      }
      f->vertex(0)->set_face(f);
    }

    lfit = to_delete.begin();
    for( ; lfit !=  to_delete.end() ; ++lfit) {
      delete_face(*lfit);
    }
  }  
  delete_vertex(v);
  set_dimension(dimension() -1);
  return;
}

template <  class Vb, class Fb>
void
Triangulation_data_structure_2<Vb,Fb>::  
remove_1D(Vertex_handle v)
{
  CGAL_triangulation_precondition( dimension() == 1 &&
				   number_of_vertices() > 3);
  Face_handle f = v->face();
  int i = f->index(v);
  if (i==0) {f = f->neighbor(1);}
  CGAL_triangulation_assertion( f->index(v) == 1);
  Face_handle g= f->neighbor(0);
  f->set_vertex(1, g->vertex(1));
  set_adjacency(f, 0, g->neighbor(0), 1);
  g->vertex(1)->set_face(f);
  delete_face(g);
  delete_vertex(v);
  return;
}



template <class Vb, class Fb>
inline void
Triangulation_data_structure_2<Vb,Fb>::
remove_second(Vertex_handle v)
{
  CGAL_triangulation_precondition(number_of_vertices()== 2 &&
 				  dimension() == 0);
  remove_dim_down(v);
  return;
}

    
template <class Vb, class Fb>
inline void
Triangulation_data_structure_2<Vb,Fb>::
remove_first(Vertex_handle v)
{
  CGAL_triangulation_precondition(number_of_vertices()== 1 && 
 				  dimension() == -1);
  remove_dim_down(v);
  return; 
}

template <class Vb, class Fb>
inline
typename Triangulation_data_structure_2<Vb,Fb>::Vertex_handle
Triangulation_data_structure_2<Vb,Fb>::
star_hole(List_edges& hole)
{
  Vertex_handle newv = create_vertex();
  star_hole(newv, hole);
  return newv;
}

template <class Vb, class Fb>
void
Triangulation_data_structure_2<Vb,Fb>::
star_hole(Vertex_handle newv, List_edges& hole)
  // star the hole represented by hole around newv
  // the triangulation is assumed to have dim=2
  // hole is supposed to be ccw oriented
{
   
  star_hole(newv, hole.begin(), hole.end());
  return;	    
}

template <class Vb, class Fb>
void
Triangulation_data_structure_2<Vb,Fb>::
make_hole(Vertex_handle v, List_edges& hole)
  // delete the faces incident to v and v
  // and return the dscription of the hole in hole
{
 CGAL_triangulation_precondition(dimension() == 2);
 std::list<Face_handle> to_delete;  

 Face_handle  f, fn;
 int i =0, in =0;
 Vertex_handle  vv;

 Face_circulator fc = incident_faces(v);
 Face_circulator done(fc);
 do {
   f = fc ;
   i = f->index(v);
   fn = f->neighbor(i);
   in = mirror_index(f,i); //fn->index(f);
   vv = f->vertex(cw(i));
   if( vv->face()==  f) vv->set_face(fn);
   vv = fc->vertex(ccw(i));
   if( vv->face()== f) vv->set_face(fn);
   fn->set_neighbor(in, Face_handle());
   hole.push_back(Edge(fn,in));
   to_delete.push_back(f);
 }
  while(++fc != done);

  while (! to_delete.empty()){
    delete_face(to_delete.front());
    to_delete.pop_front();
  }
  delete_vertex(v);
  return;
}

template <class Vb, class Fb>
inline
typename Triangulation_data_structure_2<Vb,Fb>::Vertex_handle
Triangulation_data_structure_2<Vb,Fb>::
create_vertex()
{
  return vertices().emplace();
}

template <class Vb, class Fb>
inline
typename Triangulation_data_structure_2<Vb,Fb>::Vertex_handle
Triangulation_data_structure_2<Vb,Fb>::
create_vertex(const Vertex &v)
{
  return vertices().insert(v);
}

template <class Vb, class Fb>
inline
typename Triangulation_data_structure_2<Vb,Fb>::Vertex_handle
Triangulation_data_structure_2<Vb,Fb>::
create_vertex(Vertex_handle vh)
{
  return vertices().insert(*vh);
}

template <class Vb, class Fb>
typename Triangulation_data_structure_2<Vb,Fb>::Face_handle
Triangulation_data_structure_2<Vb,Fb>::
create_face()
{
  return faces().emplace();
}

template <class Vb, class Fb>
typename Triangulation_data_structure_2<Vb,Fb>::Face_handle
Triangulation_data_structure_2<Vb,Fb>::
create_face(const Face& f)
{
  return faces().insert(f);
}

template <class Vb, class Fb>
typename Triangulation_data_structure_2<Vb,Fb>::Face_handle
Triangulation_data_structure_2<Vb,Fb>::
create_face( Face_handle fh)
{
  return create_face(*fh);
}


template <class Vb, class Fb>
typename Triangulation_data_structure_2<Vb,Fb>::Face_handle
Triangulation_data_structure_2<Vb,Fb>::
create_face(Face_handle f1, int i1, 
	    Face_handle f2, int i2, 
	    Face_handle f3, int i3)
{
  Face_handle newf = faces().emplace(f1->vertex(cw(i1)),
					      f2->vertex(cw(i2)),
					      f3->vertex(cw(i3)),
					      f2, f3, f1);
  f1->set_neighbor(i1,newf);
  f2->set_neighbor(i2,newf);
  f3->set_neighbor(i3,newf);
  return newf;
}

template <class Vb, class Fb>
typename Triangulation_data_structure_2<Vb,Fb>::Face_handle
Triangulation_data_structure_2<Vb,Fb>::
create_face(Face_handle f1, int i1, Face_handle f2, int i2)
{
  Face_handle newf = faces().emplace(f1->vertex(cw(i1)),
					      f2->vertex(cw(i2)),
					      f2->vertex(ccw(i2)),
					      f2, Face_handle(), f1);
  f1->set_neighbor(i1,newf);
  f2->set_neighbor(i2,newf);
  return newf;
}

template <class Vb, class Fb>
typename Triangulation_data_structure_2<Vb,Fb>::Face_handle
Triangulation_data_structure_2<Vb,Fb>::
create_face(Face_handle f1, int i1, Vertex_handle v)
{
  Face_handle newf = create_face();
  newf->set_vertices(f1->vertex(cw(i1)), f1->vertex(ccw(i1)), v);
  newf->set_neighbors(Face_handle(), Face_handle(), f1);
  f1->set_neighbor(i1,newf);
  return newf;
}


template <class Vb, class Fb>
typename Triangulation_data_structure_2<Vb,Fb>::Face_handle
Triangulation_data_structure_2<Vb,Fb>::
create_face(Vertex_handle v1, Vertex_handle v2, Vertex_handle v3)
{
  Face_handle newf = faces().emplace(v1, v2, v3);
  return newf;
}

template <class Vb, class Fb>
typename Triangulation_data_structure_2<Vb,Fb>::Face_handle
Triangulation_data_structure_2<Vb,Fb>::
create_face(Vertex_handle v1, Vertex_handle v2, Vertex_handle v3,
	    Face_handle f1, Face_handle f2, Face_handle f3)
{
  Face_handle newf = faces().emplace(v1, v2, v3, f1, f2, f3);

  return(newf);
}

template <class Vb, class Fb>
inline void
Triangulation_data_structure_2<Vb,Fb>::
set_adjacency(Face_handle f0, int i0, Face_handle f1, int i1) const
{
  CGAL_triangulation_assertion(i0 >= 0 && i0 <= dimension());
  CGAL_triangulation_assertion(i1 >= 0 && i1 <= dimension());
  CGAL_triangulation_assertion(f0 != f1);
  f0->set_neighbor(i0,f1);
  f1->set_neighbor(i1,f0);
}

template <class Vb, class Fb>
inline void
Triangulation_data_structure_2<Vb,Fb>::
delete_face(Face_handle f)
{
  CGAL_triangulation_expensive_precondition( dimension() != 2 || is_face(f));
  CGAL_triangulation_expensive_precondition( dimension() != 1 || is_edge(f,2));
  CGAL_triangulation_expensive_precondition( dimension() != 0 ||
					     is_vertex(f->vertex(0)) );
  faces().erase(f);
}

template <class Vb, class Fb>
inline void
Triangulation_data_structure_2<Vb,Fb>::
delete_vertex(Vertex_handle v)
{
  CGAL_triangulation_expensive_precondition( is_vertex(v) );
  vertices().erase(v);
}

// split and join operations

template <class Vb, class Fb>
typename Triangulation_data_structure_2<Vb,Fb>::Fourtuple
Triangulation_data_structure_2<Vb,Fb>::
split_vertex(Vertex_handle v, Face_handle f1, Face_handle g1)
{
  /*
  // The following method preforms a split operation of the vertex v
  // using the faces f1 and g1. The split operation is shown
  // below.
  // The names of the variables in the method correspond to the
  // quantities in the drawings below
  //
  // The configuration before the split:
  //
  //                  cw(i1)   v3   ccw(i2)
  //                     *-----*-----*
  //                    / \    |    / \
  //                   /   \ f1|f2 /   \
  //                  /     \  |  /     \
  //                 /       \ | /       \
  //                /         \|/v        \
  //               *-----------*-----------*
  //                \         /|\         /
  //                 \       / | \       /
  //                  \     /  |  \     /
  //                   \   / g2|g1 \   /
  //                    \ /    |    \ /
  //                     *-----*-----*
  //                 ccw(j2)   v4   cw(j1)
  //
  //
  // The configuration after the split:
  //
  //
  //               cw(i1)      v3     ccw(i2)
  //                 *---------*---------*
  //                / \       / \       / \
  //               /   \  f1 /   \  f2 /   \
  //              /     \   /  f  \   /     \
  //             /       \ /     v2\ /       \
  //            *---------*---------*---------*
  //             \       / \v1     / \       /
  //              \     /   \  g  /   \     /
  //               \   /  g2 \   /  g1 \   /
  //                \ /       \ /       \ /
  //                 *---------*---------*
  //              ccw(j2)      v4      cw(j1)
  //
  */

  CGAL_triangulation_expensive_precondition( is_valid() );

  CGAL_triangulation_precondition( dimension() == 2 );
  CGAL_triangulation_precondition( f1 != Face_handle() && f1->has_vertex(v) );
  CGAL_triangulation_precondition( g1 != Face_handle() && g1->has_vertex(v) );

  // 1. first we read some information that we will need
  int i1 = f1->index(v);
  int j1 = g1->index(v);
  Face_handle f2 = f1->neighbor( cw(i1) );
  Face_handle g2 = g1->neighbor( cw(j1) );

  int i2 = f2->index(v);
  int j2 = g2->index(v);

  Vertex_handle v3 = f1->vertex( ccw(i1) );
  Vertex_handle v4 = g1->vertex( ccw(j1) );

  // lst is the list of faces adjecent to v stored in
  // counterclockwise order from g2 to f1) inclusive.
  // the list idx contains the indices of v in the
  // faces in lst.
  std::list<Face_handle> lst;
  std::list<int>         idx;

  Face_circulator fc(v, g1);
  Face_handle ff(fc);
  while ( ff != f2 ) {
    lst.push_back( ff );
    idx.push_back( ff->index(v) );
    fc++;
    ff = Face_handle(fc);
  }
  lst.push_back( ff );
  idx.push_back( ff->index(v) );

  // 2. we create the new vertices and the two new faces
  Vertex_handle v1 = v;
  Vertex_handle v2 = create_vertex();
  Face_handle f = create_face(v1, v2, v3);
  Face_handle g = create_face(v2, v1, v4);

  // 3. we update the adjacency information for the new vertices and
  //    the new faces
  f->set_neighbor(0, f2);
  f->set_neighbor(1, f1);
  f->set_neighbor(2, g);
  g->set_neighbor(0, g2);
  g->set_neighbor(1, g1);
  g->set_neighbor(2, f);
  v1->set_face(f);
  v2->set_face(g);

  // 4. update the vertex for the faces f2 through g1 in
  //    counterclockwise order
  typename std::list<Face_handle>::iterator fit = lst.begin();
  typename std::list<int>::iterator         iit = idx.begin();
  for (; fit != lst.end(); ++fit, ++iit) {
    (*fit)->set_vertex(*iit, v2);
  }

  lst.clear();
  idx.clear();

  // 5. make f and g the new neighbors of f1, f2 and g1, g2
  //    respectively.
  f1->set_neighbor(  cw(i1), f );
  f2->set_neighbor( ccw(i2), f );
  g1->set_neighbor(  cw(j1), g );
  g2->set_neighbor( ccw(j2), g );

  CGAL_triangulation_expensive_postcondition( is_valid() );

  // 6. return the new stuff
  return Fourtuple(v1, v2, f, g);
}

template <class Vb, class Fb>
typename Triangulation_data_structure_2<Vb,Fb>::Vertex_handle
Triangulation_data_structure_2<Vb,Fb>::
join_vertices(Face_handle f, int i, Vertex_handle v)
{
  CGAL_triangulation_expensive_precondition( is_valid() );
  CGAL_triangulation_precondition( f != Face_handle() );
  CGAL_triangulation_precondition( i >= 0 && i <= 2 );

  // this methods does the "join"-operation and preserves
  // the vertex v among the two vertices that define the edge (f, i) 

  Vertex_handle v1 = f->vertex( ccw(i) );
  Vertex_handle v2 = f->vertex( cw(i)  );

  CGAL_triangulation_precondition( v == v1 || v == v2 );

  if ( v == v2 ) {
    return join_vertices(f->neighbor(i), mirror_index(f,i), v);
  }

  size_type deg2 = degree(v2);

  CGAL_triangulation_precondition( deg2 >= 3 );

  if ( deg2 == 3 ) {
    remove_degree_3(v2, f->neighbor(ccw(i)));
    return v1;
  }
  
  /*
  // The following drawing corrsponds to the variables
  // used in this part...
  // The vertex v1 is returned...
  //
  //      itl       i=v3      itr
  //       *---------*---------*
  //        \       / \       /
  //         \  tl /   \  tr /
  //          \   /  f  \   /
  //           \ /       \ /
  //  v1=ccw(i) *---------*  cw(i)=v2
  //           / \       / \
  //          /   \  g  /   \
  //         /  bl \   /  br \
  //        /       \ /	      \
  //       *---------*---------*
  //      ibl       j=v4      ibr
  //                                                           
  // The situation after the "join"-operation is as follows:
  //
  //                 i
  //           *-----*-----*
  //            \    |    /
  //             \ tl|tr /
  //              \  |  /
  //               \ | /
  //                \|/
  //                 *  v1
  //                /|\
  //               / | \
  //              /  |	\
  //             / bl|br \
  //            /    |	  \
  //           *-----*-----*
  //
  */

  // first we register all the needed info
  Face_handle g = f->neighbor(i);
  int j = mirror_index(f,i);

  Face_handle tl = f->neighbor( cw(i)  );
  Face_handle tr = f->neighbor( ccw(i) );

  int itl = mirror_index(f, cw(i)  );
  int itr = mirror_index(f, ccw(i) );

  Face_handle bl = g->neighbor( ccw(j) );
  Face_handle br = g->neighbor( cw(j)  );

  int ibl = mirror_index(g, ccw(j) );
  int ibr = mirror_index(g, cw(j)  );

  // we need to store the faces adjacent to v2 as well as the
  // indices of v2 w.r.t. these faces, so that afterwards we can set 
  // v1 to be the vertex for these faces
  std::vector<Face_handle> star_faces_of_v2;
  std::vector<int> star_indices_of_v2;
  Face_circulator fc_start(v2);
  Face_circulator fc = fc_start;

  do {
    Face_handle ff(fc);
    star_faces_of_v2.push_back(ff);
    star_indices_of_v2.push_back(ff->index(v2));
    ++fc;
  } while ( fc != fc_start );

  CGAL_triangulation_assertion(
    static_cast<size_type>(star_faces_of_v2.size()) == deg2 );

  // from this point and on we modify the values

  // first set the neighbors
  set_adjacency(tl, itl, tr, itr);
  set_adjacency(bl, ibl, br, ibr);

  // make sure that all the faces containing v2 as a vertex, now
  // contain v1
  for (unsigned int k = 0; k < star_faces_of_v2.size(); k++) {
    int id = star_indices_of_v2[k];
    CGAL_triangulation_assertion( star_faces_of_v2[k]->vertex(id) == v2 );
    star_faces_of_v2[k]->set_vertex( id, v1 );
  }

  // then make sure that all the vertices have correct pointers to 
  // faces
  Vertex_handle v3 = f->vertex(i);
  Vertex_handle v4 = g->vertex(j);
  if ( v3->face() == f )  v3->set_face(tr);
  if ( v4->face() == g )  v4->set_face(br);
  if ( v1->face() == f || v1->face() == g ) v1->set_face(tl);


#if ! defined(CGAL_TRIANGULATION_NO_ASSERTIONS) && ! defined(CGAL_NO_ASSERTIONS)
  for (Face_iterator fit = faces_begin(); fit != faces_end(); ++fit) {
    int id;
    CGAL_triangulation_assertion( !fit->has_vertex(v2, id) );
  }
#endif

  // memory management
  star_faces_of_v2.clear();
  star_indices_of_v2.clear();

  delete_face(f);
  delete_face(g);

  delete_vertex(v2);

  CGAL_triangulation_expensive_postcondition( is_valid() );

  return v1;
}

// insert_degree_2 and remove_degree_2 operations
template <class Vb, class Fb>
typename Triangulation_data_structure_2<Vb,Fb>::Vertex_handle
Triangulation_data_structure_2<Vb,Fb>::
insert_degree_2(Face_handle f, int i)
{
  /*
  // This method basically does the following transformation
  // The remove_degree_2 method performs the same operation in the
  // opposite direction
  //
  //
  //                                                *
  //                 i                             / \
  //                 *                            /   \
  //                / \                          /  f  \
  //               /   \                        / _____	\
  //              /  f  \                      / /  f1 \ \
  //             /       \                     |/   v   \|
  //  v0=ccw(i) *---------* v1=cw(i)  ===>  v0 *----*----* v1
  //             \       /                     |\   f2  /|
  //              \  g  /                      \ \_____/ /
  //               \   /                        \       /
  //                \ /                          \  g  /
  //                 *                            \   /
  //                 j                             \ /
  //                                                *
  //
  */

  Face_handle g = f->neighbor(i);
  int j = mirror_index(f,i);

  Vertex_handle  v = create_vertex();

  Vertex_handle v0 = f->vertex( ccw(i) );
  Vertex_handle v1 = f->vertex( cw(i)  );

  Face_handle f_undef;

  Face_handle f1 = create_face(v0, v, v1, f_undef, f, f_undef);
  Face_handle f2 = create_face(v0, v1, v, f_undef, f_undef, g);

  set_adjacency(f1, 0, f2, 0);
  set_adjacency(f1, 2, f2, 1);

  f->set_neighbor(i, f1);
  g->set_neighbor(j, f2);

  v->set_face(f1);

  return v;
}

template <class Vb, class Fb>
void
Triangulation_data_structure_2<Vb,Fb>::
remove_degree_2(Vertex_handle v)
{
  CGAL_precondition( degree(v) == 2 );

  Face_handle f1 = v->face();
  int i = f1->index(v);

  Face_handle f2 = f1->neighbor( ccw(i) );
  int j = f2->index(v);

  Face_handle ff1 = f1->neighbor( i );
  Face_handle ff2 = f2->neighbor( j );

  int id1 = mirror_index(f1,i);
  int id2 = mirror_index(f2,j);

  set_adjacency(ff1, id1, ff2, id2);

  Vertex_handle v1 = f1->vertex( ccw(i) );
  //    if ( v1->face() == f1 || v1->face() == f2 ) {
  v1->set_face(ff1);
  //    }

  Vertex_handle v2 = f1->vertex( cw(i) );
  //    if ( v2->face() == f1 || v2->face() == f2 ) {
  v2->set_face(ff2);
  //    }

  delete_face(f1);
  delete_face(f2);

  delete_vertex(v);
}

// CHECKING
template <  class Vb, class Fb>
bool
Triangulation_data_structure_2<Vb,Fb>::
is_valid(bool verbose, int level) const
{
  if(number_of_vertices() == 0){ 
    return (dimension() == -2);
  }

      
  bool result = (dimension()>= -1);
  CGAL_triangulation_assertion(result);

  //count and test the validity of the faces (for positive dimensions)
  Face_iterator ib = face_iterator_base_begin(); 
  Face_iterator ib_end = face_iterator_base_end();
  size_type count_stored_faces =0;
  for ( ; ib != ib_end ; ++ib){
    count_stored_faces += 1;
    if (dimension()>= 0) {
      result = result && ib->is_valid(verbose,level);
      CGAL_triangulation_assertion(result);
    }
  }
  
  result = result && (count_stored_faces == number_of_full_dim_faces());
  CGAL_triangulation_assertion(
		 count_stored_faces == number_of_full_dim_faces());
 
  // vertex count
  size_type vertex_count = 0;
  for(Vertex_iterator vit = vertices_begin(); vit != vertices_end();
      ++vit) {
    CGAL_triangulation_assertion( vit->face() != Face_handle());
    result = result && vit->is_valid(verbose,level);
    CGAL_triangulation_assertion( result );
    ++vertex_count;
  }
  result = result && (number_of_vertices() == vertex_count);
  CGAL_triangulation_assertion( number_of_vertices() == vertex_count );
    
  //edge count
  size_type edge_count = 0;
  for(Edge_iterator eit = edges_begin(); eit != edges_end(); ++eit) { 
    ++edge_count;
  }

  // face count
  size_type face_count = 0;
  for(Face_iterator fit = faces_begin(); fit != faces_end(); ++fit) {
    ++face_count;
  }
        
  switch(dimension()) {
  case -1: 
    result = result && vertex_count == 1 && face_count == 0
      && edge_count == 0;
    CGAL_triangulation_assertion(result);
    break;
  case 0:
    result = result && vertex_count == 2 && face_count == 0
      && edge_count == 0;
    CGAL_triangulation_assertion(result);
    break;
  case 1:
    result = result &&  edge_count == vertex_count;
    CGAL_triangulation_assertion(result);
    result = result &&  face_count == 0;
    CGAL_triangulation_assertion(result);
    break;
  case 2:
    result = result &&  edge_count == 3*face_count/2 ;
    CGAL_triangulation_assertion(edge_count == 3*face_count/2);
    break;
  default:
    result = false;
    CGAL_triangulation_assertion(result);
  }
  return result;
}

template <class Vb, class Fb>
template <class TDS_src,class ConvertVertex,class ConvertFace>
typename Triangulation_data_structure_2<Vb,Fb>::Vertex_handle
Triangulation_data_structure_2<Vb,Fb>::
copy_tds(const TDS_src& tds_src,
        typename TDS_src::Vertex_handle vert,
        const ConvertVertex& convert_vertex,
        const ConvertFace& convert_face)
{
  if (vert != typename TDS_src::Vertex_handle()) 
    CGAL_triangulation_precondition( tds_src.is_vertex(vert));

  clear();
  size_type n = tds_src.number_of_vertices();
  set_dimension(tds_src.dimension());

  // Number of pointers to cell/vertex to copy per cell.
  int dim = (std::max)(1, dimension() + 1);
 
  if(n == 0) {return Vertex_handle();}
  
  //initializes maps
  Unique_hash_map<typename TDS_src::Vertex_handle,Vertex_handle> vmap;
  Unique_hash_map<typename TDS_src::Face_handle,Face_handle> fmap;

  // create vertices
  typename TDS_src::Vertex_iterator vit1 = tds_src.vertices_begin();
  for( ; vit1 != tds_src.vertices_end(); ++vit1) {
    Vertex_handle vh = create_vertex( convert_vertex(*vit1) );
    vmap[vit1] = vh;
    convert_vertex(*vit1, *vh);
  }

  //create faces 
  typename TDS_src::Face_iterator fit1 = tds_src.faces().begin();
  for( ; fit1 != tds_src.faces_end(); ++fit1) {
    Face_handle fh = create_face( convert_face(*fit1) );
    fmap[fit1] = fh;
    convert_face(*fit1, *fh);
  }

  //link vertices to a cell 
  vit1 = tds_src.vertices_begin();
  for ( ; vit1 != tds_src.vertices_end(); vit1++) {
    vmap[vit1]->set_face(fmap[vit1->face()]);
  }

  //update vertices and neighbor pointers
  fit1 = tds_src.faces().begin();
  for ( ; fit1 != tds_src.faces_end(); ++fit1) {
      for (int j = 0; j < dim ; ++j) {
	fmap[fit1]->set_vertex(j, vmap[fit1->vertex(j)] );
	fmap[fit1]->set_neighbor(j, fmap[fit1->neighbor(j)]);
      }
    }
   
  // remove the post condition because it is false when copying the
  // TDS of a regular triangulation because of hidden vertices
  // CGAL_triangulation_postcondition( is_valid() );
  return (vert == typename TDS_src::Vertex_handle())  ? Vertex_handle() : vmap[vert];
}

//utilities for copy_tds
namespace internal { namespace TDS_2{
  template <class Vertex_src,class Vertex_tgt>
  struct Default_vertex_converter
  {
    Vertex_tgt operator()(const Vertex_src& src) const {
      return Vertex_tgt( src.point() );
    }
    
    void operator()(const Vertex_src&,Vertex_tgt&) const {}
  };

  template <class Face_src,class Face_tgt>
  struct Default_face_converter
  {
    Face_tgt operator()(const Face_src& /*src*/) const {
      return Face_tgt();
    } 
    
    void operator()(const Face_src&,Face_tgt&) const {}
  };
  
  template <class Vertex>
  struct Default_vertex_converter<Vertex,Vertex>
  {
    const Vertex& operator()(const Vertex& src) const {
      return src;
    }
    
    void operator()(const Vertex&,Vertex&) const {}
  };
  
  template <class Face>
  struct Default_face_converter<Face,Face>{
    const Face& operator()(const Face& src) const {
      return src;
    } 
    
    void operator()(const Face&,Face&) const {}
  };
} } //namespace internal::TDS_2

template <  class Vb, class Fb>
template < class TDS_src>
typename Triangulation_data_structure_2<Vb,Fb>::Vertex_handle
Triangulation_data_structure_2<Vb,Fb>::
copy_tds(const TDS_src &src, typename TDS_src::Vertex_handle vh)
  // return the vertex corresponding to vh in the new tds
{
  if (this == &src) return Vertex_handle();
  internal::TDS_2::Default_vertex_converter<typename TDS_src::Vertex,Vertex> setv;
  internal::TDS_2::Default_face_converter<typename TDS_src::Face,Face>  setf;
  return copy_tds(src,vh,setv,setf);
}

template < class Vb, class Fb>
void
Triangulation_data_structure_2<Vb,Fb>::
file_output( std::ostream& os, Vertex_handle v, bool skip_first) const
{
  // ouput to a file
  // if non nullptr, v is the vertex to be output first
  // if skip_first is true, the point in the first vertex is not output
  // (it may be for instance the infinite vertex of the triangulation)
  
  size_type n = number_of_vertices();
  size_type m = number_of_full_dim_faces();
  if(is_ascii(os))  os << n << ' ' << m << ' ' << dimension() << std::endl;
  else     os << n << m << dimension();
  if (n==0) return;

  Unique_hash_map<Vertex_handle,int> V;
  Unique_hash_map<Face_handle,int> F;


  // first vertex 
  int inum = 0;
  if ( v != Vertex_handle()) {
    V[v] = inum++;
    if( ! skip_first){
      // os << v->point();
      os << *v ;
    if(is_ascii(os))  os << std::endl;
    }
  }
  
  // other vertices
  for( Vertex_iterator vit= vertices_begin(); vit != vertices_end() ; ++vit) {
    if ( v != vit ) {
	V[vit] = inum++;
	// os << vit->point();
	os << *vit;
	if(is_ascii(os)) os << "\n";
    }
  }
  if(is_ascii(os)) os << "\n";

  // vertices of the faces
  inum = 0;
  int dim = (dimension() == -1 ? 1 :  dimension() + 1);
  for( Face_iterator ib = face_iterator_base_begin();
       ib != face_iterator_base_end(); ++ib) {
    F[ib] = inum++;
    for(int j = 0; j < dim ; ++j) {
      os << V[ib->vertex(j)];
      if(is_ascii(os)) os << " ";
    }
    os << *ib ;
    if(is_ascii(os)) os << "\n";
  }
  if(is_ascii(os)) os << "\n";
    
  // neighbor pointers of the  faces
  for( Face_iterator it = face_iterator_base_begin();
       it != face_iterator_base_end(); ++it) {
    for(int j = 0; j < dimension()+1; ++j){
      os << F[it->neighbor(j)];
      if(is_ascii(os))  os << " ";
    }
    if(is_ascii(os)) os << "\n";
  }

  return ;
}


template < class Vb, class Fb>
typename Triangulation_data_structure_2<Vb,Fb>::Vertex_handle
Triangulation_data_structure_2<Vb,Fb>::
file_input( std::istream& is, bool skip_first)
{
  //input from file
  //return a pointer to the first input vertex
  // if skip_first is true, a first vertex is added (infinite_vertex)
  //set this  first vertex as infinite_Vertex
  if(number_of_vertices() != 0)    clear();
  
  size_type n, m;
  int d;
  is >> n >> m >> d;

  if (n==0){ return Vertex_handle();}

  set_dimension(d);

  std::vector<Vertex_handle > V(n);
  std::vector<Face_handle> F(m);

  // read vertices
  size_type i = 0;
  if(skip_first){
    V[0] = create_vertex();
    ++i;
  }
  for( ; i < n; ++i) {
    V[i] = create_vertex();
    is >> *(V[i]);
  }
  
  // Creation of the faces
  int index;
  int dim = (dimension() == -1 ? 1 :  dimension() + 1);
  {
    for(i = 0; i < m; ++i) {
      F[i] = create_face() ;
      for(int j = 0; j < dim ; ++j){
	is >> index;
	F[i]->set_vertex(j, V[index]);
	// The face pointer of vertices is set too often,
	// but otherwise we had to use a further map
	V[index]->set_face(F[i]);
      }
      // read in non combinatorial info of the face
      is >> *(F[i]) ;
    }
  }

  // Setting the neighbor pointers 
  {
    for(i = 0; i < m; ++i) {
      for(int j = 0; j < dimension()+1; ++j){
	is >> index;
	F[i]->set_neighbor(j, F[index]);
      }
    }
  }
  
  return V[0];
}


template < class Vb, class Fb>
void
Triangulation_data_structure_2<Vb,Fb>::
vrml_output( std::ostream& os, Vertex_handle v, bool skip_infinite) const
{
  // ouput to a vrml file style
  // Point are assumed to be 3d points with a stream oprator <<
  // if non nullptr, v is the vertex to be output first
  // if skip_inf is true, the point in the first vertex is not output
  // and the faces incident to v are not output
  // (it may be for instance the infinite vertex of the terrain)
  os << "#VRML V2.0 utf8" << std::endl;
  os << "Shape {" << std::endl;
  os << "\tgeometry IndexedFaceSet {" << std::endl;
  os << "\t\tcoord Coordinate {" << std::endl;
  os << "\t\t\tpoint [" << std::endl;

  Unique_hash_map<Vertex_handle,int> vmap;

  Vertex_iterator vit;
  Face_iterator fit;

  //first vertex
  int inum = 0;
  if ( v != Vertex_handle()) {
    vmap[v] = inum++;
    if( ! skip_infinite)  os << "\t\t\t\t" << *v << std::endl;
  }

  //other vertices
  for( vit= vertices_begin(); vit != vertices_end() ; ++vit) {
    if ( v != vit) {
      vmap[vit] = inum++;
      os << "\t\t\t\t" << *vit << std::endl;
    }
  }

   os << "\t\t\t]" << std::endl;
   os << "\t\t}" << std::endl;
   os << "\t\tcoordIndex [" << std::endl;

   // faces
   for(fit= faces_begin(); fit != faces_end(); ++fit) {
     if (!skip_infinite || !fit->has_vertex(v)) {
   	os << "\t\t\t";
	os << vmap[(*fit).vertex(0)] << ", ";
	os << vmap[(*fit).vertex(1)] << ", ";
	os << vmap[(*fit).vertex(2)] << ", ";
	os << "-1, " << std::endl;  
     }
   }
   os << "\t\t]" << std::endl;
   os << "\t}" << std::endl;
   os << "}" << std::endl;
   return;
}

template < class Vb, class Fb>
typename Triangulation_data_structure_2<Vb,Fb>::Vertex_handle
Triangulation_data_structure_2<Vb,Fb>::
off_file_input( std::istream& is, bool verbose)
{
  // input from an OFF file
  // assume a dimension 2 triangulation
  // create an infinite-vertex and  infinite faces with the
  // boundary edges if any.
  // return the infinite vertex if created
  Vertex_handle vinf;
  File_scanner_OFF scanner(is, verbose);
  if (! is) {
    if (scanner.verbose()) {
         std::cerr << " " << std::endl;
	 std::cerr << "TDS::off_file_input" << std::endl;
	 std::cerr << " input error: file format is not OFF." << std::endl;
    }
    return vinf;
  }

  if(number_of_vertices() != 0)    clear();
  int dim = 2;
  set_dimension(dim);

  std::vector<Vertex_handle > vvh(scanner.size_of_vertices());
  std::map<Vh_pair, Edge> edge_map;
  typedef typename Vb::Point   Point;

  // read vertices
  std::size_t i;
  for ( i = 0; i < scanner.size_of_vertices(); i++) {
    Point p;
    file_scan_vertex( scanner, p);
    vvh[i] = create_vertex();
    vvh[i]->set_point(p);
    scanner.skip_to_next_vertex( i);
  }
  if ( ! is ) {
    is.clear( std::ios::badbit);
    return vinf;
  }
  //vinf = vvh[0];

  // create the facets
  for ( i = 0; i < scanner.size_of_facets(); i++) {
    Face_handle fh = create_face();
    std::size_t no;
    scanner.scan_facet( no, i);
    if( ! is || no != 3) {
      if ( scanner.verbose()) {
	std::cerr << " " << std::endl;
	std::cerr << "TDS::off_file_input" << std::endl;
	std::cerr << "facet " << i << "does not have  3 vertices." 
		  << std::endl;
      }
      is.clear( std::ios::badbit);
      return vinf;
    }

    for ( std::size_t j = 0; j < no; ++j) {
      std::size_t index;
      scanner.scan_facet_vertex_index( index, i);
      fh->set_vertex(j, vvh[index]);
      vvh[index]->set_face(fh);
    }

    for (std::size_t ih  = 0; ih < no; ++ih) {
	set_adjacency(fh, ih, edge_map);
    }
  }

  // deal with  boundaries
  if ( !edge_map.empty()) {
    vinf = create_vertex();
    std::map<Vh_pair, Edge> inf_edge_map;
   while (!edge_map.empty()) {
     Face_handle fh = edge_map.begin()->second.first;
     int ih = edge_map.begin()->second.second;
     Face_handle fn = create_face( vinf, 
				   fh->vertex(cw(ih)), 
				   fh->vertex(ccw(ih)));
     vinf->set_face(fn);
     set_adjacency(fn, 0, fh, ih);
     set_adjacency(fn, 1, inf_edge_map);
     set_adjacency(fn, 2, inf_edge_map);
     edge_map.erase(edge_map.begin());
   }
   CGAL_triangulation_assertion(inf_edge_map.empty());
  }
  
  
  // coherent orientation
  reorient_faces();
  return vinf;
}


template < class Vb, class Fb>
void
Triangulation_data_structure_2<Vb,Fb>::
set_adjacency(Face_handle fh, 
	      int ih, 
	      std::map< Vh_pair, Edge>& edge_map)
{
  // set adjacency to (fh,ih) using the the map edge_map
  // or insert (fh,ih) in edge map
  Vertex_handle vhcw  =  fh->vertex(cw(ih));
  Vertex_handle vhccw =  fh->vertex(ccw(ih)); 
  Vh_pair  vhp =  vhcw < vhccw ?  
                  std::make_pair(vhcw, vhccw) 
                : std::make_pair(vhccw, vhcw) ;
  typename std::map<Vh_pair, Edge>::iterator emapit = edge_map.find(vhp);
  if (emapit == edge_map.end()) {// not found, insert edge
    edge_map.insert(std::make_pair(vhp, Edge(fh,ih)));
  }
  else { //found set adjacency and erase
    Edge e = emapit->second;
    set_adjacency( fh,ih, e.first, e.second);
    edge_map.erase(emapit);
  } 
}



template < class Vb, class Fb>
void
Triangulation_data_structure_2<Vb,Fb>::
reorient_faces()
{
  // reorient the faces of a triangulation 
  // needed for example in off_file_input
  // because the genus is not known, the number of faces 
  std::set<Face_handle> oriented_set;
  std::stack<Face_handle>  st;
  Face_iterator fit = faces_begin();
  std::ptrdiff_t nf  = std::distance(faces_begin(),faces_end());

  while (0 != nf) {
    while ( !oriented_set.insert(fit).second ){
      ++fit; // find a germ for  non oriented components 
    }
    // orient component
    --nf;
    st.push(fit);
    while ( ! st.empty()) {
      Face_handle fh = st.top();
      st.pop();
      for(int ih = 0 ; ih < 3 ; ++ih){
	Face_handle fn = fh->neighbor(ih);
	if (oriented_set.insert(fn).second){
	  int in = fn->index(fh);
	  if (fn->vertex(cw(in)) != fh->vertex(ccw(ih))) fn->reorient();
          --nf;
	  st.push(fn);
	}
      }
    }

  }
  return;
}
	  

template <  class Vb, class Fb>
std::istream&
operator>>(std::istream& is,  
	   Triangulation_data_structure_2<Vb,Fb>& tds) 
{
  tds.file_input(is);
  return is;
}


template <  class Vb, class Fb>
std::ostream&
operator<<(std::ostream& os, 
	   const Triangulation_data_structure_2<Vb,Fb>  &tds) 
{
   tds.file_output(os);
   return os;
}


} //namespace CGAL 

#endif //CGAL_TRIANGULATION_DATA_STRUCTURE_2_H<|MERGE_RESOLUTION|>--- conflicted
+++ resolved
@@ -195,17 +195,10 @@
   Edge_iterator edges_end() const {
     return Edge_iterator(this,1);
   }
-<<<<<<< HEAD
 
   Edges edges() const {
     return Edges(edges_begin(),edges_end());
   }
-  
-  Halfedge_iterator halfedges_begin() const {
-    return Halfedge_iterator(this);
-  }
-=======
->>>>>>> ee99c929
 
   Face_circulator incident_faces(Vertex_handle v, 
 				 Face_handle f =  Face_handle()) const{
