--- conflicted
+++ resolved
@@ -5,49 +5,49 @@
 
 \cgalRefines `TriangulationDataStructure_2::Vertex`
 
-The concept `TriangulationDSVertexBase_2` describes the requirements for the
+The concept `TriangulationDSVertexBase_2` describes the requirements for the 
 vertex base class of a `CGAL::Triangulation_data_structure_2<Vb,Fb>`.
 
-Note that if the `CGAL::Triangulation_data_structure_2`
-is plugged into a triangulation class,
-the vertex base class may have additional geometric
-requirements depending on the triangulation class.
+Note that if the `CGAL::Triangulation_data_structure_2` 
+is plugged into a triangulation class, 
+the vertex base class may have additional geometric 
+requirements depending on the triangulation class. 
 
-At the base level,
-provides access to one of its incident
-faces through a `Face_handle`.
+At the base level, 
+provides access to one of its incident 
+faces through a `Face_handle`. 
 
-Since the `CGAL::Triangulation_data_structure_2` is the class
-which defines the handle
-types, the vertex base class has to be somehow
-parameterized by the triangulation
-data structure. But since the `CGAL::Triangulation_data_structure_2`
-itself is parameterized by the face and vertex
-base classes, there is a cycle in the definition of these classes.
-In order
-to break the cycle, the base classes for faces and vertices
-which are plugged in to instantiate a
-`Triangulation_data_structure_2`
-use  `void` as triangulation
-data structure parameter. Then,
-the `CGAL::Triangulation_data_structure_2`
-uses a <I>rebind</I> mechanism (similar to the one specified in
-`std::allocator`) in order to plug itself
-as parameter in the face and vertex base classes.
-This mechanism requires that the base class provides
-a templated nested class `Rebind_TDS` that
-itself provides
-the subtype `Rebind_TDS::Other`
-which is the <I>rebound</I> version of the base class.
-This <I>rebound</I> base class is the class
-that the `CGAL::Triangulation_data_structure_2`
-actually uses as a base class for the class
-of `CGAL::Triangulation_data_structure_2::Vertex`.
+Since the `CGAL::Triangulation_data_structure_2` is the class 
+which defines the handle 
+types, the vertex base class has to be somehow 
+parameterized by the triangulation 
+data structure. But since the `CGAL::Triangulation_data_structure_2` 
+itself is parameterized by the face and vertex 
+base classes, there is a cycle in the definition of these classes. 
+In order 
+to break the cycle, the base classes for faces and vertices 
+which are plugged in to instantiate a 
+`Triangulation_data_structure_2` 
+use  `void` as triangulation 
+data structure parameter. Then, 
+the `CGAL::Triangulation_data_structure_2` 
+uses a <I>rebind</I> mechanism (similar to the one specified in 
+`std::allocator`) in order to plug itself 
+as parameter in the face and vertex base classes. 
+This mechanism requires that the base class provides 
+a templated nested class `Rebind_TDS` that 
+itself provides 
+the subtype `Rebind_TDS::Other` 
+which is the <I>rebound</I> version of the base class. 
+This <I>rebound</I> base class is the class 
+that the `CGAL::Triangulation_data_structure_2` 
+actually uses as a base class for the class 
+of `CGAL::Triangulation_data_structure_2::Vertex`. 
 
 \cgalHasModel `CGAL::Triangulation_ds_vertex_base_2<Tds>`
 
-\sa `TriangulationDSFaceBase_2`
-\sa `CGAL::Triangulation_data_structure_2<Vb,Fb>`
+\sa `TriangulationDSFaceBase_2` 
+\sa `CGAL::Triangulation_data_structure_2<Vb,Fb>` 
 
 */
 
@@ -55,55 +55,55 @@
 {
 public:
 
-/// \name Types
+/// \name Types 
 /// The concept `TriangulationDSVertexBase_2` has to provide the following types.
 /// @{
 
 /*!
-This template class has to define a type `Rebind_TDS<TDS2>::%Other` which is the
-<I>rebound</I> vertex base , where the actual
-`CGAL::Triangulation_data_structure_2` is plugged in.
-This type `Other` will be the actual base
-of the class `CGAL::Triangulation_data_structure_2::Vertex`.
+This template class has to define a type `Rebind_TDS<TDS2>::%Other` which is the 
+<I>rebound</I> vertex base , where the actual 
+`CGAL::Triangulation_data_structure_2` is plugged in. 
+This type `Other` will be the actual base 
+of the class `CGAL::Triangulation_data_structure_2::Vertex`. 
 \note It can be implemented using a nested template class.
 \sa Section \ref TDS_2TheRebindMechanism
-*/
-template <typename TDS2>
+*/ 
+template <typename TDS2> 
 using Rebind_TDS = unspecified_type;
 
 /*!
 
-*/
-typedef TriangulationDataStructure_2 Triangulation_data_structure;
+*/ 
+typedef TriangulationDataStructure_2 Triangulation_data_structure; 
 
 /*!
 
-*/
-typedef TriangulationDataStructure_2::Vertex_handle Vertex_handle;
+*/ 
+typedef TriangulationDataStructure_2::Vertex_handle Vertex_handle; 
 
 /*!
 
-*/
-typedef TriangulationDataStructure_2::Face_handle Face_handle;
+*/ 
+typedef TriangulationDataStructure_2::Face_handle Face_handle; 
 
-/// @}
+/// @} 
 
-/// \name Creation
+/// \name Creation 
 /// @{
 
 /*!
-default constructor.
-*/
-TriangulationDSVertexBase_2();
+default constructor. 
+*/ 
+TriangulationDSVertexBase_2(); 
 
 /*!
-Constructs a vertex pointing to face `f`.
-*/
-TriangulationDSVertexBase_2(Face_handle f);
+Constructs a vertex pointing to face `f`. 
+*/ 
+TriangulationDSVertexBase_2(Face_handle f); 
 
-/// @}
+/// @} 
 
-/// \name Various
+/// \name Various 
 /// These member functions are required by
 /// `CGAL::Triangulation_data_structure_2` because it uses
 /// `CGAL::Compact_container` to store its faces. See the documentation of
@@ -112,18 +112,13 @@
 
 /*!
 
-*/
-void * for_compact_container() const;
+*/ 
+void * for_compact_container() const; 
 
 /*!
 
-<<<<<<< HEAD
-*/
-void * & for_compact_container();
-=======
 */ 
 void for_compact_container(void* p);
->>>>>>> 1eba8224
 
 /// @}
 
