// Copyright (c) 2002,2011 Utrecht University (The Netherlands).
// All rights reserved.
//
// This file is part of CGAL (www.cgal.org).
// You can redistribute it and/or modify it under the terms of the GNU
// General Public License as published by the Free Software Foundation,
// either version 3 of the License, or (at your option) any later version.
//
// Licensees holding a valid commercial license may use this file in
// accordance with the commercial license agreement provided with the software.
//
// This file is provided AS IS with NO WARRANTY OF ANY KIND, INCLUDING THE
// WARRANTY OF DESIGN, MERCHANTABILITY AND FITNESS FOR A PARTICULAR PURPOSE.
//
// $URL$
// $Id$
// SPDX-License-Identifier: GPL-3.0+
//
//
// Author(s)     : Hans Tangelder (<hanst@cs.uu.nl>)


#ifndef CGAL_FUZZY_ISO_BOX_H
#define CGAL_FUZZY_ISO_BOX_H

#include <CGAL/license/Spatial_searching.h>


#include <algorithm>

#include <CGAL/Kd_tree_rectangle.h>
#include <CGAL/Search_traits_adapter.h>

#include <boost/mpl/if.hpp>
#include <boost/type_traits/is_same.hpp>
#include <boost/type_traits/remove_cv.hpp>
#include <boost/type_traits/remove_reference.hpp>
#include <boost/utility/enable_if.hpp>


namespace CGAL {

  namespace internal{
    template <class SearchTraits,class Point>
    struct Is_from_point_from_adapter_traits{
      typedef boost::false_type type;
    };
    
    
    template <class K,class PM,class Base,class Point>
    struct Is_from_point_from_adapter_traits<Search_traits_adapter<K,PM,Base>,Point>{
      typedef typename boost::is_same<Point,typename Base::Point_d> type;
    };
  } //namespace internal
  
  template <class SearchTraits>
  class Fuzzy_iso_box{
    SearchTraits traits;
    
    public:

    typedef typename SearchTraits::Point_d Point_d;
    typedef typename SearchTraits::Iso_box_d Iso_box_d;
    typedef typename SearchTraits::FT FT;
    typedef typename SearchTraits::Dimension Dimension;
    typedef typename SearchTraits::Construct_min_vertex_d Construct_min_vertex_d;
    typedef typename SearchTraits::Construct_max_vertex_d Construct_max_vertex_d;
    typedef typename SearchTraits::Cartesian_const_iterator_d Cartesian_const_iterator_d;
    typedef typename SearchTraits::Construct_cartesian_const_iterator_d Construct_cartesian_const_iterator_d;

    private:

    typename boost::remove_cv< 
      typename boost::remove_reference< typename Construct_min_vertex_d::result_type >::type 
      >::type min, max;
    Cartesian_const_iterator_d min_begin, max_begin;
    FT eps;
    unsigned int dim;

    //constructor implementation
    template <class Point,class Construct_iso_box_d>
    void construct(const Point& p, const Point& q)
    {
      Construct_cartesian_const_iterator_d construct_it=traits.construct_cartesian_const_iterator_d_object();
      Cartesian_const_iterator_d begin = construct_it(p),
        end = construct_it(p,1);
      dim = static_cast<unsigned int>(end - begin);

      Iso_box_d box = Construct_iso_box_d()(p,q);
      Construct_min_vertex_d construct_min_vertex_d;
      Construct_max_vertex_d construct_max_vertex_d;
      min = construct_min_vertex_d(box);
      max = construct_max_vertex_d(box);
      min_begin = construct_it(min);
      max_begin = construct_it(max);
    }
   
    public:

    // default constructor
    Fuzzy_iso_box(const SearchTraits& traits_=SearchTraits()):traits(traits_) {}

    // constructor
    Fuzzy_iso_box(const Point_d& p, const Point_d& q, FT epsilon=FT(0),const SearchTraits& traits_=SearchTraits())
      : traits(traits_), eps(epsilon)
    {
      CGAL_precondition(epsilon >= 0);
      construct<Point_d,typename SearchTraits::Construct_iso_box_d>(p,q);
    }
        
<<<<<<< HEAD
  //additional constructor if SearchTraits = Search_traits_adapter
  template <class Point>
  Fuzzy_iso_box(const Point& p,const Point&q,FT epsilon=FT(0),const SearchTraits& traits_=SearchTraits(),
                typename boost::enable_if<typename internal::Is_from_point_from_adapter_traits<SearchTraits,Point>::type>::type* = 0)
    : traits(traits_), eps(epsilon)
  {
    CGAL_precondition(epsilon >= 0);
    construct<Point,typename SearchTraits::Base::Construct_iso_box_d>(p,q);
  }

  bool contains(const Point_d& p) const {
    Construct_cartesian_const_iterator_d construct_it=traits.construct_cartesian_const_iterator_d_object();
    Cartesian_const_iterator_d pit = construct_it(p);
    Cartesian_const_iterator_d minit= min_begin, maxit = max_begin;
    for (unsigned int i = 0; i < dim; ++i, ++pit, ++minit, ++maxit) {
      if ( ((*pit) < (*minit)) || ((*pit) > (*maxit)) )
        return false;
    }
    return true;
  }

  bool inner_range_intersects(const Kd_tree_rectangle<FT,Dimension>& rectangle) const {
    // test whether the box eroded by 'eps' intersects 'rectangle'
    Cartesian_const_iterator_d minit= min_begin, maxit = max_begin;
    for (unsigned int i = 0; i < dim; ++i, ++minit, ++maxit) {
      if ( ((*maxit)-eps < rectangle.min_coord(i))
           || ((*minit)+eps > rectangle.max_coord(i)) )
        return false;
    }
    return true;
  }


  bool outer_range_contains(const Kd_tree_rectangle<FT,Dimension>& rectangle) const {
    // test whether the box dilated by 'eps' contains 'rectangle'
    Cartesian_const_iterator_d minit= min_begin, maxit = max_begin;
    for (unsigned int i = 0; i < dim; ++i, ++minit, ++maxit) {
      if (  ((*maxit)+eps < rectangle.max_coord(i) )
            || ((*minit)-eps > rectangle.min_coord(i)) )
        return false;
    }
    return true;
  }
}; // class Fuzzy_iso_box
=======
        //additional constructor if SearchTraits = Search_traits_adapter
        template <class Point>
	Fuzzy_iso_box(const Point& p,const Point&q,FT epsilon=FT(0),const SearchTraits& traits_=SearchTraits(),
          typename boost::enable_if<typename internal::Is_from_point_from_adapter_traits<SearchTraits,Point>::type>::type* = 0) 
	  : traits(traits_), eps(epsilon)
        {
          construct<Point,typename SearchTraits::Base::Construct_iso_box_d>(p,q);
        }

        bool contains(const Point_d& p) const {	
	  Construct_cartesian_const_iterator_d construct_it=traits.construct_cartesian_const_iterator_d_object();
	  Cartesian_const_iterator_d pit = construct_it(p);
	  Cartesian_const_iterator_d minit= min_begin, maxit = max_begin; 
		for (unsigned int i = 0; i < dim; ++i, ++pit, ++minit, ++maxit) {
			if ( ((*pit) < (*minit)) || ((*pit) >= (*maxit)) ) return false;
		}
		return true; 
        }

        template <typename Coord_iterator>
        bool contains_point_given_as_coordinates(Coord_iterator it_coord_begin, Coord_iterator /*unused*/) const {
	  Construct_cartesian_const_iterator_d construct_it=traits.construct_cartesian_const_iterator_d_object();
	  Cartesian_const_iterator_d minit= min_begin, maxit = max_begin; 
		for (unsigned int i = 0; i < dim; ++i, ++it_coord_begin, ++minit, ++maxit) {
			if ( ((*it_coord_begin) < (*minit)) || ((*it_coord_begin) >= (*maxit)) ) return false;
		}
		return true; 
        }

	bool inner_range_intersects(const Kd_tree_rectangle<FT,Dimension>& rectangle) const { 
	  Cartesian_const_iterator_d minit= min_begin, maxit = max_begin;   
 		for (unsigned int i = 0; i < dim; ++i, ++minit, ++maxit) {
        		if ( ((*maxit)-eps < rectangle.min_coord(i)) 
			|| ((*minit)+eps >= rectangle.max_coord(i)) ) return false;
    		}
    		return true;                                     
	}


	bool outer_range_contains(const Kd_tree_rectangle<FT,Dimension>& rectangle) const {  
	  Cartesian_const_iterator_d minit= min_begin, maxit = max_begin;   
    		for (unsigned int i = 0; i < dim; ++i, ++minit, ++maxit) {
        		if (  ((*maxit)+eps < rectangle.max_coord(i) ) 
			|| ((*minit)-eps >= rectangle.min_coord(i)) ) return false;
    		}
    		return true;
  	} 

	

	

  }; // class Fuzzy_iso_box
>>>>>>> e2bb2b38

} // namespace CGAL
#endif // FUZZY_ISO_BOX_H<|MERGE_RESOLUTION|>--- conflicted
+++ resolved
@@ -108,7 +108,6 @@
       construct<Point_d,typename SearchTraits::Construct_iso_box_d>(p,q);
     }
         
-<<<<<<< HEAD
   //additional constructor if SearchTraits = Search_traits_adapter
   template <class Point>
   Fuzzy_iso_box(const Point& p,const Point&q,FT epsilon=FT(0),const SearchTraits& traits_=SearchTraits(),
@@ -130,6 +129,17 @@
     return true;
   }
 
+  template <typename Coord_iterator>
+  bool contains_point_given_as_coordinates(Coord_iterator it_coord_begin, Coord_iterator /*unused*/) const {
+	  Construct_cartesian_const_iterator_d construct_it=traits.construct_cartesian_const_iterator_d_object();
+	  Cartesian_const_iterator_d minit= min_begin, maxit = max_begin;
+		for (unsigned int i = 0; i < dim; ++i, ++it_coord_begin, ++minit, ++maxit) {
+			if ( ((*it_coord_begin) < (*minit)) || ((*it_coord_begin) > (*maxit)) )
+        return false;
+    }
+    return true;
+  }
+
   bool inner_range_intersects(const Kd_tree_rectangle<FT,Dimension>& rectangle) const {
     // test whether the box eroded by 'eps' intersects 'rectangle'
     Cartesian_const_iterator_d minit= min_begin, maxit = max_begin;
@@ -140,7 +150,6 @@
     }
     return true;
   }
-
 
   bool outer_range_contains(const Kd_tree_rectangle<FT,Dimension>& rectangle) const {
     // test whether the box dilated by 'eps' contains 'rectangle'
@@ -153,61 +162,6 @@
     return true;
   }
 }; // class Fuzzy_iso_box
-=======
-        //additional constructor if SearchTraits = Search_traits_adapter
-        template <class Point>
-	Fuzzy_iso_box(const Point& p,const Point&q,FT epsilon=FT(0),const SearchTraits& traits_=SearchTraits(),
-          typename boost::enable_if<typename internal::Is_from_point_from_adapter_traits<SearchTraits,Point>::type>::type* = 0) 
-	  : traits(traits_), eps(epsilon)
-        {
-          construct<Point,typename SearchTraits::Base::Construct_iso_box_d>(p,q);
-        }
-
-        bool contains(const Point_d& p) const {	
-	  Construct_cartesian_const_iterator_d construct_it=traits.construct_cartesian_const_iterator_d_object();
-	  Cartesian_const_iterator_d pit = construct_it(p);
-	  Cartesian_const_iterator_d minit= min_begin, maxit = max_begin; 
-		for (unsigned int i = 0; i < dim; ++i, ++pit, ++minit, ++maxit) {
-			if ( ((*pit) < (*minit)) || ((*pit) >= (*maxit)) ) return false;
-		}
-		return true; 
-        }
-
-        template <typename Coord_iterator>
-        bool contains_point_given_as_coordinates(Coord_iterator it_coord_begin, Coord_iterator /*unused*/) const {
-	  Construct_cartesian_const_iterator_d construct_it=traits.construct_cartesian_const_iterator_d_object();
-	  Cartesian_const_iterator_d minit= min_begin, maxit = max_begin; 
-		for (unsigned int i = 0; i < dim; ++i, ++it_coord_begin, ++minit, ++maxit) {
-			if ( ((*it_coord_begin) < (*minit)) || ((*it_coord_begin) >= (*maxit)) ) return false;
-		}
-		return true; 
-        }
-
-	bool inner_range_intersects(const Kd_tree_rectangle<FT,Dimension>& rectangle) const { 
-	  Cartesian_const_iterator_d minit= min_begin, maxit = max_begin;   
- 		for (unsigned int i = 0; i < dim; ++i, ++minit, ++maxit) {
-        		if ( ((*maxit)-eps < rectangle.min_coord(i)) 
-			|| ((*minit)+eps >= rectangle.max_coord(i)) ) return false;
-    		}
-    		return true;                                     
-	}
-
-
-	bool outer_range_contains(const Kd_tree_rectangle<FT,Dimension>& rectangle) const {  
-	  Cartesian_const_iterator_d minit= min_begin, maxit = max_begin;   
-    		for (unsigned int i = 0; i < dim; ++i, ++minit, ++maxit) {
-        		if (  ((*maxit)+eps < rectangle.max_coord(i) ) 
-			|| ((*minit)-eps >= rectangle.min_coord(i)) ) return false;
-    		}
-    		return true;
-  	} 
-
-	
-
-	
-
-  }; // class Fuzzy_iso_box
->>>>>>> e2bb2b38
 
 } // namespace CGAL
 #endif // FUZZY_ISO_BOX_H