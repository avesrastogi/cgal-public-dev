#!/bin/bash

# Copyright (c) 1999,2000,2002-2007,2009,2011,2012
# Utrecht University (The Netherlands),
# ETH Zurich (Switzerland),
# INRIA Sophia-Antipolis (France),
# Max-Planck-Institute for Informatics Saarbruecken (Germany), 
# and Tel-Aviv University (Israel).  All rights reserved.
#
# This file is part of CGAL (www.cgal.org); you can redistribute it and/or
# modify it under the terms of the GNU Lesser General Public License as
# published by the Free Software Foundation; either version 3 of the License,
# or (at your option) any later version.
#
# Licensees holding a valid commercial license may use this file in
# accordance with the commercial license agreement provided with the software.
#
# This file is provided AS IS with NO WARRANTY OF ANY KIND, INCLUDING THE
# WARRANTY OF DESIGN, MERCHANTABILITY AND FITNESS FOR A PARTICULAR PURPOSE.
#
# $URL$
# $Id$
# SPDX-License-Identifier: LGPL-3.0+
#
# Author(s)     : various

# This script creates a CGAL cmake script with entries for files with a common
# C++ file extension (as mentioned in the g++ man page) in the current directory.
# Some options can be given or specified in a file.


#LEDA
#GMP
#GMPXX
#MPFR
#MPFI
#RS
#BLAS
#LAPACK
#OPENNL
#QGLViewer (or implied by Qt4?)
#ESBTL
#NTL

#Core (implies GMP+GMPXX)
#Qt4 (implies QT4)
#ImageIO

#not (yet) supported
#F2C (comes with BLAS/LAPACK - something like that)
#IPE (ask Laurent)
#MKL (ask Andreas)

create_cmake_script_with_options()
{
  # parse options file
  if [ -e "$OPTIONS_FILE" ]; then

    OLDIFS="$IFS"
    IFS=$'\n'
    for LINE in `cat $OPTIONS_FILE`; do 

      # CGAL components
      if [ -z "$CGAL_COMPONENTS_GIVEN" ]; then # read file only if not given!
        next_cgal_component=`echo $LINE | grep -v "#" | grep CGAL_COMPONENT`
        if [ ! -z "$next_cgal_component" ]; then
          next_cgal_component=${next_cgal_component/CGAL_COMPONENT /}
          if [ -z "$CGAL_COMPONENTS" ]; then 
            CGAL_COMPONENTS=$next_cgal_component
          else
            CGAL_COMPONENTS=$CGAL_COMPONENTS":"$next_cgal_component
          fi
        fi
      fi

      # Boost components
      if [ -z "$BOOST_COMPONENTS_GIVEN" ]; then # read file only if not given!
        next_boost_component=`echo $LINE | grep -v "#" | grep BOOST_COMPONENT`
        if [ ! -z "$next_boost_component" ]; then
          next_boost_component=${next_boost_component/BOOST_COMPONENT /}
          if [ -z "$BOOST_COMPONENTS" ]; then 
            BOOST_COMPONENTS=$next_boost_component
          else
            BOOST_COMPONENTS=$BOOST_COMPONENTS":"$next_boost_component
          fi
        fi
      fi

    done
    IFS="$OLDIFS"
  fi


  # print makefile header
  #vvvvvvvvvvvvvvvvvvvvvvvvvvvvvvvvvvvvvvvvvvvvvvvvvvvvvvvvvvvvvvvvvvvvvvvvvvv
  cat << 'EOF'
# Created by the script cgal_create_CMakeLists
# This is the CMake script for compiling a set of CGAL applications.

<<<<<<< HEAD
cmake_minimum_required(VERSION 3.1...3.14)
=======
cmake_minimum_required(VERSION 3.1...3.13)

>>>>>>> e4993273
EOF
  #---------------------------------------------------------------------------
  if [ "$SINGLE_SOURCE" = "n" ]; then
    echo "project( ${PROJECT} )"
  else 
    echo "project( ${SOURCE} )"
  fi

  #vvvvvvvvvvvvvvvvvvvvvvvvvvvvvvvvvvvvvvvvvvvvvvvvvvvvvvvvvvvvvvvvvvvvvvvvvvv
  cat << 'EOF'

<<<<<<< HEAD
=======

>>>>>>> e4993273
# CGAL and its components
EOF
  #---------------------------------------------------------------------------
  # echo "CGAL_COMPONENTS: $CGAL_COMPONENTS"
  if [ ! -z "$CGAL_COMPONENTS" ]; then
    # ensure capitalization

    # CGAL: Core, PDB, ImageIO
    CGAL_COMPONENTS=${CGAL_COMPONENTS//[c|C][o|O][r|R][e|E]/Core}
    CGAL_COMPONENTS=${CGAL_COMPONENTS//[i|I][m|M][a|A][g|G][e|E][i|I][o|O]/ImageIO}
  
    # external libs

    CGAL_COMPONENTS=${CGAL_COMPONENTS//[g|G][m|M][p|P]/GMP}
    CGAL_COMPONENTS=${CGAL_COMPONENTS//[g|G][m|M][p|P][x|X][x|X]/GMPXX}

    CGAL_COMPONENTS=${CGAL_COMPONENTS//[m|M][p|P][f|F][r|R]/MPFR}
    CGAL_COMPONENTS=${CGAL_COMPONENTS//[l|L][e|E][d|D][a|A]/LEDA}
    CGAL_COMPONENTS=${CGAL_COMPONENTS//[m|M][p|P][f|F][i|I]/MPFI}
    CGAL_COMPONENTS=${CGAL_COMPONENTS//[r|R][s|S]/RS}

    CGAL_COMPONENTS=${CGAL_COMPONENTS//[o|O][p|P][e|E][n|N][n|N][l|L]/OpenNL}
    CGAL_COMPONENTS=${CGAL_COMPONENTS//[b|B][l|L][a|A][s|S]/BLAS}
    CGAL_COMPONENTS=${CGAL_COMPONENTS//[l|L][a|A][p|P][a|A][c|C][k|K]/LAPACK}

    CGAL_COMPONENTS=${CGAL_COMPONENTS//[q|Q][g|G][l|L][v|V][i|I][e|E][w|W][e|E][r|R]/QGLViewer}

    CGAL_COMPONENTS=${CGAL_COMPONENTS//[z|Z][l|L][i|I][b|B]/zlib}

    CGAL_COMPONENTS=${CGAL_COMPONENTS//[e|E][s|S][b|B][t|T][l|L]/ESBTL}

    CGAL_COMPONENTS=${CGAL_COMPONENTS//[n|N][t|T][l|L]/NTL}

    CGAL_COMPONENTS=${CGAL_COMPONENTS//[o|O][p|P][e|E][n|N][g|G][l|L]/OpenGL}


#F2C?
#IPE?
#MKL?

    OLDIFS="$IFS"
    IFS=':'
    for cgal_component in $CGAL_COMPONENTS; do
      COMPONENT=`echo $cgal_component | tr '[:upper:]' '[:lower:]'`
    done
    IFS=$OLDIFS

  fi
<<<<<<< HEAD
  if [ -n "${CGAL_COMPONENTS}" ]; then
    echo "find_package( CGAL REQUIRED OPTIONAL_COMPONENTS ${CGAL_COMPONENTS//:/ } )"
  else
    echo "find_package( CGAL REQUIRED )"
  fi
=======

  echo "find_package( CGAL REQUIRED QUIET OPTIONAL_COMPONENTS ${CGAL_COMPONENTS//:/ } )"

>>>>>>> e4993273
  #vvvvvvvvvvvvvvvvvvvvvvvvvvvvvvvvvvvvvvvvvvvvvvvvvvvvvvvvvvvvvvvvvvvvvvvvvvv

  if [ ! -z "$BOOST_COMPONENTS" ]; then
    cat << 'EOF'

# Boost and its components
EOF
    echo "find_package( Boost REQUIRED OPTIONAL_COMPONENTS ${BOOST_COMPONENTS//:/ } )"

  fi # additional Boost components
  #---------------------------------------------------------------------------

  if [ -d include ] ; then
    cat << 'EOF'

# include for local directory
EOF
    echo 'include_directories( BEFORE include )'
  fi		

  if [ ! -z "$BOOST_COMPONENTS" ]; then
    #vvvvvvvvvvvvvvvvvvvvvvvvvvvvvvvvvvvvvvvvvvvvvvvvvvvvvvvvvvvvvvvvvvvvvvvvv
    cat << 'EOF'

# Boost linking
EOF
    #-------------------------------------------------------------------------

    OLDIFS="$IFS"
    IFS=':'
    for boost_component in $BOOST_COMPONENTS; do
      BOOST_COMPONENT=`echo $boost_component | tr '[:lower:]' '[:upper:]'`
      echo "add_definitions( \"-DCGAL_USE_BOOST_${BOOST_COMPONENT}\" )"
      echo "list(APPEND CGAL_3RD_PARTY_LIBRARIES Boost::${boost_component} )"
    done
    IFS=$OLDIFS

  fi # additional Boost components


  # All Files or Single Source

  if [ "$SINGLE_SOURCE" = "n" ]; then #=======================================

    ###############
    # ALL SOURCES #
    ###############

    #vvvvvvvvvvvvvvvvvvvvvvvvvvvvvvvvvvvvvvvvvvvvvvvvvvvvvvvvvvvvvvvvvvvvvvvvv
    cat << 'EOF'

# Creating entries for all C++ files with "main" routine
# ##########################################################
EOF
    #-------------------------------------------------------------------------


    for file in `ls *.cc *.cp *.cxx *.cpp *.CPP *.c++ *.C 2> /dev/null | sort` ; do
      # Create an executable for each cpp that  contains a function "main()"
      BASE=`basename $file .cc`
      BASE=`basename $BASE .cp`
      BASE=`basename $BASE .cxx`
      BASE=`basename $BASE .cpp`
      BASE=`basename $BASE .CPP`
      BASE=`basename $BASE .c++`
      BASE=`basename $BASE .C`
      egrep '\bmain[ \t]*\(' $file >/dev/null 2>&1
      if [ $? -eq 0 ]; then
        echo "create_single_source_cgal_program( \"$file\" )"
      fi
    done
    
  else #======================================================================

    #################
    # SINGLE_SOURCE #
    #################

    target_name=$SOURCE

    echo
    echo
    echo "# Creating entries for target: $target_name"
    #vvvvvvvvvvvvvvvvvvvvvvvvvvvvvvvvvvvvvvvvvvvvvvvvvvvvvvvvvvvvvvvvvvvvvvvvv
    cat << 'EOF'
# ############################
EOF
    #-------------------------------------------------------------------------

    for file in `ls *.cc *.cp *.cxx *.cpp *.CPP *.c++ *.C 2> /dev/null | sort` ; do
      all="$all $file"
    done

    # no 'cat' here, as variable substitution required
    echo
    echo "add_executable( ${target_name} ${all} )"
    echo
    echo "add_to_cached_list( CGAL_EXECUTABLE_TARGETS ${target_name} )"
    echo
    echo "# Link the executable to CGAL and third-party libraries"
    LIBS=""
    LIBS=$LIBS" \${CGAL_LIBRARIES} \${CGAL_3RD_PARTY_LIBRARIES}"
    echo "target_link_libraries(${target_name}  $LIBS )"

  fi # single source or all files #===========================================

}

usage()
{
  echo "Usage: `basename $0` [-s source] [-c cgal-component1:cgal-component2:...] [-b boost-component1:boost-component2:...] [-p] [-o options_file='`pwd`/cgal_cmake_options:$HOME/.cgal_cmake_options_rc'] [-v] [-h]" >&2
  echo >&2
  echo "  -s source If this parameter is given the script will create one single executable for 'source' with all source files; otherwise it creates one executable for each main'ed source." >&2
  echo "  cgal_componentX - must be a valid cgal component, examples are 'Core','ImageIO'." >&2
  echo "  boost_componentX - must be a valid boost component, like 'filesystem', 'program_options'." >&2
  echo "  -o options_file - file with CGAL_COMPONENT, and BOOST_COMPONENT directives" >&2
  echo "  -v the version" >&2
  echo "  -h this info screen" >&2
  echo  >&2
}


SINGLE_SOURCE='n'
SOURCE=""

CGAL_COMPONENTS_GIVEN=""
CGAL_COMPONENTS=""

BOOST_COMPONENTS_GIVEN=""
BOOST_COMPONENTS=""

OPTIONS_FILE=`pwd`"/cgal_cmake_options"

if [ ! -e "$OPTIONS_FILE" ]; then
  OPTIONS_FILE="${HOME}/.cgal_cmake_options_rc"
fi

# parse command line arguments
while getopts s:c:b:o:phvt OPT; do
  case "$OPT" in
    s)  SINGLE_SOURCE='y'
        SOURCE=$OPTARG
        if [ "${SOURCE:(-3)}" = ".cc" ]; then
           echo "Error: Source must not end with '.cc'!" >&2
           echo
           usage
           exit 2
        fi
        if [ "${SOURCE:(-3)}" = ".cp" ]; then
           echo "Error: Source must not end with '.cp'!" >&2
           echo
           usage
           exit 2
        fi
        if [ "${SOURCE:(-4)}" = ".cxx" ]; then
           echo "Error: Source must not end with '.cxx'!" >&2
           echo
           usage
           exit 2
        fi
        if [ "${SOURCE:(-4)}" = ".cpp" ]; then
           echo "Error: Source must not end with '.cpp'!" >&2
           echo
           usage
           exit 2
        fi
        if [ "${SOURCE:(-4)}" = ".CPP" ]; then
           echo "Error: Source must not end with '.CPP'!" >&2
           echo
           usage
           exit 2
        fi
        if [ "${SOURCE:(-4)}" = ".c++" ]; then
           echo "Error: Source must not end with '.c++'!" >&2
           echo
           usage
           exit 2
        fi
        if [ "${SOURCE:(-2)}" = ".C" ]; then
           echo "Error: Source must not end with '.C'!" >&2
           echo
           usage
           exit 2
        fi

        ;;

    c)  CGAL_COMPONENTS_GIVEN='y'
        CGAL_COMPONENTS=$OPTARG
        ;;
    b)  BOOST_COMPONENTS_GIVEN='y'
        BOOST_COMPONENTS=$OPTARG
        ;;

    o)  OPTIONS_FILE=$OPTARG
        if [ ! -e "$OPTIONS_FILE" ]; then
          echo "Options-file '$OPTIONS_FILE' does not exist." >&2
          exit 1
        fi
        ;;
    h)  usage
        exit 0
        ;;
    v)  echo "`basename $0` version 0.1"
        exit 0
        ;;
    \?) # getopts issues an error message
        usage
        exit 1
        ;;
  esac
done

shift `expr $OPTIND - 1`

#echo "FILE: $OPTIONS_FILE"
#echo "BOOST_COMPONENTS: $BOOST_COMPONENTS"
echo "CGAL_COMPONENTS: $CGAL_COMPONENTS"
#echo "SINGLE_SOURCE: $SINGLE_SOURCE"
#echo "SOURCE: $SOURCE"

OUTPUTFILE=CMakeLists.txt
PROJECT=`basename $PWD`

if [ -f ${OUTPUTFILE} ] ; then
  echo "moving $OUTPUTFILE to ${OUTPUTFILE}.bak ..."
  echo
  mv -f $OUTPUTFILE ${OUTPUTFILE}.bak
fi

create_cmake_script_with_options | tee $OUTPUTFILE

echo
echo "created $OUTPUTFILE in $PWD ..."<|MERGE_RESOLUTION|>--- conflicted
+++ resolved
@@ -97,12 +97,8 @@
 # Created by the script cgal_create_CMakeLists
 # This is the CMake script for compiling a set of CGAL applications.
 
-<<<<<<< HEAD
 cmake_minimum_required(VERSION 3.1...3.14)
-=======
-cmake_minimum_required(VERSION 3.1...3.13)
-
->>>>>>> e4993273
+
 EOF
   #---------------------------------------------------------------------------
   if [ "$SINGLE_SOURCE" = "n" ]; then
@@ -114,10 +110,6 @@
   #vvvvvvvvvvvvvvvvvvvvvvvvvvvvvvvvvvvvvvvvvvvvvvvvvvvvvvvvvvvvvvvvvvvvvvvvvvv
   cat << 'EOF'
 
-<<<<<<< HEAD
-=======
-
->>>>>>> e4993273
 # CGAL and its components
 EOF
   #---------------------------------------------------------------------------
@@ -164,19 +156,13 @@
       COMPONENT=`echo $cgal_component | tr '[:upper:]' '[:lower:]'`
     done
     IFS=$OLDIFS
-
   fi
-<<<<<<< HEAD
+
   if [ -n "${CGAL_COMPONENTS}" ]; then
     echo "find_package( CGAL REQUIRED OPTIONAL_COMPONENTS ${CGAL_COMPONENTS//:/ } )"
   else
     echo "find_package( CGAL REQUIRED )"
   fi
-=======
-
-  echo "find_package( CGAL REQUIRED QUIET OPTIONAL_COMPONENTS ${CGAL_COMPONENTS//:/ } )"
-
->>>>>>> e4993273
   #vvvvvvvvvvvvvvvvvvvvvvvvvvvvvvvvvvvvvvvvvvvvvvvvvvvvvvvvvvvvvvvvvvvvvvvvvvv
 
   if [ ! -z "$BOOST_COMPONENTS" ]; then
