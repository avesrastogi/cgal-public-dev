--- conflicted
+++ resolved
@@ -2304,11 +2304,7 @@
     }
 
     std::vector<int> polygon;
-<<<<<<< HEAD
-
-=======
-    
->>>>>>> 50b2e325
+
     for(FIndex fi : sm.faces())
     {
       // Get list of vertex indices
@@ -3278,4 +3274,4 @@
 
 #include <CGAL/enable_warnings.h>
 
-#endif /* CGAL_SURFACE_MESH_H */
+#endif /* CGAL_SURFACE_MESH_H */