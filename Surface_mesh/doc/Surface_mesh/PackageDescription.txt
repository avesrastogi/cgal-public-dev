--- conflicted
+++ resolved
@@ -38,12 +38,8 @@
 
 - `CGAL::Surface_mesh<P>`
                 
-<<<<<<< HEAD
 \cgalCRPSection{Draw a Surface Mesh}
-- `CGAL::draw<SM>`
-=======
-### Draw a Surface Mesh ###
+
 - \link PkgDrawSurfaceMesh CGAL::draw<SM>() \endlink
->>>>>>> af32499a
 
 */
