--- conflicted
+++ resolved
@@ -98,258 +98,11 @@
       {
         CGAL_assertion(adart1!=NULL && adart2!=NULL);
       
-<<<<<<< HEAD
-      if ( !adart1->is_free(1) || !adart2->is_free(0) )
-        return false;
-=======
         if ( !adart1->is_free(1) || !adart2->is_free(0) )
           return false;
->>>>>>> 79001c1c
       
         if ( adart1 == adart2 ) return true;
       
-<<<<<<< HEAD
-      CMap_dart_const_iterator_of_involution    <Map,1> I1(amap, adart1);
-      CMap_dart_const_iterator_of_involution_inv<Map,1> I2(amap, adart2);
-      bool res = true;
-      while (res && I1.cont() && I2.cont())
-      {
-        // We can remove this constraint which is not required for 
-        // combinatorial map definition, but which imposes quite "normal"
-        // configurations
-        if ( I1==adart2 || I2==adart1 ) res=false;
-        
-        for (unsigned int j=3;res && j<=Map::dimension; ++j)
-        {
-          if ( I1->is_free(j)!=I2->is_free(j) )
-          {
-            res = false;
-          }
-        }
-        ++I1; ++I2;
-      }
-      if (I1.cont() != I2.cont()) 
-        res = false;
-      
-      return res;
-    }
-  };
-
-  /// Functor used to test if it is possible to 0-sew two darts.
-  template <typename Map>
-  struct is_sewable_functor<Map,0>{
-    static bool run(const Map& amap,
-		    typename Map::Dart_const_handle adart1,
-		    typename Map::Dart_const_handle adart2)
-    { return is_sewable_functor<Map,1>::run(amap,adart2,adart1); }
-  };
-
-  /// Functor used to i-topo_sew two darts, 2<=i<=dimension.
-  template <typename Map,unsigned int i>
-  struct topo_sew_functor{
-    static void run(Map& amap,typename Map::Dart_handle adart1,
-		    typename Map::Dart_handle adart2)
-    {      
-      CGAL_static_assertion(2<=i && i<=Map::dimension);
-      CGAL_assertion( (is_sewable_functor<Map,i>::run(amap,adart1,adart2)) );
-
-      CMap_dart_iterator_of_involution<Map,i>     I1(amap, adart1);
-      CMap_dart_iterator_of_involution_inv<Map,i> I2(amap, adart2);
-      while ( I1.cont() )	
-      {
-        amap.basic_link_beta(I1, I2, i);
-        ++I1; ++I2;
-      }
-    }
-  };
-
-  /// Functor used to 1-topo_sew two darts.
-  template <typename Map>
-  struct topo_sew_functor<Map,1>{
-    static void run(Map& amap,typename Map::Dart_handle adart1,
-		    typename Map::Dart_handle adart2)
-    {      
-      CGAL_assertion( (is_sewable_functor<Map,1>::run(amap,adart1,adart2)) );
-
-      int mark = amap.get_new_mark();
-      std::vector<typename Map::Dart_handle> dartv;
-      for (CMap_dart_iterator_basic_of_cell<Map,0> it(amap,adart1,mark); 
-           it.cont(); ++it)
-      {
-        amap.mark(*it,mark);
-        dartv.push_back(*it);
-      }
-
-      CMap_dart_iterator_of_involution<Map,1>     I1(amap, adart1);
-      CMap_dart_iterator_of_involution_inv<Map,1> I2(amap, adart2);
-      while ( I1.cont() )	
-      {
-        if ( amap.is_marked(*I1,mark) )
-          amap.template basic_link_beta<1>(*I1, *I2);
-        else
-          amap.template basic_link_beta<0>(*I1, *I2);
-        ++I1; ++I2;
-      }
-
-      for (typename std::vector<typename Map::Dart_handle>::iterator 
-             it=dartv.begin(); it!=dartv.end(); ++it)
-      { amap.unmark(*it,mark); }
-      CGAL_assertion( amap.is_whole_map_unmarked(mark) );
-      amap.free_mark(mark);
-    }
-  };
-
-  /// Functor used to 0-topo_sew two darts.
-  template <typename Map>
-  struct topo_sew_functor<Map,0>{
-    static void run(Map& amap,typename Map::Dart_handle adart1,
-                    typename Map::Dart_handle adart2)
-    { topo_sew_functor<Map,1>::run(amap,adart2,adart1); }
-  };
-
-  /// Functor used to i-sew two darts, 2<=i<=dimension.
-  template <typename Map,unsigned int i>
-  struct sew_functor{
-    static void run(Map& amap,typename Map::Dart_handle adart1,
-		    typename Map::Dart_handle adart2)
-    {      
-      CGAL_static_assertion(2<=i && i<=Map::dimension);
-      CGAL_assertion( (is_sewable_functor<Map,i>::run(amap,adart1,adart2)) );
-      
-      CMap_dart_iterator_of_involution<Map,i>     I1(amap, adart1);
-      CMap_dart_iterator_of_involution_inv<Map,i> I2(amap, adart2);
-      while ( I1.cont() )	
-      {
-        amap.group_all_attributes_except(I1,I2,i);
-        ++I1; ++I2;
-      }
-
-      I1.rewind(); I2.rewind();      
-      while ( I1.cont() )
-      {
-        amap.basic_link_beta(I1, I2, i);
-        ++I1; ++I2;
-      }
-    }
-  };
-
-  /// Functor used to 0-sew two darts.
-  template <typename Map>
-  struct sew_functor<Map,0>{
-    static void run(Map& amap,typename Map::Dart_handle adart1,
-                    typename Map::Dart_handle adart2)
-    {
-      CGAL_assertion( (is_sewable_functor<Map,0>::run(amap,adart1,adart2)) );
-
-      int mark = amap.get_new_mark();
-      std::vector<typename Map::Dart_handle> dartv;
-      for (CMap_dart_iterator_basic_of_cell<Map,0> it(amap,adart1,mark);
-           it.cont(); ++it)
-      {
-        amap.mark(it,mark);
-        dartv.push_back(it);
-      }
-
-      CMap_dart_iterator_of_involution<Map,1>     I1(amap, adart1);
-      CMap_dart_iterator_of_involution_inv<Map,1> I2(amap, adart2);
-      while ( I1.cont() )
-      {
-        typename Map::Dart_handle od1=I1->other_extremity();
-        typename Map::Dart_handle od2=I2->other_extremity();
-        if (od1!=NULL && od2!=NULL)
-          amap.group_all_attributes_except(od1, od2, 1);
-        ++I1; ++I2;	  
-      }
-
-      I1.rewind(); I2.rewind();      
-      while ( I1.cont() )
-      {
-        if ( amap.is_marked(I1,mark) ) amap.template basic_link_beta<0>(I1, I2);
-        else amap.template basic_link_beta<1>(I1, I2);
-        ++I1; ++I2;
-      }
-
-      for (typename std::vector<typename Map::Dart_handle>::iterator 
-             it=dartv.begin(); it!=dartv.end(); ++it)
-      { amap.unmark(*it,mark); }
-      CGAL_assertion( amap.is_whole_map_unmarked(mark) );
-      amap.free_mark(mark);
-    }
-  };
-
-  /// Functor used to 1-sew two darts.
-  template <typename Map>
-  struct sew_functor<Map,1>{
-    static void run(Map& amap,typename Map::Dart_handle adart1,
-		    typename Map::Dart_handle adart2)
-    {
-      CGAL_assertion( (is_sewable_functor<Map,1>::run(amap,adart1,adart2)) );
-      int mark = amap.get_new_mark();
-      std::vector<typename Map::Dart_handle> dartv;
-      for (CMap_dart_iterator_basic_of_cell<Map,0> it(amap,adart1,mark); 
-           it.cont(); ++it)
-      {
-        amap.mark(it,mark);
-        dartv.push_back(it);
-      }
-
-      CMap_dart_iterator_of_involution<Map,1>     I1(amap, adart1);
-      CMap_dart_iterator_of_involution_inv<Map,1> I2(amap, adart2);
-      while ( I1.cont() )
-      {
-        amap.group_all_attributes_except(I1,I2,1);
-        ++I1; ++I2;
-      }
-
-      I1.rewind(); I2.rewind();      
-      while ( I1.cont() )
-      {
-        if ( amap.is_marked(I1,mark) ) amap.template basic_link_beta<1>(I1, I2);
-        else amap.template basic_link_beta<0>(I1, I2);
-        ++I1; ++I2;
-      }
-  
-      for (typename std::vector<typename Map::Dart_handle>::iterator 
-             it=dartv.begin(); it!=dartv.end(); ++it)
-      { amap.unmark(*it,mark); }
-      CGAL_assertion( amap.is_whole_map_unmarked(mark) );
-      amap.free_mark(mark);
-    }
-  };
-
-  /// Functor used to i-topo_unsew one dart, 2<=i<=dimension.
-  template <typename Map,unsigned int i>
-  struct topo_unsew_functor{
-    static void run(Map& amap,typename Map::Dart_handle adart)
-    {      
-      CGAL_assertion( adart!=NULL && !adart->is_free(i) );
-      CGAL_static_assertion(2<=i && i<=Map::dimension);
-
-      CMap_dart_iterator_of_involution<Map,i> it(amap, adart);
-      while ( it.cont() )
-      {
-        amap.unlink_beta(*it, i);
-        ++it;
-      }
-    }
-  };
-
-  /// Functor used to 1-topo_unsew one dart.
-  template <typename Map>
-  struct topo_unsew_functor<Map,1>{
-    static void run(Map& amap,typename Map::Dart_handle adart)
-    {      
-      CGAL_assertion( adart!=NULL && !adart->is_free(1) );
-
-      int mark = amap.get_new_mark();
-      std::vector<typename Map::Dart_handle> dartv;
-      for (CMap_dart_iterator_basic_of_cell<Map,0> it(amap,adart,mark);
-           it.cont(); ++it)
-      {
-        amap.mark(*it,mark);
-        dartv.push_back(*it);
-      }
-=======
         CMap_dart_const_iterator_of_involution    <Map,1> I1(amap, adart1);
         CMap_dart_const_iterator_of_involution_inv<Map,1> I2(amap, adart2);
         bool res = true;
@@ -382,7 +135,7 @@
       static bool run(const Map& amap,
                       typename Map::Dart_const_handle adart1,
                       typename Map::Dart_const_handle adart2)
-      { return is_sewable_functor<Map,1>::run(amap,adart1,adart2); }
+      { return is_sewable_functor<Map,1>::run(amap,adart2,adart1); }
     };
 
     /// Functor used to i-topo_sew two darts, 2<=i<=dimension.
@@ -445,7 +198,7 @@
     struct topo_sew_functor<Map,0>{
       static void run(Map& amap,typename Map::Dart_handle adart1,
                       typename Map::Dart_handle adart2)
-      { topo_sew_functor<Map,1>::run(amap,adart1,adart2); }
+      { topo_sew_functor<Map,1>::run(amap,adart2,adart1); }
     };
 
     /// Functor used to i-sew two darts, 2<=i<=dimension.
@@ -487,25 +240,28 @@
         for (CMap_dart_iterator_basic_of_cell<Map,0> it(amap,adart1,mark);
              it.cont(); ++it)
         {
-          amap.mark(*it,mark);
-          dartv.push_back(*it);
+          amap.mark(it,mark);
+          dartv.push_back(it);
         }
 
         CMap_dart_iterator_of_involution<Map,1>     I1(amap, adart1);
         CMap_dart_iterator_of_involution_inv<Map,1> I2(amap, adart2);
         while ( I1.cont() )
         {
-          group_all_attributes_except(*I1,*I2,1);
-          ++I1; ++I2;          
+          typename Map::Dart_handle od1=I1->other_extremity();
+          typename Map::Dart_handle od2=I2->other_extremity();
+          if (od1!=NULL && od2!=NULL)
+            amap.group_all_attributes_except(od1, od2, 1);
+          ++I1; ++I2;	  
         }
 
         I1.rewind(); I2.rewind();      
         while ( I1.cont() )
         {
-          if ( amap.is_marked(*I1,mark) )
-            amap.template basic_link_beta<0>(*I1, *I2);
+          if ( amap.is_marked(I1,mark) )
+            amap.template basic_link_beta<0>(I1, I2);
           else
-            amap.template basic_link_beta<1>(*I1, *I2);
+            amap.template basic_link_beta<1>(I1, I2);
           ++I1; ++I2;
         }
 
@@ -550,7 +306,7 @@
             amap.template basic_link_beta<0>(I1, I2);
           ++I1; ++I2;
         }
-  
+
         for (typename std::vector<typename Map::Dart_handle>::iterator 
                it=dartv.begin(); it!=dartv.end(); ++it)
         { amap.unmark(*it,mark); }
@@ -558,7 +314,6 @@
         amap.free_mark(mark);
       }
     };
->>>>>>> 79001c1c
 
     /// Functor used to i-topo_unsew one dart, 2<=i<=dimension.
     template <typename Map,unsigned int i>
@@ -654,79 +409,6 @@
     struct unsew_functor<Map,1>{
       static void run(Map& amap,typename Map::Dart_handle adart)
       {
-<<<<<<< HEAD
-        CMap_dart_iterator_of_involution<Map,1> it(amap, adart);
-        while ( it.cont() )	
-        {
-          if ( amap.is_marked(*it,mark) ) amap.unlink_beta<1>(*it);
-          else amap.unlink_beta<0>(*it);
-          ++it;
-        }
-      }
-
-      for (typename std::vector<typename Map::Dart_handle>::iterator 
-             it=dartv.begin(); it!=dartv.end(); ++it)
-      { amap.unmark(*it,mark); }
-      CGAL_assertion( amap.is_whole_map_unmarked(mark) );
-      amap.free_mark(mark);
-    }
-  };
-
-  /// Functor used to 1-topo_unsew one dart.
-  template <typename Map>
-  struct topo_unsew_functor<Map,0>{
-    static void run(Map& amap,typename Map::Dart_handle adart)
-    {   
-      CGAL_assertion( adart!=NULL && !adart->is_free(0) );
-      topo_unsew_functor<Map,1>::run(adart->beta(0));  
-    }
-  };
-
-  /// Functor used to i-unsew one dart, 2<=i<=dimension.
-  template <typename Map,unsigned int i>
-  struct unsew_functor{
-    static void run(Map& amap,typename Map::Dart_handle adart)
-    {      
-      CGAL_static_assertion(2<=i && i<=Map::dimension);
-      CGAL_assertion( adart!=NULL && !adart->is_free(i) );
-
-      std::stack<Couple_dart_and_dim<typename Map::Dart_handle> > todegroup;
-      
-      CMap_dart_iterator_of_involution<Map,i> it(amap, adart);
-      while ( it.cont() )	
-      {
-        todegroup.push(Couple_dart_and_dim<typename Map::Dart_handle>
-                       (it,it->beta(i),i));
-        amap.unlink_beta(it, i);
-        ++it;
-      }
-
-      while (!todegroup.empty() )
-      {
-        Couple_dart_and_dim<typename Map::Dart_handle> c=todegroup.top();
-        todegroup.pop();
-        amap.degroup_all_attributes_except(c.d1,c.d2,c.dim);
-      }
-    }
-  };
-
-  /// Functor used to 1-unsew one dart.
-  template <typename Map>
-  struct unsew_functor<Map,1>{
-    static void run(Map& amap,typename Map::Dart_handle adart)
-    {
-      CGAL_assertion( adart!=NULL && !adart->is_free(1) );
-      typename Map::Dart_handle d2 = NULL;
-
-      int mark = amap.get_new_mark();
-      std::vector<typename Map::Dart_handle> dartv;
-      for (CMap_dart_iterator_basic_of_cell<Map,0> it(amap,adart,mark);
-           it.cont(); ++it)
-      {
-        amap.mark(it,mark);
-        dartv.push_back(it);
-      }
-=======
         CGAL_assertion( adart!=NULL && !adart->is_free(1) );
         typename Map::Dart_handle d2 = NULL;
 
@@ -735,100 +417,23 @@
         for (CMap_dart_iterator_basic_of_cell<Map,0> it(amap,adart,mark);
              it.cont(); ++it)
         {
-          amap.mark(*it,mark);
-          dartv.push_back(*it);
+          amap.mark(it,mark);
+          dartv.push_back(it);
         }
 
         {
           CMap_dart_iterator_of_involution<Map,1> it(amap, adart);
           while ( it.cont() )        
           {
-            if ( amap.is_marked(*it,mark) ) 
-            { d2 = it->beta(1); amap.template unlink_beta<1>(*it); }
+            if ( amap.is_marked(it,mark) ) 
+            { d2 = it->beta(1); amap.template unlink_beta<1>(it); }
             else 
-            { d2 = it->beta(0); amap.template unlink_beta<0>(*it); }
-            amap.degroup_all_attributes_except(*it,d2,1);
+            { d2 = it->beta(0); amap.template unlink_beta<0>(it); }
+            amap.degroup_all_attributes_except(it,d2,1);
             ++it;
           }
         }
       
-        for (typename std::vector<typename Map::Dart_handle>::iterator 
-               it=dartv.begin(); it!=dartv.end(); ++it)
-        { amap.unmark(*it,mark); }
-        CGAL_assertion( amap.is_whole_map_unmarked(mark) );
-        amap.free_mark(mark);   
-      }
-    };
->>>>>>> 79001c1c
-
-    /// Functor used to 1-unsew one dart.
-    template <typename Map>
-    struct unsew_functor<Map,0>{
-      static void run(Map& amap,typename Map::Dart_handle adart)
-      {
-<<<<<<< HEAD
-        CMap_dart_iterator_of_involution<Map,1> it(amap, adart);
-        while ( it.cont() )	
-        {
-          if ( amap.is_marked(it,mark) ) 
-          { d2 = it->beta(1); amap.template unlink_beta<1>(it); }
-          else 
-          { d2 = it->beta(0); amap.template unlink_beta<0>(it); }
-          amap.degroup_all_attributes_except(it,d2,1);
-          ++it;
-        }
-      }
-      
-      for (typename std::vector<typename Map::Dart_handle>::iterator 
-             it=dartv.begin(); it!=dartv.end(); ++it)
-        { amap.unmark(*it,mark); }
-      CGAL_assertion( amap.is_whole_map_unmarked(mark) );
-      amap.free_mark(mark);   
-    }
-  };
-
-  /// Functor used to 0-unsew one dart.
-  template <typename Map>
-  struct unsew_functor<Map,0>{
-    static void run(Map& amap,typename Map::Dart_handle adart)
-    {
-      CGAL_assertion( adart!=NULL && !adart->is_free(0) );
-      typename Map::Dart_handle d2 = NULL;
-
-      int mark = amap.get_new_mark();
-      std::vector<typename Map::Dart_handle> dartv;
-      for (CMap_dart_iterator_basic_of_cell<Map,0> it(amap,adart,mark);
-           it.cont(); ++it)
-      {
-        amap.mark(it,mark);
-        dartv.push_back(it);
-      }
-=======
-        CGAL_assertion( adart!=NULL && !adart->is_free(0) );
-        typename Map::Dart_handle d2 = NULL;
-
-        int mark = amap.get_new_mark();
-        std::vector<typename Map::Dart_handle> dartv;
-        for (CMap_dart_iterator_basic_of_cell<Map,0> it(amap,adart,mark);
-             it.cont(); ++it)
-        {
-          amap.mark(*it,mark);
-          dartv.push_back(*it);
-        }
-
-        {
-          CMap_dart_iterator_of_involution<Map,1> it(amap, adart);
-          while ( it.cont() )        
-          {
-            if ( amap.is_marked(*it,mark) ) 
-            { d2 = it->beta(0); amap.template unlink_beta<0>(*it); }
-            else 
-            { d2 = it->beta(1); amap.template unlink_beta<1>(*it); }
-            amap.degroup_all_attributes_except(*it,d2,1);
-            ++it;
-          }
-        }
-
         for (typename std::vector<typename Map::Dart_handle>::iterator 
                it=dartv.begin(); it!=dartv.end(); ++it)
         { amap.unmark(*it,mark); }
@@ -837,6 +442,49 @@
       }
     };
 
+    /// Functor used to 0-unsew one dart.
+    template <typename Map>
+    struct unsew_functor<Map,0>{
+      static void run(Map& amap,typename Map::Dart_handle adart)
+      {
+        CGAL_assertion( adart!=NULL && !adart->is_free(0) );
+        typename Map::Dart_handle d2 = NULL;
+
+        int mark = amap.get_new_mark();
+        std::vector<typename Map::Dart_handle> dartv;
+        for (CMap_dart_iterator_basic_of_cell<Map,0> it(amap,adart,mark);
+             it.cont(); ++it)
+        {
+          amap.mark(it,mark);
+          dartv.push_back(it);
+        }
+
+        {
+          CMap_dart_iterator_of_involution<Map,1> it(amap, adart);
+          while ( it.cont() )        
+          {
+            if ( amap.is_marked(it,mark) ) 
+            { d2 = it->beta(0); amap.template unlink_beta<0>(it); }
+            else 
+            { d2 = it->beta(1); amap.template unlink_beta<1>(it); }
+
+            typename Map::Dart_handle od1=it->other_extremity();
+            typename Map::Dart_handle od2=d2->other_extremity();
+            if ( od1!=NULL && od2!=NULL )
+              amap.degroup_all_attributes_except(od1,od2,1);
+
+            ++it;
+          }
+        }
+
+        for (typename std::vector<typename Map::Dart_handle>::iterator 
+               it=dartv.begin(); it!=dartv.end(); ++it)
+        { amap.unmark(*it,mark); }
+        CGAL_assertion( amap.is_whole_map_unmarked(mark) );
+        amap.free_mark(mark);
+      }
+    };
+
     /// Functor used to i-link two darts, 2<=i<=dimension.
     template <typename Map,unsigned int i>
     struct basic_link_beta_functor{
@@ -885,7 +533,6 @@
         adart->unlink_beta(i);
       }
     };
->>>>>>> 79001c1c
 
     /// Functor used to 0-unlink one dart.
     template <typename Map>
@@ -903,109 +550,11 @@
     struct unlink_beta_functor<Map,1>{
       static void run(Map&,typename Map::Dart_handle adart)
       {
-<<<<<<< HEAD
-        CMap_dart_iterator_of_involution<Map,1> it(amap, adart);
-        while ( it.cont() )	
-        {
-          if ( amap.is_marked(it,mark) ) 
-          { d2 = it->beta(0); amap.template unlink_beta<0>(it); }
-          else 
-          { d2 = it->beta(1); amap.template unlink_beta<1>(it); }
-
-          typename Map::Dart_handle od1=it->other_extremity();
-          typename Map::Dart_handle od2=d2->other_extremity();
-          if ( od1!=NULL && od2!=NULL )
-            amap.degroup_all_attributes_except(od1,od2,1);
-
-          ++it;
-        }
-      }
-
-      for (typename std::vector<typename Map::Dart_handle>::iterator 
-             it=dartv.begin(); it!=dartv.end(); ++it)
-      { amap.unmark(*it,mark); }
-      CGAL_assertion( amap.is_whole_map_unmarked(mark) );
-      amap.free_mark(mark);
-    }
-  };
-
-  /// Functor used to i-link two darts, 2<=i<=dimension.
-  template <typename Map,unsigned int i>
-  struct basic_link_beta_functor{
-    static void run(Map&,typename Map::Dart_handle adart1,
-		    typename Map::Dart_handle adart2)
-    {      
-      CGAL_assertion(adart1 != NULL && adart2 != NULL && adart1!=adart2);
-      CGAL_static_assertion( i>=2 && i<=Map::dimension );
-      adart1->basic_link_beta(adart2, i);
-      adart2->basic_link_beta(adart1, i);
-    }
-  };
-
-  /// Functor used to 0-link two darts.
-  template <typename Map>
-  struct basic_link_beta_functor<Map,0>{
-    static void run(Map&,typename Map::Dart_handle adart1,
-                    typename Map::Dart_handle adart2)
-    {      
-      CGAL_assertion(adart1 != NULL && adart2 != NULL );
-      adart1->basic_link_beta(adart2, 0);
-      adart2->basic_link_beta(adart1, 1);
-    }
-  };
-
-  /// Functor used to 1-link two darts.
-  template <typename Map>
-  struct basic_link_beta_functor<Map,1>{
-    static void run(Map& ,typename Map::Dart_handle adart1,
-                    typename Map::Dart_handle adart2)
-    {      
-      CGAL_assertion(adart1 != NULL && adart2 != NULL);
-      adart1->basic_link_beta(adart2, 1);
-      adart2->basic_link_beta(adart1, 0);
-    }
-  };
-
-  /// Functor used to i-unlink one dart.
-  template <typename Map,unsigned int i>
-  struct unlink_beta_functor{
-    static void run(Map&,typename Map::Dart_handle adart)
-    {      
-      CGAL_assertion(adart != NULL && !adart->is_free(i));
-      CGAL_static_assertion(2<=i && i<=Map::dimension);
-      adart->beta(i)->unlink_beta(i);
-      adart->unlink_beta(i);
-    }
-  };
-
-  /// Functor used to 0-unlink one dart.
-  template <typename Map>
-  struct unlink_beta_functor<Map,0>{
-    static void run(Map&,typename Map::Dart_handle adart)
-    {      
-      CGAL_assertion(adart != NULL && !adart->is_free(0));
-      adart->beta(0)->unlink_beta(1);
-      adart->unlink_beta(0);
-    }
-  };
-
-  /// Functor used to 1-unlink one dart.
-  template <typename Map>
-  struct unlink_beta_functor<Map,1>{
-    static void run(Map&,typename Map::Dart_handle adart)
-    {
-      CGAL_assertion(adart != NULL && !adart->is_free(1));
-      adart->beta(1)->unlink_beta(0);
-      adart->unlink_beta(1);      
-    }
-  };
-=======
         CGAL_assertion(adart != NULL && !adart->is_free(1));
         adart->beta(1)->unlink_beta(0);
         adart->unlink_beta(1);      
       }
     };
->>>>>>> 79001c1c
 
     // Functor used to group one attribute of two given darts
     template <typename CMap, unsigned int i, typename Type_attr>
@@ -1089,114 +638,6 @@
           decrease_attribute_ref_counting<i>(adart/*,Tag_true()*/); }
     };
 
-<<<<<<< HEAD
-  /// Functor used to call update_dart_of_attribute<i> 
-  /// on each i-cell attribute enabled
-  template<typename Map>
-  struct Update_dart_of_attribute_functor
-  {
-    template <unsigned int i>
-    static void run(Map* amap, typename Map::Dart_handle ah, int amark)
-    { amap->template update_dart_of_attribute<i>(ah,amark); }
-  };
-
-  /// Functor used to reserve one mark for each enabled attribute.
-  template<typename Map>
-  struct Reserve_mark_functor
-  {
-    template <unsigned int i>
-    static void run(const Map* amap, std::vector<int>* marks)
-    { (*marks)[i] = amap->get_new_mark(); }
-  };      
-
-  /// Functor used to test if a cell is valid
-  template<typename Map>
-  struct Test_is_valid_attribute_functor
-  {
-    template <unsigned int i>
-    static void run(const Map* amap, 
-		    typename Map::Dart_const_handle adart, 
-		    std::vector<int>* marks, bool *ares)
-    { 
-      if (!amap->template is_valid_attribute<i>(adart,(*marks)[i]) )
-	{
-	  (*ares)=false;
-	  std::cerr << "Map not valid: a "<<i<<"-cell is not correctly "
-	    "associated with an attribute for " << &(*adart)<< std::endl;
-	}
-    }
-  };      
-
-  /// Functor for counting i-cell
-  template<typename Map>
-  struct Count_cell_functor
-  {
-    template <unsigned int i>
-    static void run( const Map* amap,	     
-                     typename Map::Dart_const_handle adart,
-                     std::vector<int>* amarks,
-                     std::vector<unsigned int>* ares )
-    {
-      if ( (*amarks)[i]!=-1 && !amap->is_marked(adart, (*amarks)[i]) )
-      {
-        ++ (*ares)[i];
-        mark_cell<Map,i>(*amap, adart, (*amarks)[i]);
-      }
-    }
-  };
-
-  // Functor used to group the two n-attributes of the two darts, except the
-  // attribute of adim (adim==-1 || 1<=adim<=dimension)
-  template<typename Map,unsigned int i>
-  struct Group_attribute_functor_run
-  {
-    static void run(Map* amap,
-                    typename Map::Dart_handle adart1, 
-                    typename Map::Dart_handle adart2, int adim)
-    {
-      if ( i!=adim )
-      {
-        amap->template group_enabled_attribute
-          <i, typename Map::Helper::template Attribute_type<i>::type>
-          (adart1, adart2);
-      }    
-    }
-  };
-
-  template<typename CMap>
-  struct Group_attribute_functor_run<CMap,0>
-  {
-    static void run(CMap* amap,
-                    typename CMap::Dart_handle adart1, 
-                    typename CMap::Dart_handle adart2, int adim)
-    {
-      typename CMap::Dart_handle od = adart1->other_extremity();
-      if ( od!=NULL )
-      {
-        amap->template group_enabled_attribute
-          <0, typename CMap::Helper::template Attribute_type<0>::type>
-          (od, adart2);
-      }
-      
-      if ( adim!=1 )
-      {
-        od = adart2->other_extremity();
-        if ( od!=NULL )
-          amap->template group_enabled_attribute
-            <0, typename CMap::Helper::template Attribute_type<0>::type>
-            (adart1, od);
-      }
-    }
-  };
-
-  template<typename Map>
-  struct Group_attribute_functor
-  {
-    template <unsigned int i>
-    static void run(Map* amap,
-		    typename Map::Dart_handle adart1, 
-		    typename Map::Dart_handle adart2, int adim)
-=======
     /// Functor used to call update_dart_of_attribute<i> 
     /// on each i-cell attribute enabled
     template<typename Map>
@@ -1298,7 +739,6 @@
 
     template<typename Map>
     struct Group_attribute_functor
->>>>>>> 79001c1c
     {
       template <unsigned int i>
       static void run(Map* amap,
@@ -1415,11 +855,7 @@
       {
         CGAL_assertion( adim==-1 || 
                         (0<=adim && (unsigned int)adim<=CMap::dimension) );
-<<<<<<< HEAD
-        
-=======
           
->>>>>>> 79001c1c
         if ( adim!=0 )
         {
           typename CMap::Dart_handle od = dh1->other_extremity();
@@ -1431,11 +867,7 @@
               amap->template set_attribute_of_dart<0>(dh2, a1);
           }
         }
-<<<<<<< HEAD
-        
-=======
-
->>>>>>> 79001c1c
+
         if ( adim!=1 )
         {
           typename CMap::Dart_handle od = dh2->other_extremity();
@@ -1445,13 +877,8 @@
               a2=od->template attribute<0>();
             if ( a2!=NULL )
               amap->template set_attribute_of_dart<0>(dh1, a2);
-<<<<<<< HEAD
-          }	    
-        }	  
-=======
           }            
         }          
->>>>>>> 79001c1c
       }
     };
       
@@ -1465,12 +892,8 @@
       {
         CGAL_assertion( adim==-1 || 
                         (0<=adim && (unsigned int)adim<=CMap::dimension) );
-<<<<<<< HEAD
-        Group_attribute_functor_of_dart_run<CMap,i>::run(amap,adart1,adart2,adim);
-=======
         Group_attribute_functor_of_dart_run<CMap,i>::
           run(amap,adart1,adart2,adim);
->>>>>>> 79001c1c
       }
     };
 
