--- conflicted
+++ resolved
@@ -1332,13 +1332,8 @@
 the various algorithms are made interchangeable, letting the algorithm in use
 vary according to the user choice.} for answering queries:
 <UL>
-<<<<<<< HEAD
 <LI> `Arr_naive_point_location<Arrangement>` employs the
-  <I>naive</I> strategy. It locates the query point naively,
-=======
-<LI> `Arr_naive_point_location<Arrangement>` employes the
   <em>naive</em> strategy. It locates the query point naively,
->>>>>>> 7ad21aad
   exhaustively scanning all arrangement cells.
 
 <LI> `Arr_walk_along_line_point_location<Arrangement>` employs
@@ -4419,34 +4414,7 @@
 and defines a simple textual input/output format.
 \cgalAdvancedEnd
 
-<<<<<<< HEAD
 \section arr_secbgl Adapting to Boost Graphs
-=======
-\subsection Arrangement_on_surface_2OutputQtwidgetStream Output Qt-widget Stream
-\anchor arr_ssecqt_stream
-You can display the drawings of arrangements in a graphical window
-powered by <span class="textsc">Qt</span> interactively. All you need to do is follow the
-guidelines for handling `Qt_widget` objects, and apply the
-<em>inserter</em>, which inserts an arrangement into a `Qt_widget`
-stream to complete the drawing.
-
-The ability to use this output operator, requires that the
-`Point_2` and `X_monotone_curve_2` types defined by the
-traits class both support the `<<` operator that inserts the
-respective geometric object into a `Qt_widget` stream. The
-`Arr_rational_function_traits_2` class (see
-Section \ref arr_ssectr_ratfunc) and the `Arr_linear_traits_2`
-class (see Section \ref arr_ssectr_segs) currently do not provide
-this operator for the geometric types they define. Thus, only
-arrangements of line segments, polylines, or conic ards can be written.
-The `<<` operator for polylines and conic arcs defined in
-`CGAL/IO/Qt_widget_Polyline_2.h` and
-`CGAL/IO/Qt_widget_Conic_arc_2.h`
-must be explicitly included, to insert polylines and conic arcs
-respectively into `Qt_widget` streams.
-
-\section aos_sec-bgl Adapting to Boost Graphs
->>>>>>> 7ad21aad
 
 <span class="textsc">Boost</span>\cgalFootnote{See also <span class="textsc">Boost</span>'s homepage at: <TT>www.boost.org</TT>.}
 is a collection of portable \cpp libraries that extend the Standard Template Library (<span class="textsc">Stl</span>). The <span class="textsc">Boost</span> Graph Library (<span class="textsc">bgl</span>), which one of the libraries in the collection, offers an
