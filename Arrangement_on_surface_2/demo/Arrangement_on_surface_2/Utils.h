--- conflicted
+++ resolved
@@ -224,12 +224,9 @@
   typedef typename Kernel::FT CoordinateType;
 };
 
-<<<<<<< HEAD
-template <typename Coefficient_ >
-=======
-template < class RatKernel, class AlgKernel, class NtTraits >
+template <typename RatKernel, typename AlgKernel, typename NtTraits>
 class ArrTraitsAdaptor< CGAL::Arr_Bezier_curve_traits_2< RatKernel, AlgKernel,
-                                                  NtTraits > >
+                                                         NtTraits > >
 {
 public:
   typedef CGAL::Arr_Bezier_curve_traits_2< RatKernel, AlgKernel, NtTraits > ArrTraits;
@@ -238,8 +235,7 @@
   typedef typename Kernel::FT CoordinateType;
 };
 
-template < class Coefficient_ >
->>>>>>> 77d53bf4
+template <typename Coefficient_>
 class ArrTraitsAdaptor< CGAL::Arr_algebraic_segment_traits_2< Coefficient_ > >
 {
 public:
@@ -252,7 +248,7 @@
   //typedef typename ArrTraits::CKvA_2                  Kernel;
 };
 
-template <typename ArrTraits >
+template <typename ArrTraits>
 class Arr_compute_y_at_x_2 : public QGraphicsSceneMixin
 {
 public:
