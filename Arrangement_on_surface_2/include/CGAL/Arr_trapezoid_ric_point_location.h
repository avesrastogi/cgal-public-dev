// Copyright (c) 2005,2006,2007,2009,2010,2011 Tel-Aviv University (Israel).
// All rights reserved.
//
// This file is part of CGAL (www.cgal.org).
//
// $URL$
// $Id$
<<<<<<< HEAD
// SPDX-License-Identifier: GPL-3.0+
//
=======
// SPDX-License-Identifier: GPL-3.0-or-later OR LicenseRef-Commercial
// 
>>>>>>> f0c82986
//
// Author(s)     : Idit Haran   <haranidi@post.tau.ac.il>
//                 (based on old version by Oren Nechushtan and Iddo Hanniel)

#ifndef CGAL_ARR_TRAPEZOID_RIC_POINT_LOCATION_H
#define CGAL_ARR_TRAPEZOID_RIC_POINT_LOCATION_H

#include <CGAL/license/Arrangement_on_surface_2.h>

#include <CGAL/disable_warnings.h>

/*! \file
 * Definition of the Arr_trapezoid_ric_point_location<Arrangement> template.
 */

#include <CGAL/Arr_point_location_result.h>
#include <CGAL/Arrangement_2/Arr_traits_adaptor_2.h>
#include <CGAL/Arr_point_location/Trapezoidal_decomposition_2.h>
#include <CGAL/Arr_point_location/Td_traits.h>
#include <CGAL/Arr_observer.h>

namespace CGAL {

/*! \class
 * A class that answers point-location and queries
 * on a planar arrangement using the trapezoid_ric algorithm.
 * The Arrangement parameter corresponds to an arrangement instantiation.
 */
template <typename Arrangement_>
class Arr_trapezoid_ric_point_location : public Arr_observer <Arrangement_> {
public:
  //type of arrangement on surface
  typedef Arrangement_                          Arrangement_on_surface_2;

  //type of geometry traits
  typedef typename Arrangement_on_surface_2::Geometry_traits_2
                                                Geometry_traits_2;
  //type of traits adaptor
  typedef typename Arrangement_on_surface_2::Traits_adaptor_2
                                                Traits_adaptor_2;
  //type of vertex handle
  typedef typename Arrangement_on_surface_2::Vertex_handle
                                                Vertex_handle;
  //type of vertex const handle
  typedef typename Arrangement_on_surface_2::Vertex_const_handle
                                                Vertex_const_handle;
  //type of halfedge handle
  typedef typename Arrangement_on_surface_2::Halfedge_handle
                                                Halfedge_handle;
  //type of halfedge const handle
  typedef typename Arrangement_on_surface_2::Halfedge_const_handle
                                                Halfedge_const_handle;
  //type of face const handle
  typedef typename Arrangement_on_surface_2::Face_const_handle
                                                Face_const_handle;
  //type of edge const iterator
  typedef typename Arrangement_on_surface_2::Edge_const_iterator
                                                Edge_const_iterator;
  //type of isolated vertex const iterator
  typedef typename Arrangement_on_surface_2::Isolated_vertex_const_iterator
                                       Isolated_vertex_const_iterator;
  //type of point
  typedef typename Geometry_traits_2::Point_2             Point_2;

  //type of x-monotone curve
  typedef typename Geometry_traits_2::X_monotone_curve_2
                                                X_monotone_curve_2;

  //type of trapezoidal decomposition traits class
  typedef CGAL::Td_traits<Traits_adaptor_2, Arrangement_on_surface_2>
                                                Td_traits;
  //type of trapezoidal decomposition class
  typedef Trapezoidal_decomposition_2<Td_traits>
                                                Trapezoidal_decomposition;

  //!types of Td_map_item-s
  typedef typename Trapezoidal_decomposition::Td_map_item
                                                Td_map_item;
  typedef typename Trapezoidal_decomposition::Td_active_vertex
                                                Td_active_vertex;
  typedef typename Trapezoidal_decomposition::Td_active_fictitious_vertex
                                                Td_active_fictitious_vertex;
  typedef typename Trapezoidal_decomposition::Td_active_edge
                                                Td_active_edge;
  typedef typename Trapezoidal_decomposition::Td_active_trapezoid
                                                Td_active_trapezoid;
  //!type of side tags
  typedef typename Traits_adaptor_2::Left_side_category   Left_side_category;
  typedef typename Traits_adaptor_2::Bottom_side_category Bottom_side_category;
  typedef typename Traits_adaptor_2::Top_side_category    Top_side_category;
  typedef typename Traits_adaptor_2::Right_side_category  Right_side_category;

protected:
  typedef Arr_point_location_result<Arrangement_on_surface_2>        Result;
  typedef typename Result::Type                         Result_type;

public:
  // Support cpp11::result_of
  typedef Result_type                                   result_type;

protected:
  //type of trapezoidal decomposition class
  typedef Trapezoidal_decomposition                     TD;

  typedef typename Arr_all_sides_oblivious_category<Left_side_category,
                                                    Bottom_side_category,
                                                    Top_side_category,
                                                    Right_side_category>::result
    All_sides_oblivious_category;

  // Data members:
  const Traits_adaptor_2* m_traits; // Its associated traits object.
  TD  td;                           // instance of trapezoidal decomposition
  bool m_with_guarantees;
  //for the notification functions
  X_monotone_curve_2  m_cv_before_split;
  Halfedge_handle     m_he_after_merge;
  //X_monotone_curve_2        m_cv_before_merge1;
  //X_monotone_curve_2        m_cv_before_merge2;

  template <typename T>
  Result_type make_result(T t) const { return Result::make_result(t); }
  inline Result_type default_result() const { return Result::default_result(); }

public:
  /*! Default constructor. */
<<<<<<< HEAD
  Arr_trapezoid_ric_point_location (bool with_guarantees = true,
                           double depth_thrs = CGAL_TD_DEFAULT_DEPTH_THRESHOLD,
                           double size_thrs = CGAL_TD_DEFAULT_SIZE_THRESHOLD) :
    m_traits (NULL), m_with_guarantees(with_guarantees)
=======
  Arr_trapezoid_ric_point_location (bool with_guarantees = true, 
                           double depth_thrs = CGAL_TD_DEFAULT_DEPTH_THRESHOLD, 
                           double size_thrs = CGAL_TD_DEFAULT_SIZE_THRESHOLD) 
    : m_traits (nullptr), m_with_guarantees(with_guarantees)
>>>>>>> f0c82986
  {
    td.set_with_guarantees(with_guarantees);
    td.depth_threshold(depth_thrs);
    td.size_threshold(size_thrs);
  }

  /*! Constructor given an arrangement. */
  Arr_trapezoid_ric_point_location (const Arrangement_on_surface_2& arr,
                           bool with_guarantees = true,
                           double depth_thrs = CGAL_TD_DEFAULT_DEPTH_THRESHOLD,
                           double size_thrs = CGAL_TD_DEFAULT_SIZE_THRESHOLD) :
    Arr_observer<Arrangement_on_surface_2>
              (const_cast<Arrangement_on_surface_2 &>(arr)),
    m_with_guarantees(with_guarantees)
  {
    m_traits = static_cast<const Traits_adaptor_2*> (arr.geometry_traits());
    td.set_with_guarantees(with_guarantees);
    td.init_arrangement_and_traits(&arr);
    td.depth_threshold(depth_thrs);
    td.size_threshold(size_thrs);
    _construct_td();
  }

  /*! Destructor. */
  ~Arr_trapezoid_ric_point_location () { }

  /*! defines whether the underlying search structure guarantees logarithmic
   *   query time and linear size */
  void with_guarantees (bool with_guarantees)
  {
    //if with_guarantees was changed from false to true - reconstruct
    //  the search structure with guarantees
    td.set_with_guarantees(with_guarantees);
    if (with_guarantees && !m_with_guarantees)
    {
      td.clear();
      _construct_td();
    }
    m_with_guarantees = with_guarantees;
  }

  /*! returns the depth of the underlying search structure
   *    (the longest path in the DAG)
   */
  unsigned long depth() //longest_dag_path()
  {
    return td.largest_leaf_depth() + 1;
  }

  /*! returns the longest query path in the underlying search structure */
  unsigned long longest_query_path_length()
  {
    return td.longest_query_path_length();
  }

#ifdef CGAL_TD_DEBUG
  //void  locate_and_print (std::ostream& out, const Point_2& p) const
  //{
  //  td.locate_and_print(out, p);
  //}

  void print_dag(std::ostream& out) const
  {
    td.print_dag(out);
  }
#endif

  /*!
   * Locate the arrangement feature containing the given point.
   * \param p The query point.
   * \return An object representing the arrangement feature containing the
   *         query point. This object is either a Face_const_handle or a
   *         Halfedge_const_handle or a Vertex_const_handle.
   */
  result_type locate(const Point_2& p) const;

  /*!
   * Locate the arrangement feature which a upward vertical ray emanating from
   * the given point hits.
   * \param p The query point.
   * \return An object representing the arrangement feature the ray hits.
   *         This object is either an empty object or a
   *         Halfedge_const_handle or a Vertex_const_handle.
   */
  result_type ray_shoot_up(const Point_2& p) const
  { return (_vertical_ray_shoot(p, true)); }

  /*!
   * Locate the arrangement feature which a downward vertical ray emanating
   * from the given point hits.
   * \param p The query point.
   * \return An object representing the arrangement feature the ray hits.
   *         This object is either an empty object or a
   *         Halfedge_const_handle or a Vertex_const_handle.
   */
  result_type ray_shoot_down(const Point_2& p) const
  { return (_vertical_ray_shoot(p, false)); }

  /// \name Notification functions, inherited and overloaded from the
  //        base observer.
  //@{

  virtual void before_assign (const Arrangement_on_surface_2& arr)
  {
    td.clear();
    m_traits = static_cast<const Traits_adaptor_2*> (arr.geometry_traits());
    td.init_arrangement_and_traits(&arr, false);
  }

  virtual void after_assign ()
  {
    _construct_td();
  }

  virtual void before_clear ()
  {
    td.clear();
  }

  virtual void after_clear ()
  {
    _construct_td();
  }

  virtual void before_attach (const Arrangement_on_surface_2& arr)
  {
    td.clear();
    m_traits = static_cast<const Traits_adaptor_2*> (arr.geometry_traits());
    td.init_arrangement_and_traits(&arr);
  }

  virtual void after_attach ()
  {
    _construct_td();
  }

  virtual void before_detach ()
  {
    td.clear();
  }

  virtual void after_create_edge (Halfedge_handle e)
  {
    td.insert(e);
  }

  //TODO IDIT OREN: what can be done in order to avoid the need
  //to save the original curve is to find the common endpoint of the
  //two new halfedges, locate it in the trapezoid in order to find the
  //curve it lies on, which is the curve that was split, and then remove
  //this curve.
  virtual void before_split_edge (Halfedge_handle e,
				                          Vertex_handle /* v */,
                                  const X_monotone_curve_2&  /* cv1 */ ,
                                  const X_monotone_curve_2&  /* cv2 */ )
  {

    ////MICHAL: commented due to inefficient depth update, remove and insert instead
    ////save the curve for the "after" function.
    //m_cv_before_split = e->curve();
    //td.before_split_edge(m_cv_before_split, cv1, cv2);

    td.remove(e);
  }

  virtual void after_split_edge (Halfedge_handle e1,
                                 Halfedge_handle e2)
  {
    //MICHAL: commented due to inefficient depth update, remove and insert instead
    //td.split_edge(m_cv_before_split,e1,e2);

    td.insert(e1);
    td.insert(e2);
  }

  virtual void before_merge_edge (Halfedge_handle e1,
                                  Halfedge_handle e2,
                                  const X_monotone_curve_2& cv)
  {
    //save the halfedge handle for the "after" function.
    m_he_after_merge = e1;
    td.merge_edge (e1, e2, cv);
  }

  virtual void after_merge_edge (Halfedge_handle e)
  {
    td.after_merge_edge(e, m_he_after_merge);
  }

  virtual void before_remove_edge (Halfedge_handle e)
  {
    //called before combinatoric deletion
    td.remove(e);
  }
  //@}

public:

//#ifdef CGAL_TD_DEBUG
//  void debug()
//  {
//    td.debug();
//  }
//#endif

protected:

  /*! Construct the trapezoidal decomposition. */
  void _construct_td ()
  {
    td.clear();

    std::vector<Halfedge_const_handle> he_container;
    Edge_const_iterator eit;
    Halfedge_const_handle he_cst;
    Arrangement_on_surface_2 *arr = this->arrangement();
    //collect the arrangement halfedges
    for (eit = arr->edges_begin(); eit != arr->edges_end(); ++eit)
    {
      he_cst = eit;
      he_container.push_back(he_cst);
    }
    //container insertion
    td.insert(he_container.begin(), he_container.end());
  }

  /*! gets the unbounded face that contains the point when the trapezoid is
   * unbounded
   * \param tr The unbounded trapezoid whose face we should get
   * \param p  The query point.
   * \param Arr_all_sides_oblivious_tag
   * \return A Face_const_handle representing the arrangement unbounded face in
   *         which the point p lies
   */
  Face_const_handle _get_unbounded_face (const Td_map_item& tr,
                                         const Point_2& p,
                                         Arr_all_sides_oblivious_tag) const;

  /*! gets the unbounded face that contains the point when the trapezoid is
   * unbounded
   * \param tr The unbounded trapezoid whose face we should get
   * \param p  The query point.
   * \param Arr_not_all_sides_oblivious_tag
   * \return A Face_const_handle representing the arrangement unbounded face in which
   *         the point p lies
   */
  Face_const_handle _get_unbounded_face (const Td_map_item& tr,
                                         const Point_2& p,
                                         Arr_not_all_sides_oblivious_tag) const;

  /*!
   * Locate the arrangement feature which a vertical ray emanating from the
   * given point hits, considering isolated vertices.
   * \param p The query point.
   * \param shoot_up Indicates whether the ray is directed upward or downward.
   * \return An object representing the arrangement feature the ray hits.
   *         This object is either a Halfedge_const_handle,
   *         a Vertex_const_handle or an empty object.
   */
  result_type _vertical_ray_shoot(const Point_2& p, bool shoot_up) const;

  /*! In vertical ray shoot, when the closest halfedge is found
   * (or unbounded face)
   * we check the isolated vertices inside the face to check whether there
   * is an isolated vertex right above/below the query point.
   */
  result_type
  _check_isolated_for_vertical_ray_shoot
                             (Halfedge_const_handle halfedge_found,
                              const Point_2& p, bool shoot_up,
                              const Td_map_item& tr) const;
};

} //namespace CGAL

// The member-function definitions can be found under:
#include <CGAL/Arr_point_location/Arr_trapezoid_ric_pl_impl.h>

#include <CGAL/enable_warnings.h>

#endif<|MERGE_RESOLUTION|>--- conflicted
+++ resolved
@@ -5,13 +5,8 @@
 //
 // $URL$
 // $Id$
-<<<<<<< HEAD
-// SPDX-License-Identifier: GPL-3.0+
+// SPDX-License-Identifier: GPL-3.0-or-later OR LicenseRef-Commercial
 //
-=======
-// SPDX-License-Identifier: GPL-3.0-or-later OR LicenseRef-Commercial
-// 
->>>>>>> f0c82986
 //
 // Author(s)     : Idit Haran   <haranidi@post.tau.ac.il>
 //                 (based on old version by Oren Nechushtan and Iddo Hanniel)
@@ -138,17 +133,10 @@
 
 public:
   /*! Default constructor. */
-<<<<<<< HEAD
-  Arr_trapezoid_ric_point_location (bool with_guarantees = true,
-                           double depth_thrs = CGAL_TD_DEFAULT_DEPTH_THRESHOLD,
-                           double size_thrs = CGAL_TD_DEFAULT_SIZE_THRESHOLD) :
-    m_traits (NULL), m_with_guarantees(with_guarantees)
-=======
-  Arr_trapezoid_ric_point_location (bool with_guarantees = true, 
-                           double depth_thrs = CGAL_TD_DEFAULT_DEPTH_THRESHOLD, 
-                           double size_thrs = CGAL_TD_DEFAULT_SIZE_THRESHOLD) 
-    : m_traits (nullptr), m_with_guarantees(with_guarantees)
->>>>>>> f0c82986
+  Arr_trapezoid_ric_point_location(bool with_guarantees = true,
+                                   double depth_thrs = CGAL_TD_DEFAULT_DEPTH_THRESHOLD,
+                                   double size_thrs = CGAL_TD_DEFAULT_SIZE_THRESHOLD) :
+    m_traits(nullptr), m_with_guarantees(with_guarantees)
   {
     td.set_with_guarantees(with_guarantees);
     td.depth_threshold(depth_thrs);
