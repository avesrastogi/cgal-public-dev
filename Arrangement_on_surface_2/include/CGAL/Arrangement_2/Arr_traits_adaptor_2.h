// Copyright (c) 2005,2006,2007,2009,2010,2011,2014 Tel-Aviv University (Israel).
// All rights reserved.
//
// This file is part of CGAL (www.cgal.org).
// You can redistribute it and/or modify it under the terms of the GNU
// General Public License as published by the Free Software Foundation,
// either version 3 of the License, or (at your option) any later version.
//
// Licensees holding a valid commercial license may use this file in
// accordance with the commercial license agreement provided with the software.
//
// This file is provided AS IS with NO WARRANTY OF ANY KIND, INCLUDING THE
// WARRANTY OF DESIGN, MERCHANTABILITY AND FITNESS FOR A PARTICULAR PURPOSE.
//
<<<<<<< HEAD
// $URL$
// $Id$
// SPDX-License-Identifier: GPL-3.0+
// $Date$
//
//
// Author(s)     : Ron Wein             <wein@post.tau.ac.il>s
=======
// Author(s)     : Ron Wein             <wein@post.tau.ac.il>
>>>>>>> 09211dae
//                 Efi Fogel            <efif@post.tau.ac.il>
//                 Eric Berberich       <eric.berberich@cgal.org>
//                 (based on old version by Iddo Hanniel
//                                          Eyal Flato
//                                          Oren Nechushtan
//                                          Efi Fogel
//                                          Ron Wein
//                                          Idit Haran)

#ifndef CGAL_ARR_TRAITS_ADAPTOR_2_H
#define CGAL_ARR_TRAITS_ADAPTOR_2_H

#include <CGAL/license/Arrangement_on_surface_2.h>


/*! \file
 * Definitions of the adaptor classes for the arrangement traits class.
 */

#include <list>

#include <CGAL/config.h>
#include <CGAL/tags.h>
#include <CGAL/Arr_enums.h>
#include <CGAL/Arr_tags.h>
#include <CGAL/Arrangement_2/Arr_traits_adaptor_2_dispatching.h>

namespace CGAL {

/*! \class
 * A traits-class adaptor that extends the basic traits-class interface.
 */
template <typename ArrangementBasicTraits_>
class Arr_traits_basic_adaptor_2 : public ArrangementBasicTraits_ {
public:
  // Traits-class geometric types.
  typedef ArrangementBasicTraits_                   Base;
  typedef Arr_traits_basic_adaptor_2<Base>          Self;
  typedef typename Base::X_monotone_curve_2         X_monotone_curve_2;
  typedef typename Base::Point_2                    Point_2;

  // Categories
  typedef typename Base::Has_left_category          Has_left_category;
  typedef typename Base::Has_do_intersect_category  Has_do_intersect_category;

  typedef typename internal::Arr_complete_left_side_category< Base >::Category
                                                    Left_side_category;
  typedef typename internal::Arr_complete_bottom_side_category< Base >::Category
                                                    Bottom_side_category;
  typedef typename internal::Arr_complete_top_side_category< Base >::Category
                                                    Top_side_category;
  typedef typename internal::Arr_complete_right_side_category< Base >::Category
                                                    Right_side_category;

protected:
  // left-right dispatch
  typedef CGAL::internal::Arr_left_right_implementation_dispatch<
    Left_side_category, Right_side_category > LR;

  typedef typename LR::Is_on_y_identification_2_curve_tag      Ioyi_2_curve_tag;
  typedef typename LR::Is_on_y_identification_2_point_tag      Ioyi_2_point_tag;
  typedef typename LR::Compare_y_on_boundary_2_points_tag
    Cmp_y_ob_2_points_tag;
  typedef typename LR::Compare_y_near_boundary_2_curve_ends_tag
    Cmp_y_nb_2_curve_ends_tag;

  // bottom-top dispatch
  typedef CGAL::internal::Arr_bottom_top_implementation_dispatch<
    Bottom_side_category, Top_side_category > BT;

  typedef typename BT::Is_on_x_identification_2_curve_tag      Ioxi_2_curve_tag;
  typedef typename BT::Is_on_x_identification_2_point_tag      Ioxi_2_point_tag;

  typedef typename BT::Compare_x_near_boundary_2_curve_ends_tag
    Cmp_x_nb_2_curve_ends_tag;

  // Used by:
  // 1. parameter_space_in_x
  typedef typename Arr_two_sides_category<Left_side_category,
                                          Right_side_category>::result
    Left_or_right_sides_category;

  // Used by:
  // 1. parameter_space_in_y
  // 2. compare_x_on_boundary
  typedef typename Arr_two_sides_category<Bottom_side_category,
                                          Top_side_category>::result
    Bottom_or_top_sides_category;

public:
  /// \name Construction.
  //@{
  /*! Default constructor. */
  Arr_traits_basic_adaptor_2() : Base() {}

  /*! Constructor from a base-traits class. */
  Arr_traits_basic_adaptor_2(const Base& traits) : Base(traits) {}
  //@}

  // Inherited functors:
  typedef typename Base::Compare_x_2            Compare_x_2;
  typedef typename Base::Compare_xy_2           Compare_xy_2;
  typedef typename Base::Compare_y_at_x_2       Compare_y_at_x_2;
  typedef typename Base::Construct_min_vertex_2 Construct_min_vertex_2;
  typedef typename Base::Construct_max_vertex_2 Construct_max_vertex_2;
  typedef typename Base::Is_vertical_2          Is_vertical_2;
  typedef typename Base::Compare_y_at_x_right_2 Compare_y_at_x_right_2;
  typedef typename Base::Equal_2                Equal_2;

  /// \name Overriden functors for bounded boundaries.
  //@{

  /*! A functor that compares the y-coordinates of two x-monotone curves
   * immediately to the left of their intersection point.
   */
  class Compare_y_at_x_left_2 {
  public:
    /*!
     * Compare two curves immediately to the left of their intersection point.
     * \param xcv1 The first curve.
     * \param xcv2 The second curve.
     * \param p The query point.
     * \pre The two curves intersect at p, and they are defined to its left.
     * \return SMALLER if xcv1 lies below xcv2 to the left of q;
     *         LARGER if xcv1 lies above xcv2 to the left of q;
     *         EQUAL in case of an overlap to the left of q.
     */
    Comparison_result operator()(const X_monotone_curve_2& xcv1,
                                 const X_monotone_curve_2& xcv2,
                                 const Point_2& p) const
    {
      // The function is implemented based on the Has_left category. If the
      // category indicates that the "left" version is available, it calls the
      // function with same name defined in the base class. Otherwise, it
      // uses other predicates to provide this comparison.
      return _compare_y_at_x_left_imp(xcv1, xcv2, p, Has_left_category());
    }

  protected:
    //! The base traits.
    const Self* m_self;

    /*! Constructor.
     * \param tr The base traits class. It must be passed, to handle non
     *           stateless traits objects, (which stores data).
     * The constructor is declared private to allow only the functor
     * obtaining function, which is a member of the nesting class,
     * constructing it.
     */
    Compare_y_at_x_left_2(const Self* self) : m_self(self) {}

    //! Allow its functor obtaining function calling the private constructor.
    friend class Arr_traits_basic_adaptor_2<Base>;

    /*!
     * Implementation of the operator() in case the HasLeft tag is true.
     */
    Comparison_result _compare_y_at_x_left_imp(const X_monotone_curve_2& xcv1,
                                               const X_monotone_curve_2& xcv2,
                                               const Point_2& p,
                                               Tag_true) const
    {
      const Base* base = m_self;
      return (base->compare_y_at_x_left_2_object()(xcv1, xcv2, p));
    }

    /*!
     * Implementation of the operator() in case the HasLeft tag is false.
     */
    Comparison_result
    _compare_y_at_x_left_imp(const X_monotone_curve_2& xcv1,
                             const X_monotone_curve_2& xcv2,
                             const Point_2& CGAL_assertion_code(p),
                             Tag_false) const
    {
      Parameter_space_in_x_2  ps_x = m_self->parameter_space_in_x_2_object();
      Parameter_space_in_y_2  ps_y = m_self->parameter_space_in_y_2_object();
      Construct_min_vertex_2  min_vertex =
        m_self->construct_min_vertex_2_object();
      Equal_2                 equal = m_self->equal_2_object();

      // Check if the left ends of the curves are bounded endpoints.
      const Arr_parameter_space  ps_x1 = ps_x(xcv1, ARR_MIN_END);
      const Arr_parameter_space  ps_y1 =
        (ps_x1 != ARR_INTERIOR ? ARR_INTERIOR : ps_y(xcv1, ARR_MIN_END));
      const bool has_left1 = (ps_x1 == ARR_INTERIOR && ps_y1 == ARR_INTERIOR);

      const Arr_parameter_space  ps_x2 = ps_x(xcv2, ARR_MIN_END);
      const Arr_parameter_space  ps_y2 =
        (ps_x2 != ARR_INTERIOR ? ARR_INTERIOR : ps_y(xcv2, ARR_MIN_END));
      const bool has_left2 = (ps_x2 == ARR_INTERIOR && ps_y2 == ARR_INTERIOR);

      CGAL_assertion(ps_x1 != ARR_RIGHT_BOUNDARY &&
                     ps_x2 != ARR_RIGHT_BOUNDARY);

      // Make sure that p lies on both curves, and that both are defined to its
      // right (so their right endpoint is lexicographically larger than p).
      CGAL_precondition_code(
        Compare_xy_2       compare_xy = m_self->compare_xy_2_object();
        Compare_y_at_x_2   compare_y_at_x = m_self->compare_y_at_x_2_object();
      );

      CGAL_precondition(compare_y_at_x(p, xcv1) == EQUAL &&
                         compare_y_at_x(p, xcv2) == EQUAL);

      CGAL_precondition((! has_left1 ||
                          compare_xy(min_vertex(xcv1), p) == SMALLER) &&
                        (! has_left2 ||
                          compare_xy(min_vertex(xcv2), p) == SMALLER));

      // If one of the curves is vertical, it is below the other one.
      Is_vertical_2       is_vertical = m_self->is_vertical_2_object();

      if (is_vertical(xcv1)) return (is_vertical(xcv2)) ? EQUAL : SMALLER;
      else if (is_vertical(xcv2)) return (LARGER);

      // Perform the comparison based on the existance of bounded left
      // endpoints.
      if (has_left1 && has_left2) {
        // Obtain the left endpoints of xcv1 and xcv2.
        Point_2        left1 = min_vertex(xcv1);
        Point_2        left2 = min_vertex(xcv2);

        if (equal(left1, left2))
          // The two curves have a common left endpoint:
          // Compare them to the right of this point.
          return (m_self->compare_y_at_x_right_2_object()(xcv1, xcv2, left1));
      }

      // We now that the curves do not share a common endpoint, and we can
      // compare their relative y-position (which does not change to the left
      // of the given point p).
      return (m_self->compare_y_position_2_object()(xcv1, xcv2));
    }
  };

  /*! Obtain a Compare_y_at_x_left_2 function object. */
  Compare_y_at_x_left_2 compare_y_at_x_left_2_object() const
  { return Compare_y_at_x_left_2(this); }

  /*! A functor that determines whether two x-monotone curves intersect.
   */
  class Do_intersect_2 {
  public:
    /*!
     * Determine whether two x-monotone curves intersect.
     * \param xcv1 the first curve.
     * \param xcv2 the second curve.
     * \return true if xcv1 and xcv2 intersect false otherwise.
     */
    bool operator()(const X_monotone_curve_2& xcv1,
                    const X_monotone_curve_2& xcv2) const
    {
      // The function is implemented based on the Has_do_intersect category.
      // If the category indicates that "do_intersect" is available, it calls
      // the function with same name defined in the base class. Otherwise, it
      // uses the intersection construction to implement this predicate.
      return _do_intersect_imp(xcv1, xcv2, Has_do_intersect_category());
    }

  protected:
    //! The base traits.
    const Self* m_self;

    /*! Constructor.
     * \param self The traits adaptor class. It must be passed, to handle
     *             non stateless traits objects, (which stores data).
     * The constructor is declared private to allow only the functor
     * obtaining function, which is a member of the nesting class,
     * constructing it.
     */
    Do_intersect_2(const Self* self) : m_self(self) {}

    //! Allow its functor obtaining function calling the private constructor.
    friend class Arr_traits_basic_adaptor_2<Base>;

    /*!
     * Implementation of the operator() in case the HasDoIntersect tag is true.
     */
    bool _do_intersect_imp(const X_monotone_curve_2& xcv1,
                           const X_monotone_curve_2& xcv2,
                           Tag_true) const
    {
      const Base* base = m_self;
      return (base->do_intersect_2_object()(xcv1, xcv2));
    }

    /*!
     * Implementation of the operator() in case the HasDoIntersect tag is false.
     */
    bool _do_intersect_imp(const X_monotone_curve_2& xcv1,
                           const X_monotone_curve_2& xcv2,
                           Tag_false) const
    {
      std::list<CGAL::Object> intersections;
      m_self->intersect_2_object()(xcv1, xcv2, back_inserter(intersections));
      return !intersections.empty();
    }
  };

  /*! Obtain a Compare_y_at_x_left_2 function object. */
  Do_intersect_2 do_intersect_2_object() const { return Do_intersect_2(this); }

  //@}

  /// \name Overriden functors for boundaries.
  //@{

  // left-right

  /*! A functor that determines the location of a geometric object
   * with respect to the parameter space along the x axis.
   */
  class Parameter_space_in_x_2 {
  public:
    /*! Obtain the location of the given curve end in x.
     * \param xcv The curve.
     * \param ind ARR_MIN_END if we refer to xcv's minimal end,
     *            ARR_MAX_END if we refer to its maximal end.
     * \return The location of the curve end.
     */
    Arr_parameter_space operator()(const X_monotone_curve_2& xcv,
                                   Arr_curve_end ind) const
    {
      // The function is implemented based on the tag dispatching
      // If the traits class does not support special boundaries, we just
      // return ARR_INTERIOR.
      return parameter_space_in_x(xcv, ind, Left_or_right_sides_category());
    }

    /*! Obtain the location of the given point end in x.
     * \param p The point.
     * \return The location of the point end in x direction.
     */
    Arr_parameter_space operator()(const Point_2& p) const
    {
      // The function is implemented based on the tag dispatching
      // If the traits class does not support special boundaries, we just
      // return ARR_INTERIOR.
      return parameter_space_in_x(p, Left_or_right_sides_category());
    }

  protected:
    //! The base traits.
    const Base* m_base;

    /*! Constructor.
     * \param base The base traits class. It must be passed, to handle non
     *             stateless traits objects, (which stores data).
     * The constructor is declared private to allow only the functor
     * obtaining function, which is a member of the nesting class,
     * constructing it.
     */
    Parameter_space_in_x_2(const Base* base) : m_base(base) {}

    //! Allow its functor obtaining function calling the private constructor.
    friend class Arr_traits_basic_adaptor_2<Base>;

    /*! Implementation of the operator() in case the base should be used. */
    Arr_parameter_space parameter_space_in_x(const X_monotone_curve_2& xcv,
                                             Arr_curve_end ind,
                                             /* Left and Right */ Arr_has_identified_side_tag) const
    {
      // If the curve completely lies on the left-right identification, return
      // ARR_LEFT_BOUNDARY as an arbitrary but consistent choice.
      if (m_base->is_on_y_identification_2_object()(xcv))
        return ARR_LEFT_BOUNDARY;
      return (m_base->parameter_space_in_x_2_object()(xcv, ind));
    }

    /*! Implementation of the operator() in case the base should be used. */
    Arr_parameter_space parameter_space_in_x(const X_monotone_curve_2& xcv,
                                             Arr_curve_end ind,
                                             /* Left or Right */ Arr_boundary_cond_tag) const
    { return (m_base->parameter_space_in_x_2_object()(xcv, ind)); }

    /*! Implementation of the operator() in case the dummy should be used. */
    Arr_parameter_space parameter_space_in_x(const X_monotone_curve_2&,
                                             Arr_curve_end,
                                             /* Left or Right */ Arr_all_sides_oblivious_tag) const
    {
      /*! \todo ideally we should call CGAL_error() here and avoid invocation
       * of the functor for traits classes that have oblivious boundary
       * conditions
       */
      return ARR_INTERIOR;
    }

     /*! Implementation of the operator() in case the base should be used. */
    Arr_parameter_space parameter_space_in_x(const Point_2& p,
                                             /* Left and Right */ Arr_has_identified_side_tag) const
    {
      // if the point lies on the left-right identification, return
      // ARR_LEFT_BOUNDARY as an arbitrary but consistent choice
      if (m_base->is_on_y_identification_2_object()(p))
        return ARR_LEFT_BOUNDARY;
      return m_base->parameter_space_in_x_2_object()(p);
    }

    /*! Implementation of the operator() in case the base should be used. */
    Arr_parameter_space parameter_space_in_x(const Point_2& p,
                                             /* Left or Right */ Arr_boundary_cond_tag) const
    { return m_base->parameter_space_in_x_2_object()(p); }

    /*! Implementation of the operator() in case the dummy should be used. */
    Arr_parameter_space parameter_space_in_x(const Point_2&,
                                             /* Left or Right */ Arr_all_sides_oblivious_tag) const
    {
      /*! \todo ideally we should call CGAL_error() here and avoid invocation
       * of the functor for traits classes that have oblivious boundary
       * conditions
       */
      return ARR_INTERIOR;
    }
  };

  /*! Obtain an Parameter_space_in_x_2 function object. */
  Parameter_space_in_x_2 parameter_space_in_x_2_object() const
  { return Parameter_space_in_x_2(this); }

  /*! A function object that determines whether an x-monotone curve or a
   * point coincide with the vertical identification curve.
   */
  class Is_on_y_identification_2 {
  protected:
    //! The base traits.
    const Base* m_base;

    /*! Constructor.
     * \param base The base traits class. It must be passed, to handle non
     *             stateless traits objects, (which stores data).
     * The constructor is declared private to allow only the functor
     * obtaining function, which is a member of the nesting class,
     * constructing it.
     */
    Is_on_y_identification_2(const Base* base) : m_base(base) {}

    //! Allow its functor obtaining function calling the private constructor.
    friend class Arr_traits_basic_adaptor_2<Base>;

  public:
    /*! Determines whether a point lies on the vertical identification curve
     * \param p the point.
     * \return true if p lies on the vertical identification curve, and
     * false otherwise.
     */
    bool operator()(const Point_2& p) const
    { return is_on_y_idn(p, Ioyi_2_point_tag()); }

    /*! Determines whether an x-monotone curve coicide with the vertical
     * identification curve
     * \param xcv the point.
     * \return true if xcv coincides with an identification curve,
     * and false otherwise.
     */
    bool operator()(const X_monotone_curve_2& xcv) const
    { return is_on_y_idn(xcv,  Ioyi_2_curve_tag()); }

  private:
    bool is_on_y_idn(const Point_2& p, Arr_use_traits_tag) const
    { return m_base->is_on_y_identification_2_object()(p); }

    bool is_on_y_idn(const Point_2&, Arr_use_dummy_tag) const
    { CGAL_error(); return false; }

    bool is_on_y_idn(const X_monotone_curve_2& xcv, Arr_use_traits_tag) const
    { return m_base->is_on_y_identification_2_object()(xcv); }

    bool is_on_y_idn(const X_monotone_curve_2&, Arr_use_dummy_tag) const
    { CGAL_error(); return false; }
  };

  /*! Obtain a Is_on_y_identification_2 function object. */
  Is_on_y_identification_2 is_on_y_identification_2_object() const
  {
    return Is_on_y_identification_2(this);
  }

  /*! A function object that compares the y-coordinates of curve ends near the
   * boundary of the parameter space.
   */
  class Compare_y_near_boundary_2 {
  protected:
    //! The base traits.
    const Base* m_base;

    /*! Constructor.
     * \param base The base traits class. It must be passed, to handle non
     *             stateless traits objects, (which stores data).
     * The constructor is declared private to allow only the functor
     * obtaining function, which is a member of the nesting class,
     * constructing it.
     */
    Compare_y_near_boundary_2(const Base* base) : m_base(base) {}

    //! Allow its functor obtaining function calling the private constructor.
    friend class Arr_traits_basic_adaptor_2<Base>;

    /*!
     * Implementation of the operator() in case the base should used.
     */
    Comparison_result comp_y_near_bnd(const X_monotone_curve_2& xcv1,
                                      const X_monotone_curve_2& xcv2,
                                      Arr_curve_end ce,
                                      Arr_use_traits_tag) const
    { return m_base->compare_y_near_boundary_2_object()(xcv1, xcv2, ce); }

    /*!
     * Implementation of the operator() in case the dummy should be used.
     */
    Comparison_result comp_y_near_bnd(const X_monotone_curve_2&,
                                      const X_monotone_curve_2&,
                                      Arr_curve_end, Arr_use_dummy_tag) const
    { CGAL_error(); return EQUAL; }

  public:
    /*!
     * Compare the relative y-positions of two curve ends.
     * \param xcv1 The first curve.
     * \param xcv2 The second curve.
     * \param ce The relevant end of xcv1 and xcv2.
     * \pre Both curve ends have a special boundary in x.
     * \return SMALLER if xcv1 lies below xcv2;
     *         LARGER if xcv1 lies above xcv2;
     *         EQUAL in case of an overlap.
     */
    Comparison_result operator()(const X_monotone_curve_2& xcv1,
                                 const X_monotone_curve_2& xcv2,
                                 Arr_curve_end ce) const
    {
      // The function is implemented based on the tag disatching
      // If the traits class does not support open curves, we just
      // return EQUAL, as this comparison will not be invoked anyway.
      return comp_y_near_bnd(xcv1, xcv2, ce, Cmp_y_nb_2_curve_ends_tag());
    }
  };

  /*! Obtain a Compare_y_near_boundary_2 functor. */
  Compare_y_near_boundary_2 compare_y_near_boundary_2_object() const
  { return Compare_y_near_boundary_2(this); }

  /*! A function object that compares the y-coordinate of two given points
   * that lie on vertical boundaries.
   */
  class Compare_y_on_boundary_2 {
  protected:
    //! The base traits.
    const Base* m_base;

    /*! Constructor.
     * \param base The base traits class. It must be passed, to handle non
     *             stateless traits objects, (which stores data).
     * The constructor is declared private to allow only the functor
     * obtaining function, which is a member of the nesting class,
     * constructing it.
     */
    Compare_y_on_boundary_2(const Base* base) : m_base(base) {}

    //! Allow its functor obtaining function calling the private constructor.
    friend class Arr_traits_basic_adaptor_2<Base>;

    /*!
     * Implementation of the operator() in case the base should be used.
     */
    Comparison_result comp_y_on_bnd(const Point_2& p1, const Point_2& p2,
                                    Arr_use_traits_tag) const
    { return m_base->compare_y_on_boundary_2_object()(p1, p2); }

    /*!
     * Implementation of the operator() in case the dummy should be used.
     */
    Comparison_result comp_y_on_bnd(const Point_2&, const Point_2&,
                                    Arr_use_dummy_tag) const
    { CGAL_error(); return SMALLER; }

  public:
    /*! Compare the relative y-positions of two points.
     * \param p1 The first point.
     * \param p2 The second point.
     * \pre Both points lie on vertical boundaries.
     * \return SMALLER if xcv1 lies below xcv2;
     *         LARGER if xcv1 lies above xcv2;
     *         EQUAL in case of an overlap.
     */
    Comparison_result operator()(const Point_2& p1, const Point_2& p2) const
    {
      // The function is implemented based on the tag dispatching.
      // If the traits class does not support open curves, we just
      // return EQUAL, as this comparison will not be invoked anyway.
      return comp_y_on_bnd(p1, p2, Cmp_y_ob_2_points_tag());
    }
  };

  /*! Obtain a Compare_y_on_boundary_2 function object. */
  Compare_y_on_boundary_2 compare_y_on_boundary_2_object() const
  { return Compare_y_on_boundary_2(this); }

  // bottom-top

  /*! A functor that determines the location of a geometric object
   * with respect to the parameter space along the y axis.
   */
  class Parameter_space_in_y_2 {
  public:
    /*! Obtain the location of the given curve end in y.
     * \param xcv The curve.
     * \param ind ARR_MIN_END if we refer to xcv's minimal end,
     *            ARR_MAX_END if we refer to its maximal end.
     * \return The location of the curve end.
     */
    Arr_parameter_space operator()(const X_monotone_curve_2& xcv,
                                   Arr_curve_end ind) const
    {
      // The function is implemented based on the tag dispatching.
      // If the traits class does not support special boundaries, we just
      // return ARR_INTERIOR.
      return parameter_space_in_y(xcv, ind, Bottom_or_top_sides_category());
    }

    /*! Obtain the location of the given point end in y.
     * \param p The point.
     * \return The location of the point end in y direction.
     */
    Arr_parameter_space operator()(const Point_2& p) const
    { return parameter_space_in_y(p, Bottom_or_top_sides_category()); }

  protected:
    //! The base traits.
    const Base* m_base;

    /*! Constructor.
     * \param base The base traits class. It must be passed, to handle non
     *             stateless traits objects, (which stores data).
     * The constructor is declared private to allow only the functor
     * obtaining function, which is a member of the nesting class,
     * constructing it.
     */
    Parameter_space_in_y_2(const Base* base) : m_base(base) {}

    //! Allow its functor obtaining function calling the private constructor.
    friend class Arr_traits_basic_adaptor_2<Base>;

    /*! Implementation of the operator() in case the base should be used. */
    Arr_parameter_space parameter_space_in_y(const X_monotone_curve_2& xcv,
                                             Arr_curve_end ind,
                                             /* Bottom and Top */ Arr_has_identified_side_tag) const
    {
      // If the curve completely lies on the bottom-top identification, return
      // ARR_BOTTOM_BOUNDARY as an arbitrary but consistent choice.
      if (m_base->is_on_x_identification_2_object()(xcv)) {
        return ARR_BOTTOM_BOUNDARY;
      }
      return m_base->parameter_space_in_y_2_object()(xcv, ind);
    }

    /*! Implementation of the operator() in case the base should be used. */
    Arr_parameter_space parameter_space_in_y(const X_monotone_curve_2& xcv,
                                             Arr_curve_end ind,
                                             /* Bottom or Top */ Arr_boundary_cond_tag) const
    {
      return m_base->parameter_space_in_y_2_object()(xcv, ind);
    }
    /*! Implementation of the operator() in case the dummy should be used. */
    Arr_parameter_space parameter_space_in_y(const X_monotone_curve_2&,
                                             Arr_curve_end,
                                             Arr_all_sides_oblivious_tag) const
    {
      /*! \todo ideally we should call CGAL_error() here and avoid invocation
       * of the functor for traits classes that have oblivious boundary
       * conditions
       */
      return ARR_INTERIOR;
    }

    /*! Implementation of the operator() in case the base should be used. */
    Arr_parameter_space parameter_space_in_y(const Point_2& p,
                                             /* Bottom and Top */ Arr_has_identified_side_tag) const
    {
      // if the point lies on the bottom-top identification, return
      // ARR_BOTTOM_BOUNDARY as an arbitrary but consistent choice
      if (m_base->is_on_x_identification_2_object()(p)) {
        return ARR_BOTTOM_BOUNDARY;
      }
      return m_base->parameter_space_in_x_2_object()(p);
    }

    /*! Implementation of the operator() in case the base should be used. */
    Arr_parameter_space parameter_space_in_y(const Point_2& p,
                                             /* Bottom or Top */ Arr_boundary_cond_tag) const
    { return m_base->parameter_space_in_y_2_object()(p); }

    /*! Implementation of the operator() in case the dummy should be used. */
    Arr_parameter_space parameter_space_in_y(const Point_2&,
                                             Arr_all_sides_oblivious_tag) const
    {
      /*! \todo ideally we should call CGAL_error() here and avoid invocation
       * of the functor for traits classes that have oblivious boundary
       * conditions
       */
      return ARR_INTERIOR;
    }
  };

  /*! Obtain an Parameter_space_in_y_2 function object. */
  Parameter_space_in_y_2 parameter_space_in_y_2_object() const
  { return Parameter_space_in_y_2(this); }

  /*! A function object that determines whether an x-monotone curve or a
   * point coincide with the horizontal identification curve.
   */
  class Is_on_x_identification_2 {
  protected:
    //! The base traits.
    const Base* m_base;

    /*! Constructor.
     * \param base The base traits class. It must be passed, to handle non
     *             stateless traits objects, (which stores data).
     * The constructor is declared private to allow only the functor
     * obtaining function, which is a member of the nesting class,
     * constructing it.
     */
    Is_on_x_identification_2(const Base* base) : m_base(base) {}

    //! Allow its functor obtaining function calling the private constructor.
    friend class Arr_traits_basic_adaptor_2<Base>;

  public:
    /*! Determines whether a point lies on the horizontal identification curve
     * \param p the point.
     * \return true if p lies on the vertical identification curve, and
     * false otherwise.
     */
    bool operator()(const Point_2& p) const
    { return is_on_idn(p, Ioxi_2_point_tag()); }

    /*! Determines whether an x-monotone curve coicide with the horizontal
     * identification curve
     * \param xcv the point.
     * \return true if xcv coincides with an identification curve,
     * and false otherwise.
     */
    bool operator()(const X_monotone_curve_2& xcv) const
    { return is_on_x_idn(xcv,  Ioxi_2_curve_tag()); }

  private:
    bool is_on_x_idn(const Point_2& p, Arr_use_traits_tag) const
    { return m_base->is_on_x_identification_2_object()(p); }

    bool is_on_x_idn(const Point_2&, Arr_use_dummy_tag) const
    { CGAL_error(); return SMALLER; }

    bool is_on_x_idn(const X_monotone_curve_2& xcv, Arr_use_traits_tag) const
    { return m_base->is_on_x_identification_2_object()(xcv); }

    bool is_on_x_idn(const X_monotone_curve_2&, Arr_use_dummy_tag) const
    { CGAL_error(); return SMALLER; }
  };

  /*! Obtain a Is_on_x_identification_2 function object. */
  Is_on_x_identification_2 is_on_x_identification_2_object() const
  { return Is_on_x_identification_2(this); }

  /*! A function object that compares the x-coordinate of two given points
   * that lie on horizontal boundaries.
   */
  class Compare_x_on_boundary_2 {
  protected:
    //! The base traits.
    const Base* m_base;

    /*! Constructor.
     * \param base The base traits class. It must be passed, to handle non
     *             stateless traits objects, (which stores data).
     * The constructor is declared private to allow only the functor
     * obtaining function, which is a member of the nesting class,
     * constructing it.
     */
    Compare_x_on_boundary_2(const Base* base) : m_base(base) {}

    //! Allow its functor obtaining function calling the private constructor.
    friend class Arr_traits_basic_adaptor_2<Base>;

  public:
    /*! Compare the x-coordinate of two given points projected onto the
     * horizontal boundaries
     * \param p1 the first point.
     * \param p2 the second point.
     */
    Comparison_result operator()(const Point_2& p1, const Point_2& p2) const
    {
      return comp_x_on_bnd(p1, p2, Bottom_side_category(), Top_side_category());
    }

    /*! Compare the x-coordinate of a point and a curve-end projected onto the
     * horizontal boundaries
     * \param pt the point.
     * \param xcv the curve
     * \param ce the curve-end
     */
    Comparison_result operator()(const Point_2& pt,
                                 const X_monotone_curve_2& xcv,
                                 Arr_curve_end ce) const
    { return comp_x_on_bnd(pt, xcv, ce, Bottom_or_top_sides_category()); }

    /*! Compare the x-coordinates of two curve-ends projected onto the horizontal
     * boundaries
     * \param xcv1 the curve
     * \param ce1 the curve-end
     * \param xcv2 the curve
     * \param ce2 the curve-end
     */
    Comparison_result operator()(const X_monotone_curve_2& xcv1,
                                 Arr_curve_end ce1,
                                 const X_monotone_curve_2& xcv2,
                                 Arr_curve_end ce2) const
    {
      return comp_x_on_bnd(xcv1, ce1, xcv2, ce2,
                           Bottom_or_top_sides_category());
    }

  private:

    // There are three cases that need the functor (where at least one side is
    // closed)

    /*! Implementation for identificatied sides calls the base. */
    Comparison_result comp_x_on_bnd(const Point_2& p1, const Point_2& p2,
                                    Arr_identified_side_tag,
                                    Arr_identified_side_tag) const
    { return m_base->compare_x_on_boundary_2_object()(p1, p2); }

    /*! Implementation for closed top side calls the base. */
    Comparison_result comp_x_on_bnd(const Point_2& p1, const Point_2& p2,
                                    Arr_boundary_side_tag, Arr_closed_side_tag)
      const
    { return m_base->compare_x_on_boundary_2_object()(p1, p2); }

    /*! Implementation for closed bottom side calls the base. */
    Comparison_result comp_x_on_bnd(const Point_2& p1, const Point_2& p2,
                                    Arr_closed_side_tag, Arr_boundary_side_tag)
      const
    { return m_base->compare_x_on_boundary_2_object()(p1, p2); }

    // for all other cases an error is generated
    /*! Implementation for the cases no base is called. */
    Comparison_result comp_x_on_bnd(const Point_2& p1, const Point_2& p2,
                                    Arr_boundary_side_tag,
                                    Arr_boundary_side_tag) const
    { CGAL_error(); return SMALLER; }

    /*! Implementation for the case the the base should be used. */
    Comparison_result comp_x_on_bnd(const Point_2& pt,
                                    const X_monotone_curve_2& xcv,
                                    Arr_curve_end ce,
                                    Arr_boundary_cond_tag) const
    { return m_base->compare_x_on_boundary_2_object()(pt, xcv, ce); }

    /*! Implementation of the case the dummy should be used. */
    Comparison_result comp_x_on_bnd(const Point_2&,
                                    const X_monotone_curve_2& /* xcv */,
                                    Arr_curve_end /* ce */,
                                    Arr_all_sides_oblivious_tag) const
    { CGAL_error(); return SMALLER; }

    /*! Implementation for the case the the base should be used. */
    Comparison_result comp_x_on_bnd(const X_monotone_curve_2& xcv1,
                                    Arr_curve_end ce1,
                                    const X_monotone_curve_2& xcv2,
                                    Arr_curve_end ce2,
                                    Arr_boundary_cond_tag) const
    { return m_base->compare_x_on_boundary_2_object()(xcv1, ce1, xcv2, ce2); }

    /*! Implementation of the case the dummy should be used. */
    Comparison_result comp_x_on_bnd(const X_monotone_curve_2& /* xcv1 */,
                                    Arr_curve_end /* ce1 */,
                                    const X_monotone_curve_2& /* xcv2 */,
                                    Arr_curve_end /* ce2 */,
                                    Arr_all_sides_oblivious_tag) const
    { CGAL_error(); return SMALLER; }
  };

  /*! Obtain a Compare_x_on_boundary_2 function object. */
  Compare_x_on_boundary_2 compare_x_on_boundary_2_object() const
  { return Compare_x_on_boundary_2(this); }

  /*! A functor that compares the x-coordinates of curve ends near the
   * boundary of the parameter space
   */
  class Compare_x_near_boundary_2 {
  protected:
    //! The base traits.
    const Base* m_base;

    /*! Constructor.
     * \param base The base traits class. It must be passed, to handle non
     *             stateless traits objects, (which stores data).
     * The constructor is declared private to allow only the functor
     * obtaining function, which is a member of the nesting class,
     * constructing it.
     */
    Compare_x_near_boundary_2(const Base* base) : m_base(base) {}

    //! Allow its functor obtaining function calling the private constructor.
    friend class Arr_traits_basic_adaptor_2<Base>;

    /*! Implementation of the operator() in case the base should be used. */
    Comparison_result _compare_curves(const X_monotone_curve_2& xcv1,
                                      const X_monotone_curve_2& xcv2,
                                      Arr_curve_end ce,
                                      Arr_use_traits_tag) const
    { return m_base->compare_x_near_boundary_2_object()(xcv1, xcv2, ce); }

    /*! Implementation of the operator() in case the dummy should be used. */
    Comparison_result _compare_curves(const X_monotone_curve_2&,
                                      const X_monotone_curve_2&,
                                      Arr_curve_end,
                                      Arr_use_dummy_tag) const
    { CGAL_error(); return EQUAL; }

  public:
    /*! Compare the relative x-positions of two curve ends.
     * \param xcv1 The first curve.
     * \param xcv2 The second curve.
     * \param ce ARR_MIN_END if we refer to the curves' minimal end;
     *           ARR_MAX_END if we refer to the curves' maximal end.
     * \pre Both curve ends have a special boundary in y.
     * \return SMALLER if xcv1 lies to the left of xcv2;
     *         LARGER if xcv1 lies to the right xcv2;
     *         EQUAL in case of an overlap.
     */
    Comparison_result operator()(const X_monotone_curve_2& xcv1,
                                 const X_monotone_curve_2& xcv2,
                                 Arr_curve_end ce) const
    { return _compare_curves(xcv1, xcv2, ce, Cmp_x_nb_2_curve_ends_tag()); }
  };

  /*! Obtain a Compare_x_near_boundary_2 function object. */
  Compare_x_near_boundary_2 compare_x_near_boundary_2_object() const
  { return Compare_x_near_boundary_2(this); }


  // special non-public comparison functors


  /*! A functor that compares the y-coordinates of curve ends near the
   * boundary of the parameter space
   */
  class Compare_y_curve_ends_2 {
  protected:
    //! The base traits.
    const Self* m_self;

    /*! Constructor.
     * \param base The base traits class. It must be passed, to handle non
     *             stateless traits objects, (which stores data).
     * The constructor is declared private to allow only the functor
     * obtaining function, which is a member of the nesting class,
     * constructing it.
     */
    Compare_y_curve_ends_2(const Self* self) : m_self(self) {}

    //! Allow its functor obtaining function calling the private constructor.
    friend class Arr_traits_basic_adaptor_2<Base>;

  protected:
    // for open
    Comparison_result _compare_curve_ends(const X_monotone_curve_2& xcv1,
                                          const X_monotone_curve_2& xcv2,
                                          Arr_curve_end ce,
                                          Arr_open_side_tag) const
    {
      Comparison_result res =
        m_self->compare_y_near_boundary_2_object()(xcv1, xcv2, ce);
      return res;
    }

    // for closed and identified
    Comparison_result _compare_curve_ends(const X_monotone_curve_2& xcv1,
                                          const X_monotone_curve_2& xcv2,
                                          Arr_curve_end ce,
                                          Arr_non_oblivious_side_tag) const
    {
      Comparison_result res =
        m_self->compare_y_on_boundary_2_object()(
          m_self->construct_vertex_at_curve_end_2_object()(xcv1, ce),
          m_self->construct_vertex_at_curve_end_2_object()(xcv2, ce)
      );
      return res;
    }

    // for oblivious and contracted
    Comparison_result _compare_curve_ends(const X_monotone_curve_2& xcv1,
                                          const X_monotone_curve_2& xcv2,
                                          Arr_curve_end ce,
                                          Arr_boundary_side_tag) const
    { CGAL_error(); return EQUAL; }

  public:
    /*! Compare the relative y-positions of two curve ends.
     * \param xcv1 The first curve.
     * \param ind1 ARR_MIN_END if we refer to xcv1's minimal end;
     *             ARR_MAX_END if we refer to its maximal end.
     * \param xcv2 The second curve.
     * \param ind2 ARR_MIN_END if we refer to xcv2's minimal end;
     *             ARR_MAX_END if we refer to its maximal end.
     * \pre Both curve ends have a special boundary in y.
     * \return SMALLER if xcv1 lies to the left of xcv2;
     *         LARGER if xcv1 lies to the right xcv2;
     *         EQUAL in case of an overlap.
     */
    Comparison_result operator()(const X_monotone_curve_2& xcv1,
                                 const X_monotone_curve_2& xcv2,
                                 Arr_curve_end ce) const
    {

      Arr_parameter_space ps1 =
        m_self->parameter_space_in_x_2_object()(xcv1, ce);

      CGAL_precondition(ps1 != ARR_INTERIOR);

      CGAL_assertion_code(
        Arr_parameter_space ps2 =
        m_self->parameter_space_in_x_2_object()(xcv2, ce);
      );
      CGAL_assertion(ps1 == ps2);

      switch (ps1) {
       case ARR_LEFT_BOUNDARY:
        return _compare_curve_ends(xcv1, xcv2, ce, Left_side_category());

       case ARR_RIGHT_BOUNDARY:
        return _compare_curve_ends(xcv1, xcv2, ce, Right_side_category());

       case ARR_INTERIOR: // fall-through
       default:
        CGAL_error(); // never reached
        return CGAL::EQUAL;
      }
    }
  };

  /*! Obtain a Compare_y_curve_ends_2 function object. */
  Compare_y_curve_ends_2 compare_y_curve_ends_2_object() const
  { return Compare_y_curve_ends_2(this); }

  /*! A functor that compares the x-coordinates of curve ends near the
   * boundary of the parameter space
   */
  class Compare_x_point_curve_end_2 {
  protected:
    //! The base traits.
    const Self* m_self;

    /*! Constructor.
     * \param base The base traits class. It must be passed, to handle non
     *             stateless traits objects, (which stores data).
     * The constructor is declared private to allow only the functor
     * obtaining function, which is a member of the nesting class,
     * constructing it.
     */
    Compare_x_point_curve_end_2(const Self* self) : m_self(self) {}

    //! Allow its functor obtaining function calling the private constructor.
    friend class Arr_traits_basic_adaptor_2<Base>;

  protected:
    // for open
    Comparison_result _compare_point_curve_end(const Point_2& pt,
                                               const X_monotone_curve_2& xcv,
                                               Arr_curve_end ce,
                                               Arr_open_side_tag) const
    {
      // pt must be interior
      // xcv,ce must be bottom or top
      CGAL_precondition
        (m_self->parameter_space_in_y_2_object()(pt) == ARR_INTERIOR);
      CGAL_precondition_code(Arr_parameter_space ps_y2 =
                             m_self->parameter_space_in_y_2_object()(xcv,ce));
      CGAL_precondition((ps_y2 == ARR_BOTTOM_BOUNDARY) ||
                        (ps_y2 == ARR_TOP_BOUNDARY));

      Comparison_result res =
        m_self->compare_x_on_boundary_2_object()(pt, xcv, ce);
      if ((res != EQUAL) || m_self->is_vertical_2_object()(xcv)) return res;

      // look at the side from which the
      // vertical asymptote is approached
      res = ((ce == CGAL::ARR_MIN_END) ? CGAL::SMALLER : CGAL::LARGER);
      return res;
    }

    // for contraction
    Comparison_result _compare_point_curve_end(const Point_2& pt,
                                               const X_monotone_curve_2& xcv,
                                               Arr_curve_end ce,
                                               Arr_contracted_side_tag) const
    {
      Comparison_result res =
        m_self->compare_x_on_boundary_2_object()(pt, xcv, ce);
      if ((res != EQUAL) || m_self->is_vertical_2_object()(xcv)) return res;

      // look at the side from which the
      // vertical asymptote is approached
      res = ((ce == CGAL::ARR_MIN_END) ? CGAL::SMALLER : CGAL::LARGER);
      return res;
    }

    // for others
    Comparison_result _compare_point_curve_end(const Point_2& pt,
                                               const X_monotone_curve_2& xcv,
                                               Arr_curve_end ce,
                                               Arr_oblivious_side_tag) const
    {
      Comparison_result res =
        m_self->compare_x_on_boundary_2_object()
          (pt, m_self->construct_vertex_at_curve_end_2_object()(xcv, ce));
      return res;
    }

  public:
    /*! Compare the relative x-positions of a point and a curve end.
     * \param pt The point
     * \param xcv The curve.
     * \param ce ARR_MIN_END if we refer to xcv's minimal end;
     *           ARR_MAX_END if we refer to its maximal end.
     * \pre The curve end has a special boundary in y.
     * \return SMALLER if pt lies to the left of xcv;
     *         LARGER if pt lies to the right xcv;
     *         EQUAL in case of an overlap.
     */
    Comparison_result operator()(const Point_2& pt,
                                 const X_monotone_curve_2& xcv,
                                 Arr_curve_end ce) const
    {
      Arr_parameter_space ps = m_self->parameter_space_in_y_2_object()(xcv, ce);

      CGAL_precondition(ps != ARR_INTERIOR);

      switch (ps) {

      case ARR_BOTTOM_BOUNDARY:
        return _compare_point_curve_end(pt, xcv, ce, Bottom_side_category());

      case ARR_TOP_BOUNDARY:
        return _compare_point_curve_end(pt, xcv, ce, Top_side_category());

      case ARR_INTERIOR:
        // fall-through
      default:
        CGAL_error(); // never reached
        return CGAL::EQUAL;
      }
    }
  };

  /*! Obtain a Compare_x_point_curve_end_2 function object. */
  Compare_x_point_curve_end_2 compare_x_point_curve_end_2_object() const
  { return Compare_x_point_curve_end_2(this); }

  /*! A functor that compares the x-coordinates of curve ends near the
   * boundary of the parameter space
   */
  class Compare_x_curve_ends_2 {
  protected:
    //! The base traits.
    const Self* m_self;

    /*! Constructor.
     * \param base The base traits class. It must be passed, to handle non
     *             stateless traits objects, (which stores data).
     * The constructor is declared private to allow only the functor
     * obtaining function, which is a member of the nesting class,
     * constructing it.
     */
    Compare_x_curve_ends_2(const Self* self) : m_self(self) {}

    //! Allow its functor obtaining function calling the private constructor.
    friend class Arr_traits_basic_adaptor_2<Base>;

  protected:
    Comparison_result _compare_curve_ends_same_x(const X_monotone_curve_2& xcv1,
                                                 Arr_curve_end ce1,
                                                 const X_monotone_curve_2& xcv2,
                                                 Arr_curve_end ce2) const
    {
      //CGAL::Comparison_result res = CGAL::EQUAL;

      CGAL::Arr_parameter_space ps_y1 =
        m_self->parameter_space_in_y_2_object()(xcv1, ce1);
      CGAL::Arr_parameter_space ps_y2 =
        m_self->parameter_space_in_y_2_object()(xcv2, ce2);
      bool vert1 = m_self->is_vertical_2_object()(xcv1);
      bool vert2 = m_self->is_vertical_2_object()(xcv2);

      // now we are in the open case: ARR_MIN_END > vertical > ARR_MAX_END
      if (vert1) {
        if (!vert2) {
          Comparison_result res = ((ce2 == CGAL::ARR_MIN_END) ? CGAL::SMALLER : CGAL::LARGER);
          return res;
        }
        // both are vertical
        if (ps_y1 == ps_y2) { // both ends converge to the same infinity
          //std::cout << "resBB1 EQUAL" << std::endl;
          Comparison_result res = CGAL::EQUAL;
          return res;
        }
        if (ps_y1 == CGAL::ARR_BOTTOM_BOUNDARY) {
          return SMALLER;
        }
        if (ps_y1 == CGAL::ARR_TOP_BOUNDARY) {
          return LARGER;
        }
        if (ps_y2 == CGAL::ARR_BOTTOM_BOUNDARY) {
          return LARGER;
        }
        if (ps_y2 == CGAL::ARR_TOP_BOUNDARY) {
          return SMALLER;
        }
      }

      if (vert2) {
        Comparison_result res = ((ce1 == CGAL::ARR_MIN_END) ? CGAL::LARGER : CGAL::SMALLER);
        return res;
      }

      // otherwise: both ends have asymptotic behaviour
      if (ps_y1 == ps_y2) { // need special y-comparison
        if (ce1 == ce2) { // both ends approach asymptote from one side
          Comparison_result res = m_self->compare_x_near_boundary_2_object()(xcv1, xcv2, ce2);
          return res;
        } else {
          // same x, same boundary side, one is max, the other is min
          //_compare_curve_ends_same_x_different_ends(ce1, ce2);
          // TODO
          Comparison_result res = ((ce1 == CGAL::ARR_MIN_END) ? CGAL::LARGER : CGAL::SMALLER);
          //std::cout << "resBBB: " << res << std::endl;
          return res;
        }
      }
      if (ce1 == ce2) {
        // curve ends approach same vertical asymptote (or singularity) from
        // same sides but towards different sides
        if (ps_y1 == CGAL::ARR_BOTTOM_BOUNDARY) {
          return SMALLER;
        }
        if (ps_y1 == CGAL::ARR_TOP_BOUNDARY) {
          return LARGER;
        }
        if (ps_y2 == CGAL::ARR_BOTTOM_BOUNDARY) {
          return LARGER;
        }
        if (ps_y2 == CGAL::ARR_TOP_BOUNDARY) {
          return SMALLER;
        }
      }

      // curve ends approach same vertical asymptote (or singularity) from
      // different sides
      // TODO
      Comparison_result res = ((ce1 == CGAL::ARR_MIN_END) ? CGAL::LARGER : CGAL::SMALLER);
      return res;
    }

    // for open
    Comparison_result _compare_curve_ends(const X_monotone_curve_2& xcv1,
                                          Arr_curve_end ce1,
                                          const X_monotone_curve_2& xcv2,
                                          Arr_curve_end ce2,
                                          Arr_open_side_tag) const {

      Comparison_result res =
        m_self->compare_x_on_boundary_2_object()(xcv1, ce1, xcv2, ce2);
      if (res == EQUAL) {
        //std::cout << "resAA: " << res << std::endl;
        res = _compare_curve_ends_same_x(xcv1, ce1, xcv2, ce2);
      }
      //std::cout << "resAB: " << res << std::endl;
      return res;
    }

    // for contracted
    Comparison_result _compare_curve_ends(const X_monotone_curve_2& xcv1,
                                          Arr_curve_end ce1,
                                          const X_monotone_curve_2& xcv2,
                                          Arr_curve_end ce2,
                                          Arr_contracted_side_tag) const {

      Comparison_result res =
        m_self->compare_x_on_boundary_2_object()(xcv1, ce1, xcv2, ce2);
      if (res == EQUAL) {
        res = _compare_curve_ends_same_x(xcv1, ce1, xcv2, ce2);
      }
      return res;
    }

    // for closed and identified
    Comparison_result _compare_curve_ends(const X_monotone_curve_2& xcv1,
                                          Arr_curve_end ce1,
                                          const X_monotone_curve_2& xcv2,
                                          Arr_curve_end ce2,
                                          Arr_non_oblivious_side_tag) const
    {
      Comparison_result res =
        m_self->compare_x_on_boundary_2_object()
        (m_self->construct_vertex_at_curve_end_2_object()(xcv1, ce1),
         m_self->construct_vertex_at_curve_end_2_object()(xcv2, ce2));
      return res;
    }

    // dummy
    Comparison_result _compare_curve_ends(const X_monotone_curve_2& xcv1,
                                          Arr_curve_end ce1,
                                          const X_monotone_curve_2& xcv2,
                                          Arr_curve_end ce2,
                                          Arr_oblivious_side_tag) const
    { CGAL_error(); return CGAL::EQUAL; }

  public:
    /*! Compare the relative x-positions of two curve ends.
     * \param xcv1 The first curve.
     * \param ind1 ARR_MIN_END if we refer to xcv1's minimal end;
     *             ARR_MAX_END if we refer to its maximal end.
     * \param xcv2 The second curve.
     * \param ind2 ARR_MIN_END if we refer to xcv2's minimal end;
     *             ARR_MAX_END if we refer to its maximal end.
     * \pre Both curve ends have a special boundary in y.
     * \return SMALLER if xcv1 lies to the left of xcv2;
     *         LARGER if xcv1 lies to the right xcv2;
     *         EQUAL in case of an overlap.
     */
    Comparison_result operator()(const X_monotone_curve_2& xcv1,
                                 Arr_curve_end ce1,
                                 const X_monotone_curve_2& xcv2,
                                 Arr_curve_end ce2) const
    {
      bool first_open = !m_self->is_closed_2_object()(xcv1, ce1);
      bool second_open = !m_self->is_closed_2_object()(xcv2, ce2);

      if (first_open) {
        if (second_open)
          return _compare_curve_ends(xcv1, ce1, xcv2, ce2,
                                     // both sides are open, so pick one
                                     Bottom_side_category());

        return CGAL::opposite
          (m_self->compare_x_point_curve_end_2_object()
           (m_self->construct_vertex_at_curve_end_2_object()(xcv2, ce2),
            xcv1, ce1));
      }

      if (second_open)
        return m_self->compare_x_point_curve_end_2_object()
          (m_self->construct_vertex_at_curve_end_2_object()(xcv1, ce1),
           xcv2, ce2);

      return _compare_curve_ends(xcv1, ce1, xcv2, ce2,
                                 // both sides are non-open, so pick one
                                 Bottom_side_category());
    }
  };

  /*! Obtain a Compare_x_curve_ends_2 function object. */
  Compare_x_curve_ends_2 compare_x_curve_ends_2_object() const
  { return Compare_x_curve_ends_2(this); }

  class Construct_vertex_at_curve_end_2 {
  protected:
    //! The base traits.
    const Self* m_self;

    /*! Constructor.
     * \param base The base traits class. It must be passed, to handle non
     *             stateless traits objects, (which stores data).
     * The constructor is declared private to allow only the functor
     * obtaining function, which is a member of the nesting class,
     * constructing it.
     */
    Construct_vertex_at_curve_end_2(const Self* self) : m_self(self) {}

    //! Allow its functor obtaining function calling the private constructor.
    friend class Arr_traits_basic_adaptor_2<Base>;

  public:
    Point_2 operator()(const X_monotone_curve_2& xcv, Arr_curve_end ce) const
    {
      return (ce == ARR_MIN_END) ?
        m_self->construct_min_vertex_2_object()(xcv) :
        m_self->construct_max_vertex_2_object()(xcv);
    }
  };

  /*! Obtain a Construct_vertex_at_curve_end_2 function object. */
  Construct_vertex_at_curve_end_2 construct_vertex_at_curve_end_2_object() const
  { return Construct_vertex_at_curve_end_2(this); }

  /*! A function object that determines whether a curve end is closed. */
  class Is_closed_2 {
  protected:
    //! The self traits.
    const Self* m_self;

    /*! Constructor.
     * \param self The traits class itself. It must be passed, to handle non
     *             stateless traits objects, (which stores data).
     * The constructor is declared private to allow only the functor
     * obtaining function, which is a member of the nesting class,
     * constructing it.
     */
    Is_closed_2(const Self* self) : m_self(self) {}

    //! Allow its functor obtaining function calling the private constructor.
    friend class Arr_traits_basic_adaptor_2<Base>;

    inline bool _is_closed(Arr_boundary_side_tag) const { return true; }

    inline bool _is_closed(Arr_open_side_tag) const { return false; }

    inline
    bool _is_closed(const X_monotone_curve_2& xcv, Arr_curve_end ce) const
    {
      Arr_parameter_space ps = m_self->parameter_space_in_x_2_object()(xcv, ce);
      if (ARR_INTERIOR == ps)
        ps = m_self->parameter_space_in_y_2_object()(xcv, ce);

      switch (ps) {
       case ARR_LEFT_BOUNDARY: return _is_closed(Left_side_category());
       case ARR_BOTTOM_BOUNDARY: return _is_closed(Bottom_side_category());
       case ARR_TOP_BOUNDARY: return _is_closed(Top_side_category());
       case ARR_RIGHT_BOUNDARY: return _is_closed(Right_side_category());
       case ARR_INTERIOR: // fall-through
       default: return true;
      }
    }

  public:
    /*! Is the end of an x-monotone curve bounded?
     * \param xcv The x-monotone curve.
     * \param ce The end of xcv identifier.
     * \return true is the curve end is bounded, and false otherwise
     */
    bool operator()(const X_monotone_curve_2& xcv, Arr_curve_end ce) const
    { return _is_closed(xcv, ce); }
  };

  /*! Obtain a Is_closed_2 function object. */
  Is_closed_2 is_closed_2_object() const
  { return Is_closed_2(this); }

  //@}

  /// \name Additional auxiliary functors.
  //@{
  class Is_in_x_range_2 {
  public:
  public:
    /*! Check whether a given point is in the x-range of the given x-monotone
     * curve.
     * \param xcv The x-monotone curve.
     * \param p The point.
     * \return true if x(xcv_left) <= x(p) <= x(xcv_right), false otherwise.
     */
    bool operator()(const X_monotone_curve_2& xcv, const Point_2& p) const
    {
      return is_in_x_range(xcv, p,
                           Left_or_right_sides_category(),
                           Bottom_or_top_sides_category());
    }

    /*! Check whether the x-ranges of the given x-monotone curves overlap.
     * \param xcv1 The first x-monotone curve.
     * \param xcv2 The second x-monotone curve.
     * \return (true) if there is an overlap in the x-ranges of the given
     *         curves; (false) otherwise.
     */
    bool operator()(const X_monotone_curve_2& xcv1,
                    const X_monotone_curve_2& xcv2) const
    {
      return is_in_x_range(xcv1, xcv2,
                           Left_or_right_sides_category(),
                           Bottom_or_top_sides_category());
    }

  protected:
    //! The base traits.
    const Self* m_self;

   /*! Constructor.
     * \param base The base traits class. It must be passed, to handle non
     *             stateless traits objects, (which stores data).
     * The constructor is declared private to allow only the functor
     * obtaining function, which is a member of the nesting class,
     * constructing it.
     */
    Is_in_x_range_2(const Self* self) : m_self(self) {}

    //! Allow its functor obtaining function calling the private constructor.
    friend class Arr_traits_basic_adaptor_2<Base>;

    /// \name point - curve-end.
    //@{
    /*! Implementation in the case of oblivious boundaries. */
    bool is_in_x_range(const X_monotone_curve_2& xcv, const Point_2& p,
                       Arr_all_sides_oblivious_tag,
                       Arr_all_sides_oblivious_tag) const
    {
      Compare_x_2 compare_x = m_self->compare_x_2_object();
      Comparison_result min_res =
        compare_x(p, m_self->construct_min_vertex_2_object()(xcv));
      if (min_res == SMALLER) return false;   // p is to the left of the x-range
      else if (min_res == EQUAL) return true; // p coinsides with the left end

      Comparison_result max_res =
        compare_x(p, m_self->construct_max_vertex_2_object()(xcv));
      return (max_res != LARGER);
    }

    /*! Implementation in the case of oblivious left and right boundaries
     * non-oblivious bottom and top boundaries.
     * \todo implement is_in_x_range(xcv, p, oblivious, not-oblivious)
     */
    bool is_in_x_range(const X_monotone_curve_2& xcv, const Point_2& p,
                       Arr_all_sides_oblivious_tag, Arr_boundary_cond_tag) const
    {
      return is_in_x_range(xcv, p,
                           Arr_boundary_cond_tag(), Arr_boundary_cond_tag());
    }

    /*! Implementation in the case of non-oblivious left and right boundaries.
     * oblivious bottom and top boundaries.
     * \todo implement is_in_x_range(xcv, p, not-oblivious, oblivious)
     */
    bool is_in_x_range(const X_monotone_curve_2& xcv, const Point_2& p,
                       Arr_boundary_cond_tag, Arr_all_sides_oblivious_tag) const
    {
      return is_in_x_range(xcv, p,
                           Arr_boundary_cond_tag(), Arr_boundary_cond_tag());
    }

    /*! Implementation in the case of all non-oblivious boundaries. */
    bool is_in_x_range(const X_monotone_curve_2& xcv, const Point_2& p,
                       Arr_boundary_cond_tag, Arr_boundary_cond_tag) const
    {
      Parameter_space_in_x_2 ps_x = m_self->parameter_space_in_x_2_object();
      Parameter_space_in_y_2 ps_y = m_self->parameter_space_in_y_2_object();
      Compare_x_2 compare_x =  m_self->compare_x_2_object();
      Compare_x_point_curve_end_2 compare_x_point_curve_end =
        m_self->compare_x_point_curve_end_2_object();
      Construct_min_vertex_2 min_vertex =
        m_self->construct_min_vertex_2_object();
      Construct_max_vertex_2 max_vertex =
        m_self->construct_max_vertex_2_object();

      // Compare p to the left end of the curve.
      Arr_parameter_space bx = ps_x(p);

      Arr_parameter_space min_bx = ps_x(xcv, ARR_MIN_END);
      if (ARR_LEFT_BOUNDARY == bx) {
        return (ARR_LEFT_BOUNDARY == min_bx) ? true : false;
      }

      Arr_parameter_space max_bx = ps_x(xcv, ARR_MAX_END);
      if (ARR_RIGHT_BOUNDARY == bx) {
        return (ARR_RIGHT_BOUNDARY == max_bx) ? true : false;
      }

      CGAL_assertion(ARR_INTERIOR == bx);
      if (ARR_RIGHT_BOUNDARY == min_bx) return false;
      if (ARR_LEFT_BOUNDARY == max_bx) return false;

      if (ARR_INTERIOR == min_bx) {
        Arr_parameter_space by = ps_y(p);
        Arr_parameter_space min_by = ps_y(xcv, ARR_MIN_END);
        Comparison_result res_min =
          (ARR_INTERIOR == min_by) ?
          ((ARR_INTERIOR == by) ?
           compare_x(p, min_vertex(xcv)) :
           compare_x(p, min_vertex(xcv))) : //! \todo Is compare_x() correct?
          ((ARR_INTERIOR == by) ?
           compare_x_point_curve_end(p, xcv, ARR_MIN_END) :
           compare_x_point_curve_end(p, xcv, ARR_MIN_END));
        if (res_min == SMALLER) return false;
        if (res_min == EQUAL) return true;
      }

      if (ARR_INTERIOR == max_bx) {
        Arr_parameter_space by = ps_y(p);
        Arr_parameter_space max_by = ps_y(xcv, ARR_MAX_END);
        Comparison_result res_max =
          (ARR_INTERIOR == max_by) ?
          ((ARR_INTERIOR == by) ?
           compare_x(p, max_vertex(xcv)) :
           compare_x(p, max_vertex(xcv))) : //! \todo Is compare_x() correct?
          ((ARR_INTERIOR == by) ?
           compare_x_point_curve_end(p, xcv, ARR_MAX_END) :
           compare_x_point_curve_end(p, xcv, ARR_MAX_END));
        return (LARGER != res_max);
      }
      return true;
    }
    //@}

    /// \name curve-end - curve-end.
    //@{
    /*! Implementation in the case of all oblivious boundaries. */
    bool is_in_x_range(const X_monotone_curve_2& xcv1,
                       const X_monotone_curve_2& xcv2,
                       Arr_all_sides_oblivious_tag,
                       Arr_all_sides_oblivious_tag) const
    {
      Compare_x_2 compare_x = m_self->compare_x_2_object();

      // Compare the x-coordinates of the two left ends.
      Construct_min_vertex_2 min_vertex =
        m_self->construct_min_vertex_2_object();
      Comparison_result res_min = compare_x(min_vertex(xcv1), min_vertex(xcv2));
      const X_monotone_curve_2& xcv_left = (res_min == LARGER) ? xcv1 : xcv2;

      // Compare the x-coordinates of the two right ends.
      Construct_max_vertex_2 max_vertex =
        m_self->construct_max_vertex_2_object();
      Comparison_result res_max = compare_x(max_vertex(xcv1), max_vertex(xcv2));
      const X_monotone_curve_2& xcv_right = (res_max == SMALLER) ? xcv1 : xcv2;

      // Compare the x-coordiates of the left end of xcv_left and the right end
      // of xcv_right.
      Comparison_result res =
        compare_x(min_vertex(xcv_left), max_vertex(xcv_right));
      return (LARGER != res);
    }

    /*! Implementation in the case of oblivious left and right boundaries
     * non-oblivious bottom and top boundaries.
     * \todo implement is_in_x_range(xcv1, xcv2, oblivious, not-oblivious)
     */
    bool is_in_x_range(const X_monotone_curve_2& xcv1,
                       const X_monotone_curve_2& xcv2,
                       Arr_all_sides_oblivious_tag, Arr_boundary_cond_tag) const
    {
      return is_in_x_range(xcv1, xcv2,
                           Arr_boundary_cond_tag(), Arr_boundary_cond_tag());
    }

    /*! Implementation in the case of non-oblivious left and right  boundaries
     * oblivious bottom and top boundaries.
     * \todo implement is_in_x_range(xcv1, xcv2, not-oblivious, oblivious)
     */
    bool is_in_x_range(const X_monotone_curve_2& xcv1,
                       const X_monotone_curve_2& xcv2,
                       Arr_boundary_cond_tag, Arr_all_sides_oblivious_tag) const
    {
      return is_in_x_range(xcv1, xcv2,
                           Arr_boundary_cond_tag(), Arr_boundary_cond_tag());
    }

    /*! Implementation in the case of all non-oblivious boundaries. */
    bool is_in_x_range(const X_monotone_curve_2& xcv1,
                       const X_monotone_curve_2& xcv2,
                       Arr_boundary_cond_tag,
                       Arr_boundary_cond_tag) const
    {
      Parameter_space_in_x_2 ps_x = m_self->parameter_space_in_x_2_object();
      Parameter_space_in_y_2 ps_y = m_self->parameter_space_in_y_2_object();
      Compare_x_2 compare_x = m_self->compare_x_2_object();
      Construct_min_vertex_2 min_vertex =
        m_self->construct_min_vertex_2_object();
      Construct_max_vertex_2 max_vertex =
        m_self->construct_max_vertex_2_object();
      Compare_x_point_curve_end_2 compare_x_point_curve_end =
        m_self->compare_x_point_curve_end_2_object();
      Compare_x_curve_ends_2 compare_x_curve_ends =
        m_self->compare_x_curve_ends_2_object();

      const X_monotone_curve_2* xcv_left;
      Arr_parameter_space by_left;

      // Locate the rightmost of the two left endpoints of the two curves.
      // Note that we guard for curve ends with special boundary.
      Arr_parameter_space ps_x_min1 = ps_x(xcv1, ARR_MIN_END);
      Arr_parameter_space ps_x_min2 = ps_x(xcv2, ARR_MIN_END);

      if (ps_x_min1 != ARR_INTERIOR) {
        // If both curves are defined at x boundary, they obviously overlap in
        // their x-ranges.
        if (ps_x_min2 != ARR_INTERIOR) return true;

        // As xcv2 is not defined at x boundary, take its left end as the
        // rightmost of the two left curve ends.
        xcv_left = &xcv2;
        by_left = ps_y(xcv2, ARR_MIN_END);
      }
      else if (ps_x_min2 != ARR_INTERIOR) {
        // As xcv1 is not defined at x boundary, take its left end as the
        // rightmost of the two left curve ends.
        xcv_left = &xcv1;
        by_left = ps_y(xcv1, ARR_MIN_END);
      }
      else {
        // Compare the (finite) x-coordinates of the two left ends.
        // We take special care of the case of boundaries in y.
        Arr_parameter_space ps_y1 = ps_y(xcv1, ARR_MIN_END);
        Arr_parameter_space ps_y2 = ps_y(xcv2, ARR_MIN_END);
        Comparison_result res = (ps_y1 == ARR_INTERIOR) ?
          ((ps_y2 == ARR_INTERIOR) ?
           compare_x(min_vertex(xcv1), min_vertex(xcv2)) :
           compare_x_point_curve_end(min_vertex(xcv1), xcv2, ARR_MIN_END)) :
          ((ps_y2 == ARR_INTERIOR) ?
           opposite(compare_x_point_curve_end(min_vertex(xcv2), xcv1,
                                              ARR_MIN_END)):
           compare_x_curve_ends(xcv1, ARR_MIN_END, xcv2, ARR_MIN_END));

        if (res == LARGER) {
          xcv_left = &xcv1;
          by_left = ps_y1;
        }
        else {
          xcv_left = &xcv2;
          by_left = ps_y2;
        }
      }

      // Locate the leftmost of the two right endpoints of the two curves.
      // Note that we guard for curve ends with special boundary.
      const X_monotone_curve_2* xcv_right;
      Arr_parameter_space by_right;

      Arr_parameter_space ps_x_max1 = ps_x(xcv1, ARR_MAX_END);
      Arr_parameter_space ps_x_max2 = ps_x(xcv2, ARR_MAX_END);

      if (ps_x_max1 != ARR_INTERIOR) {
        // If both curves are defined at x boundary, they obviously overlap in
        // their x-ranges.
        if (ps_x_max2 != ARR_INTERIOR) return true;

        // As xcv2 is not defined at x boundary, take its right end as the
        // leftmost of the two right curve ends.
        xcv_right = &xcv2;
        by_right = ps_y(xcv2, ARR_MAX_END);
      }
      else if (ps_x_max2 != ARR_INTERIOR) {
        // As xcv1 is not defined at x boundary, take its right end as the
        // leftmost of the two right curve ends.
        xcv_right = &xcv1;
        by_right = ps_y(xcv1, ARR_MAX_END);
      }
      else {
        // Compare the (finite) x-coordinates of the two right ends.
        // We take special care of the case of boundaries in y.
        Arr_parameter_space ps_y1 = ps_y(xcv1, ARR_MAX_END);
        Arr_parameter_space ps_y2 = ps_y(xcv2, ARR_MAX_END);

        Comparison_result res = (ps_y1 == ARR_INTERIOR) ?
          ((ps_y2 == ARR_INTERIOR) ?
           compare_x(max_vertex(xcv1), max_vertex(xcv2)) :
           compare_x_point_curve_end(max_vertex(xcv1), xcv2, ARR_MAX_END)) :
          ((ps_y2 == ARR_INTERIOR) ?
           opposite(compare_x_point_curve_end(max_vertex(xcv2), xcv1,
                                              ARR_MAX_END)):
           compare_x_curve_ends(xcv1, ARR_MAX_END, xcv2, ARR_MAX_END));

        if (res == SMALLER) {
          xcv_right = &xcv1;
          by_right = ps_y1;
        }
        else {
          xcv_right = &xcv2;
          by_right = ps_y2;
        }
      }

      // Now compare the (finite) x-coordiates of the left end of xcv_left and
      // the right end of xcv_right.
      Comparison_result res =
        (by_left == ARR_INTERIOR) ?
        ((by_right == ARR_INTERIOR) ?
         compare_x(min_vertex(*xcv_left), max_vertex(*xcv_right)) :
         compare_x_point_curve_end(min_vertex(*xcv_left), *xcv_right,
                                   ARR_MAX_END)) :
        ((by_right == ARR_INTERIOR) ?
         opposite(compare_x_point_curve_end(max_vertex(*xcv_right),
                                            *xcv_left, ARR_MIN_END)) :
         compare_x_curve_ends(*xcv_left, ARR_MIN_END, *xcv_right, ARR_MAX_END));

      // The two curves overlap in their x-range if and only if the left end
      // of xcv_left is not to the right if the right end of xcv_right.
      return (res != LARGER);
    }
    //@}
  };

  /*! Obtain an Is_in_x_range_2 function object. */
  Is_in_x_range_2 is_in_x_range_2_object() const
  { return Is_in_x_range_2(this); }

  class Compare_y_position_2 {
  public:
    /*!
     * Obtain the relative of two x-monotone curves with overlapping x-ranges
     * that are disjoint in their interiors.
     * \param xcv1 The first x-monotone curve.
     * \param xcv2 The second x-monotone curve.
     * \pre The x-ranges of the two curves overlap.
     * \return SMALLER if xcv1 lies below xcv2;
     *         LARGER if xcv1 lies above xcv2;
     *         EQUAL in case the common x-range is a single point.
     */
    Comparison_result operator()(const X_monotone_curve_2& xcv1,
                                 const X_monotone_curve_2& xcv2) const
    {
      CGAL_precondition_code(
        Is_in_x_range_2  is_in_x_range = m_self->is_in_x_range_2_object();
      );
      CGAL_precondition(is_in_x_range(xcv1, xcv2));

      /* The traits class which the basic traits adaptor accepts as a template
       * parameter is a model of the ArrangementBasicTraits_2 concept so it
       * needs not to support intersections at all, therefor it is complicated
       * to check if the x-curves are disjoint in their interiors. Moreover,
       * compare_y_position functor is called only from the arrangement class
       * itself (and some related point-location algorithms), and used only
       * for two curves associated with two arrangement halfedges. These curves
       * are guaranteed to be interior-disjoint. So, it seems that there is no
       * gain in checking the precondition, and it is left unimplemented.
       */

      Parameter_space_in_x_2 ps_x = m_self->parameter_space_in_x_2_object();
      Parameter_space_in_y_2 ps_y = m_self->parameter_space_in_y_2_object();
      Compare_y_at_x_2       compare_y_at_x = m_self->compare_y_at_x_2_object();
      Construct_min_vertex_2 min_vertex =
        m_self->construct_min_vertex_2_object();
      Compare_x_point_curve_end_2
        compare_x_point_curve_end = m_self->compare_x_point_curve_end_2_object();
      Compare_x_curve_ends_2
        compare_x_curve_ends = m_self->compare_x_curve_ends_2_object();
      Compare_y_near_boundary_2
        compare_y_near_bnd = m_self->compare_y_near_boundary_2_object();

      // First check whether any of the curves is defined at x boundary.
      const Arr_parameter_space ps_x1 = ps_x(xcv1, ARR_MIN_END);
      const Arr_parameter_space ps_x2 = ps_x(xcv2, ARR_MIN_END);
      Comparison_result         res;

      CGAL_assertion((ps_x1 != ARR_RIGHT_BOUNDARY) &&
                     (ps_x2 != ARR_RIGHT_BOUNDARY));

      if (ps_x1 != ARR_INTERIOR) {
        if (ps_x2 != ARR_INTERIOR)
          // Compare the relative position of the curves at x boundary.
          return (compare_y_near_bnd(xcv1, xcv2, ARR_MIN_END));

        // Check if the left end of xcv2 lies at y boundary.
        const Arr_parameter_space ps_y2 = ps_y(xcv2, ARR_MIN_END);

        // if xcv2 is below xcv1, return LARGER.
        // if xcv2 is above xcv1, return SMALLER.
        if (ps_y2 == ARR_BOTTOM_BOUNDARY) return (LARGER);
        else if (ps_y2 == ARR_TOP_BOUNDARY) return (SMALLER);

        // Compare the position of the left end of xcv2 (which is a normal
        // point) to xcv1.
        res = compare_y_at_x(min_vertex(xcv2), xcv1);

        // Swap the result.
        if (res == EQUAL) return (EQUAL);
        return ((res == SMALLER) ? LARGER : SMALLER);
      }

      if (ps_x2 != ARR_INTERIOR) {
        // Check if the left end of xcv1 lies at y boundary.
        const Arr_parameter_space ps_y1 = ps_y(xcv1, ARR_MIN_END);

        // If xcv1 is below xcv2 return SMALLER.
        // If xcv1 is above xcv2 return LARGER.
        if (ps_y1 == ARR_BOTTOM_BOUNDARY) return (SMALLER);
        else if (ps_y1 == ARR_TOP_BOUNDARY) return (LARGER);

        // Compare the position of the left end of xcv1 (which is a normal
        // point) to xcv2.
        res = compare_y_at_x(min_vertex(xcv1), xcv2);
        return (res);
      }

      // Check if the left curve end lies at y = +/- oo.
      const Arr_parameter_space ps_y1 = ps_y(xcv1, ARR_MIN_END);
      const Arr_parameter_space ps_y2 = ps_y(xcv2, ARR_MIN_END);
      Comparison_result l_res;

      if (ps_y1 != ARR_INTERIOR) {
        if (ps_y2 != ARR_INTERIOR) {
          // The curve ends have special boundary with oposite signs in y,
          // we readily know their relative position (recall that they do not
          // instersect).
          if ((ps_y1 == ARR_BOTTOM_BOUNDARY) && (ps_y2 == ARR_TOP_BOUNDARY))
            return (SMALLER);
          else if ((ps_y1 == ARR_TOP_BOUNDARY) && (ps_y2 == ARR_BOTTOM_BOUNDARY))
            return (LARGER);

          // Both curves have vertical asymptotes with the same sign in y.
          // Check which asymptote is the rightmost. Note that in this case
          // the vertical asymptotes cannot be equal.
          l_res = compare_x_curve_ends(xcv1, ARR_MIN_END, xcv2, ARR_MIN_END);
          CGAL_assertion(l_res != EQUAL);

          if (ps_y1 == ARR_TOP_BOUNDARY) return (l_res);
          else return ((l_res == SMALLER) ? LARGER : SMALLER);
        }

        // xcv1 has a vertical asymptote and xcv2 has a normal left endpoint.
        // Compare the x-positions of this endpoint and the asymptote.
        const Point_2& left2 = min_vertex(xcv2);

        l_res = compare_x_point_curve_end(left2, xcv1, ARR_MIN_END);
        if (l_res == LARGER) {
          // left2 lies in the x-range of xcv1, so it is safe to compare:
          res = compare_y_at_x(left2, xcv1);

          // Swap the result.
          if (res == EQUAL) return (EQUAL);
          return ((res == SMALLER) ? LARGER : SMALLER);
        }
        return ((ps_y1 == ARR_BOTTOM_BOUNDARY) ? SMALLER : LARGER);
      }

      if (ps_y2 != ARR_INTERIOR) {
        // xcv2 has a vertical asymptote and xcv1 has a normal left endpoint.
        // Compare the x-positions of this endpoint and the asymptote.
        const Point_2& left1 = min_vertex(xcv1);

        l_res = compare_x_point_curve_end(left1, xcv2, ARR_MIN_END);
        // left1 lies in the x-range of xcv2, so it is safe to compare:
        if (l_res == LARGER) return (compare_y_at_x(left1, xcv2));
        else return (ps_y2 == ARR_BOTTOM_BOUNDARY) ? LARGER : SMALLER;
      }

      // In this case we compare two normal points.
      Compare_xy_2            compare_xy = m_self->compare_xy_2_object();
      Compare_y_at_x_right_2  compare_y_at_x_right =
        m_self->compare_y_at_x_right_2_object();

      // Obtain the left endpoints of xcv1 and xcv2.
      const Point_2& left1 = min_vertex(xcv1);
      const Point_2& left2 = min_vertex(xcv2);

      // Locate the rightmost point of left1 and left2 and compare its position
      // to the other curve.
      l_res = compare_xy(left1, left2);

      if (l_res != SMALLER) {
        // left1 is in the x-range of xcv2:
        res = compare_y_at_x(left1, xcv2);
        if (res == EQUAL)
          // The two curves intersect at left1. If both curves are defined to
          // the right of the reference point, we can compare them to its
          // right. Otherwise, their share a common endpoint (which is the only
          // overlap in their x-ranges) and are really equal.
          if (l_res == EQUAL) res = compare_y_at_x_right(xcv1, xcv2, left1);
        return (res);
      }
      // left2 is in the x-range of xcv1:
      res = compare_y_at_x(left2, xcv1);

      // The two curves share a common endpoint (which is the only overlap
      // in their x-ranges) and are really equal.
      if (res == EQUAL) return (EQUAL);

      // Swap the result:
      return ((res == SMALLER) ? LARGER : SMALLER);
    }

  protected:
    //! The base traits.
    const Self* m_self;

    /*! Constructor.
     * \param base The base traits class. It must be passed, to handle non
     *             stateless traits objects, (which stores data).
     * The constructor is declared private to allow only the functor
     * obtaining function, which is a member of the nesting class,
     * constructing it.
     */
    Compare_y_position_2(const Self* self) : m_self(self) {}

    //! Allow its functor obtaining function calling the private constructor.
    friend class Arr_traits_basic_adaptor_2<Base>;
  };

  /*! Obtain a Compare_y_position_2 function object. */
  Compare_y_position_2 compare_y_position_2_object() const
  { return Compare_y_position_2(this); }

  class Is_between_cw_2 {
  public:
    /*!
     * Check whether the given query curve is encountered when rotating the
     * first curve in a clockwise direction around a given point until reaching
     * the second curve.
     * \param xcv The query curve.
     * \param xcv_to_right Is xcv directed from left to right (that is, the
     *                    common vertex is xcv's left endpoint).
     * \param xcv1 The first curve.
     * \param xcv1_to_right Is xcv1 directed from left to right.
     * \param xcv2 The second curve.
     * \param xcv2_to_right Is xcv2 directed from left to right.
     * \param p The point around which we rotate xcv1.
     * \param xcv_equal_xcv1 Output: does xcv equal xcv1.
     * \param xcv_equal_xcv2 Output: does xcv equal xcv2.
     * \pre p is an end-point of all three curves.
     * \return (true) if xcv is between xcv1 and xcv2; (false) otherwise.
     *         If xcv overlaps xcv1 or xcv2 the result is always (false).
     *         If xcv1 and xcv2 overlap, the result is (true), unless xcv
     *         also overlaps them.
     */
    bool operator()(const X_monotone_curve_2& xcv, bool xcv_to_right,
                     const X_monotone_curve_2& xcv1, bool xcv1_to_right,
                     const X_monotone_curve_2& xcv2, bool xcv2_to_right,
                     const Point_2& p,
                     bool& xcv_equal_xcv1,
                     bool& xcv_equal_xcv2) const
    {
      Compare_y_at_x_left_2 compare_y_at_x_left =
        m_self->compare_y_at_x_left_2_object();
      Compare_y_at_x_right_2 compare_y_at_x_right =
        m_self->compare_y_at_x_right_2_object();

      // Initialize output flags.
      xcv_equal_xcv1 = false;
      xcv_equal_xcv2 = false;

      // Take care of the general 4 cases:
      Comparison_result l_res, r_res;
      Comparison_result res1, res2;

      if (!xcv1_to_right && !xcv2_to_right) {
        // Case 1: Both xcv1 and xcv2 are defined to the left of p.
        l_res = compare_y_at_x_left(xcv1, xcv2, p);

        if (l_res == LARGER) {
          // Case 1(a) : xcv1 is above xcv2.
          if (!xcv_to_right) {
            res1 = compare_y_at_x_left(xcv1, xcv, p);
            res2 = compare_y_at_x_left(xcv2, xcv, p);
            if (res1 == EQUAL) xcv_equal_xcv1 = true;
            if (res2 == EQUAL) xcv_equal_xcv2 = true;
            return (res1 == SMALLER || res2 == LARGER);
          }
          return true;
        }

        if (l_res == SMALLER) {
          // Case 1(b): xcv1 is below xcv2.
          if (!xcv_to_right) {
            res1 = compare_y_at_x_left(xcv1, xcv, p);
            res2 = compare_y_at_x_left(xcv2, xcv, p);
            if (res1 == EQUAL) xcv_equal_xcv1 = true;
            if (res2 == EQUAL) xcv_equal_xcv2 = true;
            return (res1 == SMALLER && res2  == LARGER);
          }
          return false;
        }

        // Overlapping segments.
        if (!xcv_to_right) {
          res1 = compare_y_at_x_left(xcv1, xcv, p);
          if (res1 == EQUAL) {
            xcv_equal_xcv1 = true;
            xcv_equal_xcv2 = true;
            return false;
          }
          return true;
        }
        return true;
      }

      if (xcv1_to_right && xcv2_to_right) {
        // Case 2: Both xcv1 and xcv2 are defined to the right of p.
        r_res = compare_y_at_x_right(xcv1, xcv2, p);

        if (r_res == LARGER) {
          // Case 2(a) : xcv1 is above xcv2.
          if (xcv_to_right) {
            res1 = compare_y_at_x_right(xcv1, xcv, p);
            res2 = compare_y_at_x_right(xcv2, xcv, p);
            if (res1 == EQUAL) xcv_equal_xcv1 = true;
            if (res2 == EQUAL) xcv_equal_xcv2 = true;
            return (res1 == LARGER && res2 == SMALLER);
          }
          return false;
        }

        if (r_res == SMALLER) {
          // Case 2(b): xcv1 is below xcv2.
          if (xcv_to_right) {
            res1 = compare_y_at_x_right(xcv1, xcv, p);
            res2 = compare_y_at_x_right(xcv2, xcv, p);
            if (res1 == EQUAL) xcv_equal_xcv1 = true;
            if (res2 == EQUAL) xcv_equal_xcv2 = true;
            return ((res1 == LARGER) || (res2 == SMALLER));
          }
          return true;
        }

        // Overlapping segments.
        if (xcv_to_right) {
          res1 = compare_y_at_x_right(xcv1, xcv, p);
          if (res1 == EQUAL) {
            xcv_equal_xcv1 = true;
            xcv_equal_xcv2 = true;
            return false;
          }
          return true;
        }
        return true;
      }

      if (!xcv1_to_right && xcv2_to_right) {
        // Case 3: xcv1 is defined to the left of p, and xcv2 to its right.
        if (!xcv_to_right) {
          res1 = compare_y_at_x_left(xcv1, xcv, p);
          if (res1 == EQUAL) xcv_equal_xcv1 = true;
          return (res1 == SMALLER);
        }

        res2 = compare_y_at_x_right(xcv2, xcv, p);
        if (res2 == EQUAL) xcv_equal_xcv2 = true;
        return (res2 == SMALLER);
      }

      CGAL_assertion(xcv1_to_right && !xcv2_to_right);

      // Case 4: xcv1 is defined to the right of p, and xcv2 to its left.
      if (xcv_to_right) {
	res1 = compare_y_at_x_right(xcv1, xcv, p);
	if (res1 == EQUAL) xcv_equal_xcv1 = true;
	return (res1  == LARGER);
      }

      res2 = compare_y_at_x_left(xcv2, xcv, p);
      if (res2 == EQUAL) xcv_equal_xcv2 = true;
      return (res2 == LARGER);
    }

  protected:
    //! The base traits.
    const Self* m_self;

    /*! Constructor.
     * \param base The base traits class. It must be passed, to handle non
     *             stateless traits objects, (which stores data).
     * The constructor is declared private to allow only the functor
     * obtaining function, which is a member of the nesting class,
     * constructing it.
     */
    Is_between_cw_2(const Self* self) : m_self(self) {}

    //! Allow its functor obtaining function calling the private constructor.
    friend class Arr_traits_basic_adaptor_2<Base>;
  };

  /*! Obtain an Is_between_cw_2 function object. */
  Is_between_cw_2 is_between_cw_2_object() const
  { return Is_between_cw_2(this); }

  class Compare_cw_around_point_2 {
  public:
    /*!
     * Compare the two interior disjoint x-monotone curves in a clockwise
     * order around their common endpoint.
     * \param xcv1 The first curve.
     * \param xcv1_to_right Is xcv1 directed from left to right.
     * \param xcv2 The second curve.
     * \param xcv2_to_right Is xcv2 directed from left to right.
     * \param p The common endpoint.
     * \param from_top (true) if we start from 12 o'clock,
     *                 (false) if we start from 6 o'clock.
     * \pre The point p is an endpoint of both curves.
     * \return SMALLER if we encounter xcv1 before xcv2;
     *         LARGER if we encounter xcv2 before xcv1;
     *         EQUAL otherwise.
     */
    Comparison_result operator()(const X_monotone_curve_2& xcv1,
                                 bool xcv1_to_right,
                                 const X_monotone_curve_2& xcv2,
                                 bool xcv2_to_right,
                                 const Point_2& p,
                                 bool from_top = true) const
    {
      // Act according to where xcv1 and xcv2 lie.
      if (!xcv1_to_right && !xcv2_to_right)
        // Both are defined to the left of p, and we encounter xcv1 before
        // xcv2 if it is below xcv2:
        return (m_self->compare_y_at_x_left_2_object()(xcv1, xcv2, p));

      if (xcv1_to_right && xcv2_to_right)
        // Both are defined to the right of p, and we encounter xcv1 before
        // xcv2 if it is above xcv2. We therefore reverse the order of the
        // curves when we invoke compare_y_at_x_right:
        return (m_self->compare_y_at_x_right_2_object()(xcv2, xcv1, p));

      if (!xcv1_to_right && xcv2_to_right)
        // If we start from the top, we encounter the right curve (which
        // is xcv2) first. If we start from the bottom, we encounter xcv1 first.
        return (from_top ? LARGER : SMALLER);

      CGAL_assertion(xcv1_to_right && !xcv2_to_right);

      // If we start from the top, we encounter the right curve (which
      // is xcv1) first. If we start from the bottom, we encounter xcv2 first.
      return (from_top ? SMALLER : LARGER);
    }

  protected:
    //! The base traits.
    const Self* m_self;

    /*! Constructor.
     * \param base The base traits class. It must be passed, to handle non
     *             stateless traits objects, (which stores data).
     * The constructor is declared private to allow only the functor
     * obtaining function, which is a member of the nesting class,
     * constructing it.
     */
    Compare_cw_around_point_2(const Self* self) : m_self(self) {}

    //! Allow its functor obtaining function calling the private constructor.
    friend class Arr_traits_basic_adaptor_2<Base>;
  };

  /*! Obtain a Compare_cw_around_point_2 function object. */
  Compare_cw_around_point_2 compare_cw_around_point_2_object() const
  { return Compare_cw_around_point_2(this); }
  //@}
};

/*! \class
 * A traits-class adaptor that extends the basic traits-class interface.
 */
template <typename ArrangementTraits_>
class Arr_traits_adaptor_2 :
  public Arr_traits_basic_adaptor_2<ArrangementTraits_>
{
public:
  // Traits-class geometric types.
  typedef ArrangementTraits_                             Base_traits_2;
  typedef Arr_traits_basic_adaptor_2<ArrangementTraits_> Base;

  typedef typename Base_traits_2::Curve_2              Curve_2;
  typedef typename Base::X_monotone_curve_2            X_monotone_curve_2;
  typedef typename Base::Point_2                       Point_2;

  // Categories.
  typedef typename Base::Has_left_category             Has_left_category;
  typedef typename Base::Has_merge_category            Has_merge_category;
  typedef typename Base::Has_do_intersect_category     Has_do_intersect_category;

  typedef typename Base::Left_side_category            Left_side_category;
  typedef typename Base::Bottom_side_category          Bottom_side_category;
  typedef typename Base::Top_side_category             Top_side_category;
  typedef typename Base::Right_side_category           Right_side_category;

  /// \name Construction.
  //@{
  /*! Default constructor. */
  Arr_traits_adaptor_2() : Base() {}

  /*! Constructor from a base-traits class. */
  Arr_traits_adaptor_2(const Base_traits_2& traits) : Base(traits) {}
  //@}

  // Inherited functors:
  typedef typename Base::Compare_x_2            Compare_x_2;
  typedef typename Base::Compare_xy_2           Compare_xy_2;
  typedef typename Base::Construct_min_vertex_2 Construct_min_vertex_2;
  typedef typename Base::Construct_max_vertex_2 Construct_max_vertex_2;
  typedef typename Base::Is_vertical_2          Is_vertical_2;
  typedef typename Base::Compare_y_at_x_2       Compare_y_at_x_2;
  typedef typename Base::Compare_y_at_x_right_2 Compare_y_at_x_right_2;
  typedef typename Base::Compare_y_at_x_left_2  Compare_y_at_x_left_2;
  typedef typename Base::Equal_2                Equal_2;

  // Note that the basic adaptor does not have to support these functors:
  typedef typename Base_traits_2::Make_x_monotone_2  Make_x_monotone_2;
  typedef typename Base_traits_2::Split_2            Split_2;
  typedef typename Base_traits_2::Intersect_2        Intersect_2;

  /// \name Overriden functors.
  //@{

  /*! A functor that tests whether two x-monotone curves can be merged. */
  class Are_mergeable_2 {
  public:
    /*!
     * Check whether it is possible to merge two given x-monotone curves.
     * \param xcv1 The first curve.
     * \param xcv2 The second curve.
     * \return (true) if the two curves are mergeable - if they are supported
     *         by the same line and share a common endpoint; (false) otherwise.
     */
    bool operator()(const X_monotone_curve_2& xcv1,
                    const X_monotone_curve_2& xcv2) const
    {
      // The function is implemented based on the Has_merge category.
      return (_are_mergeable_imp(xcv1, xcv2, Has_merge_category()));
    }

  protected:
    //! The base traits.
    const Base* m_base;

    /*! Constructor.
     * \param base The base traits class. It must be passed, to handle non
     *             stateless traits objects, (which stores data).
     * The constructor is declared private to allow only the functor
     * obtaining function, which is a member of the nesting class,
     * constructing it.
     */
    Are_mergeable_2(const Base* base) : m_base(base) {}

    //! Allow its functor obtaining function calling the private constructor.
    friend class Arr_traits_adaptor_2<Base_traits_2>;

    /*! Implementation of the operator() in case the Has_merge tag is true. */
    bool _are_mergeable_imp(const X_monotone_curve_2& xcv1,
                             const X_monotone_curve_2& xcv2, Tag_true) const
    { return (m_base->are_mergeable_2_object()(xcv1, xcv2)); }

    /*! Implementation of the operator() in case the Has_merge tag is false. */
    bool _are_mergeable_imp(const X_monotone_curve_2&,
                            const X_monotone_curve_2&, Tag_false) const
    {
      // Curve merging is not supported:
      return false;
    }
  };

  /*! Obtain an Are_mergeable_2 function object. */
  Are_mergeable_2 are_mergeable_2_object() const
  { return Are_mergeable_2(this); }

  /*! A functor that merges two x-monotone curves into one. */
  class Merge_2 {
  public:
    /*!
     * Merge two given x-monotone curves into a single curve.
     * \param xcv1 The first curve.
     * \param xcv2 The second curve.
     * \param c Output: The merged curve.
     * \pre The two curves are mergeable, that is they are supported by the
     *      curve line and share a common endpoint.
     */
    void operator()(const X_monotone_curve_2& xcv1,
                    const X_monotone_curve_2& xcv2,
                    X_monotone_curve_2& c) const
    {
      // The function is implemented based on the Has_merge category.
      _merge_imp(xcv1, xcv2, c, Has_merge_category());
    }

  protected:
    //! The base traits.
    const Base* m_base;

    /*! Constructor.
     * \param base The base traits class. It must be passed, to handle non
     *             stateless traits objects, (which stores data).
     * The constructor is declared private to allow only the functor
     * obtaining function, which is a member of the nesting class,
     * constructing it.
     */
    Merge_2(const Base* base) : m_base(base) {}

    //! Allow its functor obtaining function calling the private constructor.
    friend class Arr_traits_adaptor_2<Base_traits_2>;

    /*! Implementation of the operator() in case the HasMerge tag is true. */
    void _merge_imp(const X_monotone_curve_2& xcv1,
                    const X_monotone_curve_2& xcv2,
                    X_monotone_curve_2& c, Tag_true) const
    { return (m_base->merge_2_object()(xcv1, xcv2, c)); }

    /*! Implementation of the operator() in case the HasMerge tag is false. */
    void _merge_imp(const X_monotone_curve_2&, const X_monotone_curve_2&,
                    X_monotone_curve_2&, Tag_false) const
    {
      // This function should never be called!
      CGAL_error_msg( "Merging curves is not supported.");
      return;
    }
  };

  /*! Obtain a Merge_2 function object. */
  Merge_2 merge_2_object() const { return Merge_2(this); }
  //@}
};

} //namespace CGAL

#endif<|MERGE_RESOLUTION|>--- conflicted
+++ resolved
@@ -12,7 +12,6 @@
 // This file is provided AS IS with NO WARRANTY OF ANY KIND, INCLUDING THE
 // WARRANTY OF DESIGN, MERCHANTABILITY AND FITNESS FOR A PARTICULAR PURPOSE.
 //
-<<<<<<< HEAD
 // $URL$
 // $Id$
 // SPDX-License-Identifier: GPL-3.0+
@@ -20,9 +19,6 @@
 //
 //
 // Author(s)     : Ron Wein             <wein@post.tau.ac.il>s
-=======
-// Author(s)     : Ron Wein             <wein@post.tau.ac.il>
->>>>>>> 09211dae
 //                 Efi Fogel            <efif@post.tau.ac.il>
 //                 Eric Berberich       <eric.berberich@cgal.org>
 //                 (based on old version by Iddo Hanniel
