--- conflicted
+++ resolved
@@ -308,15 +308,9 @@
     typedef typename Base::Event                                    Event;
     typedef typename Base::Subcurve                                 Subcurve;
 
-<<<<<<< HEAD
-    Sweep_line_bacthed_point_location_visitor(const Arr* arr,
+    Sweep_line_batched_point_location_visitor(const Arr* arr,
                                               Output_iterator& oi) :
       Base(arr, oi)
-=======
-    Sweep_line_batched_point_location_visitor (const Arr *arr,
-                                               Output_iterator *oi) :
-      Base (arr, oi)
->>>>>>> f2ed3503
     {}
   };
 
