--- conflicted
+++ resolved
@@ -12,14 +12,11 @@
 // This file is provided AS IS with NO WARRANTY OF ANY KIND, INCLUDING THE
 // WARRANTY OF DESIGN, MERCHANTABILITY AND FITNESS FOR A PARTICULAR PURPOSE.
 //
-<<<<<<< HEAD
 // $URL$
 // $Id$
 // SPDX-License-Identifier: GPL-3.0+
 //
 //
-=======
->>>>>>> 42750df0
 // Author(s)     : Ron Wein <wein@post.tau.ac.il>
 //                 Efi Fogel <efif@post.tau.ac.il>
 
