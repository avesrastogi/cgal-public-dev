--- conflicted
+++ resolved
@@ -123,12 +123,8 @@
   typename Dcel::Face_iterator fit = this->m_dcel.faces_begin();
   for (; fit != this->m_dcel.faces_end(); ++fit) {
     if (fit->number_of_outer_ccbs() == 0) {
-<<<<<<< HEAD
-      CGAL_assertion(m_spherical_face == NULL);
-=======
       CGAL_assertion(m_spherical_face == nullptr);
 
->>>>>>> f0c82986
       m_spherical_face = &(*fit);
       break;
     }
@@ -628,37 +624,11 @@
     return CGAL::make_object(m_spherical_face);
   }
 
-<<<<<<< HEAD
-=======
-  typename Vertex_map::iterator it;
-  Vertex* v = nullptr;
-
->>>>>>> f0c82986
   if (ps_y == ARR_BOTTOM_BOUNDARY) {
     // In case the curve end coincides with the south pole, return the vertex
     // representing the south pole, if one exists. Otherwise, search for the
     // face containing this pole.
-<<<<<<< HEAD
-    if (m_south_pole != NULL) return CGAL::make_object(m_south_pole);
-=======
     if (m_south_pole != nullptr) return CGAL::make_object(m_south_pole);
-    it = m_boundary_vertices.begin();
-  }
-  else {
-    CGAL_assertion((ps_x == ARR_LEFT_BOUNDARY) || (ps_x == ARR_RIGHT_BOUNDARY));
-
-    // Check if the given curve end is incident to a vertex on the line of
-    // discontinuity. If so, return this vertex. Otherwise, locate the first
-    // vertex above it.
-    const Point_2& key = (ind == ARR_MIN_END) ?
-      m_geom_traits->construct_min_vertex_2_object()(xc) :
-      m_geom_traits->construct_max_vertex_2_object()(xc);
-    it = m_boundary_vertices.find(key);
-    if (it != m_boundary_vertices.end()) {
-      v = it->second;
-      return CGAL::make_object(v);
-    }
->>>>>>> f0c82986
 
     // If there are no vertices on the identification curve return the spherical
     // face.
@@ -712,12 +682,7 @@
 //! \brief determines whether a given boundary vertex is redundant.
 template <typename GeomTraits, typename Dcel>
 bool Arr_spherical_topology_traits_2<GeomTraits, Dcel>::
-<<<<<<< HEAD
-is_redundant(const Vertex* v) const { return (v->halfedge() == NULL); }
-=======
-is_redundant(const Vertex* v) const
-{ return (v->halfedge() == nullptr); }
->>>>>>> f0c82986
+is_redundant(const Vertex* v) const { return (v->halfedge() == nullptr); }
 
 //! \brief erases a given redundant vertex.
 template <typename GeomTraits, typename Dcel>
@@ -945,11 +910,7 @@
     else {
       // The curve associated with the current halfedge is defined to the right
       // of v.
-<<<<<<< HEAD
-      if ((top_right == NULL) ||
-=======
       if (top_right == nullptr ||
->>>>>>> f0c82986
           cmp_y_at_x_op_right(curr->curve(), top_right->curve(), v->point()) ==
           LARGER)
       {
