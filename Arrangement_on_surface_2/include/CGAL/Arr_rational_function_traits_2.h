// Copyright (c) 2011 Tel-Aviv University (Israel), INRIA Sophia-Antipolis (France).
// All rights reserved.
//
// This file is part of CGAL (www.cgal.org).
//
// $URL$
// $Id$
// SPDX-License-Identifier: GPL-3.0-or-later OR LicenseRef-Commercial
//
// Author(s)     : Oren Salzman <orenzalz@post.tau.ac.il >
//                 Michael Hemmer <Michael.Hemmer@sophia.inria.fr>

#ifndef CGAL_ARR_RATIONAL_ARC_TRAITS_D_1_H
#define CGAL_ARR_RATIONAL_ARC_TRAITS_D_1_H

#include <CGAL/license/Arrangement_on_surface_2.h>

#include <CGAL/disable_warnings.h>

#include <CGAL/assertions.h>
#include <CGAL/tags.h>
#include <CGAL/Fraction_traits.h>
#include <CGAL/Arr_tags.h>
#include <CGAL/Arithmetic_kernel.h>
#include <CGAL/Algebraic_kernel_d_1.h>
#include <CGAL/Arr_rat_arc/Rational_arc_d_1.h>
#include <CGAL/Arr_rat_arc/Cache.h>



namespace CGAL {

/*! \class
 * A traits class for maintaining an arrangement of bounded arcs (segments) of
 * rational functions of arbitrary degree.
 *
 * The class is templated with two parameters:
 * Alg_kernel A geometric kernel, where Alg_kernel::FT is the number type
 *            for the coordinates of arrangement vertices, which are algebraic
 *            numbers (defined by Nt_traits::Algebraic).
 * Nt_traits A traits class for performing various operations on the integer,
 *           rational and algebraic types.
 */

template <typename AlgebraicKernel_d_1>
class Arr_rational_function_traits_2
{
public:
  typedef AlgebraicKernel_d_1                           Algebraic_kernel_d_1;

<<<<<<< HEAD
  typedef Arr_rational_function_traits_2<Algebraic_kernel_d_1> Self;
=======
  typedef Arr_rational_function_traits_2<Algebraic_kernel_d_1>
                                                        Self;
>>>>>>> 54f2a119
  typedef Arr_rational_arc::Base_rational_arc_ds_1<Algebraic_kernel_d_1>
                                                        Base_rational_arc_ds_1;

  // Traits objects:
  typedef Arr_rational_arc::Base_rational_arc_d_1<Algebraic_kernel_d_1>
                                                              Base_curve_2;
  typedef Arr_rational_arc::Continuous_rational_arc_d_1<Algebraic_kernel_d_1>
                                                              X_monotone_curve_2;
  typedef Arr_rational_arc::Rational_arc_d_1<Algebraic_kernel_d_1>
                                                              Curve_2;
  typedef Arr_rational_arc::Algebraic_point_2<Algebraic_kernel_d_1>
                                                              Point_2;

  typedef typename Base_rational_arc_ds_1::Algebraic_real_1   Algebraic_real_1;
  typedef typename Base_rational_arc_ds_1::Multiplicity       Multiplicity;
  typedef typename Base_curve_2::Rat_vector                   Rat_vector;

  typedef typename Base_rational_arc_ds_1::Integer            Integer;
  typedef typename Base_rational_arc_ds_1::Rational           Rational;
  typedef typename Base_rational_arc_ds_1::Polynomial_1       Polynomial_1;
  typedef typename Base_rational_arc_ds_1::Coefficient        Coefficient;

  typedef typename Base_rational_arc_ds_1::FT_rat_1           FT_rat_1;
  typedef typename Base_rational_arc_ds_1::Polynomial_traits_1
    Polynomial_traits_1;

  typedef typename Algebraic_kernel_d_1::Bound                Bound;
<<<<<<< HEAD
=======
  typedef Bound
    Approximate_number_type;
>>>>>>> 54f2a119

  typedef CGAL::Arr_rational_arc::Rational_function<Algebraic_kernel_d_1>
                                                              Rational_function;
  typedef CGAL::Arr_rational_arc::Cache<Algebraic_kernel_d_1> Cache;

  //Category tags:
  typedef Tag_true Has_left_category;
  typedef Tag_true Has_merge_category;
  typedef Tag_true Has_do_intersect_category;

  typedef Tag_true Has_vertical_segment_category;

  typedef Arr_open_side_tag          Left_side_category;
  typedef Arr_open_side_tag          Bottom_side_category;
  typedef Arr_open_side_tag          Top_side_category;
  typedef Arr_open_side_tag          Right_side_category;

private:
  mutable Cache                   _cache;
  mutable Algebraic_kernel_d_1*   _ak_ptr;
  bool                            delete_ak;

public:
  Algebraic_kernel_d_1* algebraic_kernel_d_1() const {return _ak_ptr;}

  bool delete_ak_internal_flag() const
  {
    return delete_ak;
  }
  // Algebraic_kernel_d_1& algebraic_kernel_d_1()             {return _ak;}

public:
  const Cache& cache() const {return _cache;}

  const Rational_function&
  get_rational_function(const Polynomial_1& P, const Polynomial_1& Q) const {
    //  std::cout << " rat func from :" <<  P << " " << Q << std::endl;
    return cache().get_rational_function(P,Q);
  }

  template <class POLY>
  const Rational_function& get_rational_function(const POLY& P) const {
    return get_rational_function(P,POLY(1));
  }

  template< typename POLY>
  const Rational_function&
  get_rational_function(const POLY& P, const POLY& Q) const {
    typedef typename CGAL::Fraction_traits<POLY>::Is_fraction IF1;
    typedef typename CGAL::Fraction_traits<Polynomial_1>::Is_fraction IF2;
    return get_rational_function(P,Q,IF1(),IF2());
  }

  template< typename POLY>
  const Rational_function&
  get_rational_function(
      const POLY& P, const POLY& Q,
      CGAL::Tag_true, CGAL::Tag_false) const {
    // polynomials need to be converted to interger polynomials
    typename CGAL::Fraction_traits<POLY>::Decompose decompose;
    typename CGAL::Fraction_traits<POLY>::Numerator_type P_num,Q_num;
    typename CGAL::Fraction_traits<POLY>::Denominator_type P_den,Q_den;
    decompose(P,P_num,P_den);
    decompose(Q,Q_num,Q_den);
    P_num*=Q_den;
    Q_num*=P_den;
    return get_rational_function(P_num,Q_num);
  }

  template< typename POLY, typename TAG1, typename TAG2>
  const Rational_function&
  get_rational_function(const POLY& P, const POLY& Q, TAG1, TAG2) const {
    // polynomials just need to be casted
    typename CGAL::Coercion_traits<POLY,Polynomial_1>::Cast cast;
    return get_rational_function(cast(P),cast(Q));
  }

public:
  //------------
  //Constructors
  //------------

  //---------------------
  // Default constructor.
  Arr_rational_function_traits_2() : delete_ak(true)
  {
    _ak_ptr = new Algebraic_kernel_d_1;
    _cache.initialize(_ak_ptr);
  }

  Arr_rational_function_traits_2(Algebraic_kernel_d_1* ak_ptr) :
    _ak_ptr(ak_ptr),delete_ak(false)
  {
    _cache.initialize(_ak_ptr);
  }

  Arr_rational_function_traits_2(const Self& other)
    :delete_ak(other.delete_ak_internal_flag())
  {
    //copy kernel
    if (delete_ak)
      _ak_ptr = new Algebraic_kernel_d_1(*other.algebraic_kernel_d_1());
    else
      _ak_ptr = other.algebraic_kernel_d_1();

    //copy cache
    _cache.initialize(other.cache(), _ak_ptr);
  }

  ~Arr_rational_function_traits_2()
  {
    if (delete_ak)
      delete (_ak_ptr);
  }


private:
  /*! A functor that constructs an x_monotone curve */
  template <class CURVE>
  class Construct_curve
  {
  protected:
    typedef Arr_rational_function_traits_2<Algebraic_kernel_d_1> Traits;
    typedef CGAL::Arr_rational_arc::Cache<Algebraic_kernel_d_1>  Cache;

    /*! The traits */
    const Traits* _traits;

    /*! Constructor
     * \param traits the traits
     */
    Construct_curve(const Traits* traits) : _traits(traits) {}

    friend class Arr_rational_function_traits_2<Algebraic_kernel_d_1>;

  public:
    typedef typename Base_rational_arc_ds_1::Polynomial_1 Polynomial_1;
    typedef typename Base_rational_arc_ds_1::Algebraic_real_1
                                                          Algebraic_real_1;

    typedef  Arr_rational_arc::Base_rational_arc_d_1<Algebraic_kernel_d_1>
    Base_rat_arc;
    typedef  Arr_rational_arc::Rational_arc_d_1<Algebraic_kernel_d_1>
    Rational_arc;
    typedef Arr_rational_arc::Continuous_rational_arc_d_1<Algebraic_kernel_d_1>
                                                          X_monotone_curve_2;
    typedef Polynomial_1                                  argument_type;
    typedef Polynomial_1                                  first_argument_type;
    typedef Polynomial_1                                  second_argument_type;
<<<<<<< HEAD
    typedef CURVE                                         result_type;
=======
    typedef X_monotone_curve_2                            result_type;

    X_monotone_curve_2 operator()( const Polynomial_1& P) const
    {
      return X_monotone_curve_2(P, _traits->cache());
    }

    template <typename InputIterator>
    X_monotone_curve_2 operator()( InputIterator begin, InputIterator end) const
    {
      Rat_vector rat_vec(begin,end);
      return X_monotone_curve_2(rat_vec, _traits->cache());
    }

    X_monotone_curve_2 operator()(const Polynomial_1& P,
                                  const Algebraic_real_1& x_s,
                                  bool dir_right) const
    {
      return X_monotone_curve_2(P, x_s, dir_right, _traits->cache());
    }
>>>>>>> 54f2a119


<<<<<<< HEAD
    CURVE operator()( const Polynomial_1& P) const {
      Rational_function f = _traits->get_rational_function(P);
      CURVE c(f);
      CGAL_precondition(c.is_valid());
      return c;
    }

=======
    X_monotone_curve_2 operator()(const Polynomial_1& P,
                                  const Polynomial_1& Q) const
    {
      return X_monotone_curve_2(P, Q, _traits->cache());
    }

    template <typename InputIterator>
    X_monotone_curve_2 operator()(InputIterator begin_numer,
                                  InputIterator end_numer,
                                  InputIterator begin_denom,
                                  InputIterator end_denom) const
    {
      Rat_vector rat_vec_numer(begin_numer,end_numer);
      Rat_vector rat_vec_denom(begin_denom,end_denom);
      return X_monotone_curve_2(rat_vec_numer, rat_vec_denom, _traits->cache());
    }
>>>>>>> 54f2a119

    CURVE operator()(
        const Polynomial_1& P,
        const Algebraic_real_1& x_s,
        bool dir_right) const
    {
      Rational_function f = _traits->get_rational_function(P);
      CURVE c(f, x_s, dir_right);
      CGAL_precondition(c.is_valid());
      return c;
    }


    CURVE operator()(const Polynomial_1& P,
        const Algebraic_real_1& x_s,
        const Algebraic_real_1& x_t) const
    {
      Rational_function f = _traits->get_rational_function(P);
      CURVE c(f, x_s, x_t);
      CGAL_precondition(c.is_valid());
      return c;
    }

    CURVE operator()(const Polynomial_1& P,const Polynomial_1& Q) const {
      Rational_function f = _traits->get_rational_function(P,Q);
      CURVE c(f);
      CGAL_precondition(c.is_valid());
      return c;
    }

<<<<<<< HEAD
    CURVE operator()(
        const Polynomial_1& P, const Polynomial_1& Q,
        const Algebraic_real_1& x_s,
        bool dir_right) const
=======
    /*! Constructor
     * \param traits the traits
     */
    Construct_curve_2(const Traits* traits) : _traits(traits) {}

    friend class Arr_rational_function_traits_2<Algebraic_kernel_d_1>;

  public:
    typedef typename Base_rational_arc_ds_1::Polynomial_1 Polynomial_1;
    typedef typename Base_rational_arc_ds_1::Algebraic_real_1
                                                          Algebraic_real_1;
    typedef Arr_rational_arc::Rational_arc_d_1<Algebraic_kernel_d_1>
                                                          Curve_2;
    typedef Polynomial_1                                  argument_type;
    typedef Polynomial_1                                  first_argument_type;
    typedef Polynomial_1                                  second_argument_type;
    typedef Curve_2                                       result_type;

    Curve_2 operator()(const Polynomial_1& P) const
>>>>>>> 54f2a119
    {
      Rational_function f = _traits->get_rational_function(P,Q);
      CURVE c(f, x_s, dir_right);
      CGAL_precondition(c.is_valid());
      return c;
    }

    CURVE operator()(
        const Polynomial_1& P, const Polynomial_1& Q,
        const Algebraic_real_1& x_s, const Algebraic_real_1& x_t) const
    {
      Rational_function f = _traits->get_rational_function(P,Q);
      CURVE c(f, x_s, x_t);
      CGAL_precondition(c.is_valid());
      return c;
    }

////////////// ----------------------

    template<class InputIterator>
    CURVE operator()( InputIterator p_begin, InputIterator p_end) const{
      typedef typename InputIterator::value_type Coeff;
      typedef CGAL::Polynomial<Coeff> POLY;
      POLY P(p_begin,p_end);
      Rational_function f = _traits->get_rational_function(P);
      CURVE c(f);
      CGAL_precondition(c.is_valid());
      return c;
    }

    template<class InputIterator>
    CURVE operator()(
        InputIterator p_begin, InputIterator p_end,
        const Algebraic_real_1& x_s,
        bool dir_right) const
    {
      typedef CGAL::Polynomial<typename InputIterator::value_type> POLY;
      POLY P(p_begin,p_end);
      Rational_function f = _traits->get_rational_function(P);
      CURVE c(f, x_s, dir_right);
      CGAL_precondition(c.is_valid());
      return c;
    }

    template<class InputIterator>
    CURVE operator()(
        InputIterator p_begin, InputIterator p_end,
        const Algebraic_real_1& x_s, const Algebraic_real_1& x_t) const
    {
      typedef CGAL::Polynomial<typename InputIterator::value_type> POLY;
      POLY P(p_begin,p_end);
      Rational_function f = _traits->get_rational_function(P);
      CURVE c(f, x_s, x_t);
      CGAL_precondition(c.is_valid());
      return c;
    }

    template<class InputIterator>
    CURVE operator()(
        InputIterator p_begin, InputIterator p_end,
        InputIterator q_begin, InputIterator q_end) const
    {
      typedef CGAL::Polynomial<typename InputIterator::value_type> POLY;
      POLY P(p_begin,p_end);
      POLY Q(q_begin,q_end);

      Rational_function f = _traits->get_rational_function(P,Q);
      CURVE c(f);
      CGAL_precondition(c.is_valid());
      return c;
    }

<<<<<<< HEAD
    template<class InputIterator>
    CURVE operator()(
        InputIterator p_begin, InputIterator p_end,
        InputIterator q_begin, InputIterator q_end,
        const Algebraic_real_1& x_s,
        bool dir_right) const
=======
    Curve_2 operator()(const Polynomial_1& P, const Polynomial_1& Q) const
>>>>>>> 54f2a119
    {
      typedef CGAL::Polynomial<typename InputIterator::value_type> POLY;
      POLY P(p_begin,p_end);
      POLY Q(q_begin,q_end);
      Rational_function f = _traits->get_rational_function(P,Q);
      CURVE c(f, x_s, dir_right);
      CGAL_precondition(c.is_valid());
      return c;
    }

<<<<<<< HEAD
    template<class InputIterator>
    CURVE operator()(
        InputIterator p_begin, InputIterator p_end,
        InputIterator q_begin, InputIterator q_end,
        const Algebraic_real_1& x_s, const Algebraic_real_1& x_t) const
=======
    template <typename InputIterator>
    Curve_2 operator()(InputIterator begin_numer, InputIterator end_numer,
                       InputIterator begin_denom, InputIterator end_denom) const
>>>>>>> 54f2a119
    {
      typedef CGAL::Polynomial<typename InputIterator::value_type> POLY;
      POLY P(p_begin,p_end);
      POLY Q(q_begin,q_end);
      Rational_function f = _traits->get_rational_function(P,Q);
      CURVE c(f, x_s, x_t);
      CGAL_precondition(c.is_valid());
      return c;
    }
  };

public:
  typedef Construct_curve<Curve_2>            Construct_curve_2;
  typedef Construct_curve<X_monotone_curve_2> Construct_x_monotone_curve_2;


  Construct_x_monotone_curve_2 construct_x_monotone_curve_2_object() const
  {
    return Construct_x_monotone_curve_2(this);
  }


  Construct_curve_2 construct_curve_2_object() const
  {
    return Construct_curve_2(this);
  }

  /*! Construct a point */
  class Construct_point_2
  {
  protected:
    typedef Arr_rational_function_traits_2<Algebraic_kernel_d_1> Traits;
    typedef CGAL::Arr_rational_arc::Cache<Algebraic_kernel_d_1>  Cache;

    /*! The traits */
    const Traits* _traits;

    /*! Constructor
     * \param traits the traits
     */
    Construct_point_2(const Traits* traits) : _traits(traits) {}

    friend class Arr_rational_function_traits_2<Algebraic_kernel_d_1>;

  public:
    Point_2 operator()(const Rational_function& rational_function,
                       const Algebraic_real_1& x_coordinate)
    {
      return Point_2(rational_function, x_coordinate);
    }

    Point_2 operator()(int x, int y){
      return this->operator()(Rational(x),Rational(y));
    }

    Point_2 operator()(const Rational& x, const Rational& y)
    {
<<<<<<< HEAD
      return Point_2(_traits->cache().get_rational_function(y),
=======
      Integer  y_numer,y_denom;
      typename FT_rat_1::Decompose()(y,y_numer,y_denom);

      return Point_2(_traits->cache().get_rational_function(Rational(y_numer,
                                                                     y_denom)),
>>>>>>> 54f2a119
                     _traits->algebraic_kernel_d_1()->
                       construct_algebraic_real_1_object()(x));
    }

    Point_2 operator()(const Algebraic_real_1& x, const Rational& y)
    {
<<<<<<< HEAD
      return Point_2(_traits->cache().get_rational_function(y), x);
=======
      Integer  y_numer;
      Integer  y_denom;
      typename FT_rat_1::Decompose()(y, y_numer, y_denom);
      return Point_2(_traits->cache().get_rational_function(Rational(y_numer,
                                                                     y_denom)),
                     x);
>>>>>>> 54f2a119
    }
  }; //Construct_point

  Construct_point_2 construct_point_2_object() const
  {
    return Construct_point_2(this);
  }

//   class Construct_vertical_segment
//   {
//   private:
//     Cache& _cache;

//   public:
//     Construct_vertical_segment(Cache& cache) : _cache(cache) {}

//     Vertical_segment operator()(const Point_2& p) const
//     {
//       return Vertical_segment(p);
//     }

//     Vertical_segment operator()(const Point_2& p, bool is_directed_up) const
//     {
//       return Vertical_segment(p, is_directed_up);
//     }

//     Vertical_segment operator()(const Point_2& p1,const Point_2& p2) const
//     {
//       return Vertical_segment(p1, p2, _cache);
//     }
//   }; //Construct_vertical_segment

//   Construct_vertical_segment construct_vertical_segment_object() const
//   {
//     return Construct_vertical_segment(_cache);
//   }

  //------------------------
  //Functor definitions.
  //------------------------

  //---------------------------------------------------------------
  //A functor that compares the x-coordinates of two points
  class Compare_x_2
  {
  public:
    /*!
     * Compare the x-coordinates of two points.
     * \param p1 The first point.
     * \param p2 The second point.
     * \return LARGER if x(p1) > x(p2);
     *         SMALLER if x(p1) < x(p2);
     *         EQUAL if x(p1) = x(p2).
     */
    Comparison_result operator()(const Point_2 & p1, const Point_2 & p2) const
    {
      Comparison_result comp = CGAL::compare(p1.x(), p2.x());
      return (comp);
    }
  };

  /*! Obtain a Compare_x_2 functor object. */
  Compare_x_2 compare_x_2_object() const
  {
    return Compare_x_2();
  }

  /*! A functor that compares two points lexigoraphically: by x, then by y. */
  class Compare_xy_2
  {
  protected:
    typedef Arr_rational_function_traits_2<Algebraic_kernel_d_1> Traits;
    typedef CGAL::Arr_rational_arc::Cache<Algebraic_kernel_d_1>  Cache;

    /*! The traits */
    const Traits* _traits;

    /*! Constructor
     * \param traits the traits
     */
    Compare_xy_2(const Traits* traits) : _traits(traits) {}

    friend class Arr_rational_function_traits_2<Algebraic_kernel_d_1>;

  public:
    /*!
     * Compares two points lexigoraphically: by x, then by y.
     * \param p1 The first point.
     * \param p2 The second point.
     * \return LARGER if x(p1) > x(p2), or if x(p1) = x(p2) and y(p1) > y(p2);
     *         SMALLER if x(p1) < x(p2), or if x(p1) = x(p2) and y(p1) < y(p2);
     *         EQUAL if the two points are equal.
     */
    Comparison_result operator()(const Point_2& p1, const Point_2& p2) const
    {
      return p1.compare_xy_2(p2,  _traits->cache());
    }
  };

  /*! Obtain a Compare_xy_2 functor object. */
  Compare_xy_2 compare_xy_2_object() const
  {
    return Compare_xy_2(this);
  }

  /*! A functor that obtains the left endpoint of a curve. */
  class Construct_min_vertex_2
  {
  public:
    /*!
     * Get the left endpoint of the x-monotone curve (segment).
     * \param cv The curve.
     * \return The left endpoint.
     */
    const Point_2& operator()(const X_monotone_curve_2 & cv) const
    {
      return (cv.left());
    }
  };

  /*! Obtain a Construct_min_vertex_2 functor object. */
  Construct_min_vertex_2 construct_min_vertex_2_object() const
  {
    return Construct_min_vertex_2();
  }

  /*! A functor that obtains the right endpoint of a curve. */
  class Construct_max_vertex_2
  {
  public:
    /*!
     * Get the right endpoint of the x-monotone curve (segment).
     * \param cv The curve.
     * \return The right endpoint.
     */
    const Point_2& operator() (const X_monotone_curve_2& cv) const
    {
      return (cv.right());
    }
  };

  /*! Obtain a Construct_max_vertex_2 functor object. */
  Construct_max_vertex_2 construct_max_vertex_2_object() const
  {
    return Construct_max_vertex_2();
  }

  /*! A functor that checks whether a given curve is vertical. */
  class Is_vertical_2
  {
  public:
    /*!
     * Check whether the given x-monotone curve is a vertical segment.
     * \param cv The curve.
     * \return (true) if the curve is a vertical segment; (false) otherwise.
     */
    bool operator()(const X_monotone_curve_2&) const
    {
      // A rational function can never be vertical.
      return false;
    }
  };

  /*! Obtain an Is_vertical_2 functor object. */
  Is_vertical_2 is_vertical_2_object() const
  {
    return Is_vertical_2();
  }

  /*! A functor that compares the y-coordinates of a point and a curve at
   * the point x-coordinate.
   */
  class Compare_y_at_x_2
  {
  private:
    Cache& _cache;
  public:
    Compare_y_at_x_2(Cache& cache) : _cache(cache) {}
    /*!
     * Return the location of the given point with respect to the input curve.
     * \param cv The curve.
     * \param p The point.
     * \pre p is in the x-range of cv.
     * \return SMALLER if y(p) < cv(x(p)), i.e. the point is below the curve;
     *         LARGER if y(p) > cv(x(p)), i.e. the point is above the curve;
     *         EQUAL if p lies on the curve.
     */
    Comparison_result operator()(const Point_2& p,
                                 const X_monotone_curve_2& cv) const
    {
      return (cv.point_position(p,_cache));
    }
  };

  /*! Obtain a Compare_y_at_x_2 functor object. */
  Compare_y_at_x_2 compare_y_at_x_2_object () const
  {
    return Compare_y_at_x_2(_cache);
  }

  /*! A functor that compares compares the y-coordinates of two curves
   * immediately to the left of their intersection point.
   */
  class Compare_y_at_x_left_2
  {
  private:
    Cache& _cache;

  public:
    Compare_y_at_x_left_2(Cache& cache) :_cache(cache) {}
    /*!
     * Compares the y value of two x-monotone curves immediately to the left
     * of their intersection point.
     * \param cv1 The first curve.
     * \param cv2 The second curve.
     * \param p The intersection point.
     * \pre The point p lies on both curves, and both of them must be also be
     *      defined (lexicographically) to its left.
     * \return The relative position of cv1 with respect to cv2 immdiately to
     *         the left of p: SMALLER, LARGER or EQUAL.
     */
    Comparison_result operator() (const X_monotone_curve_2& cv1,
                                  const X_monotone_curve_2& cv2,
                                  const Point_2& p) const
    {
      // Make sure that p lies on both curves, and that both are defined to its
      // left (so their left endpoint is lexicographically smaller than p).
      CGAL_precondition(cv1.point_position(p,_cache) == EQUAL &&
                        cv2.point_position(p,_cache) == EQUAL);

      CGAL_precondition((cv1.left_parameter_space_in_x() != ARR_INTERIOR ||
                         cv1.left_parameter_space_in_y() != ARR_INTERIOR ||
                         (p.x() > cv1.left().x())) &&
                        (cv2.left_parameter_space_in_x() != ARR_INTERIOR ||
                         cv2.left_parameter_space_in_y() != ARR_INTERIOR ||
                         (p.x() > cv2.left().x())));

      // Compare the two arcs.
      return cv1.compare_at_intersection (cv2,p,true,_cache);}
  };

  /*! Obtain a Compare_y_at_x_left_2 functor object. */
  Compare_y_at_x_left_2 compare_y_at_x_left_2_object() const
  {
    return Compare_y_at_x_left_2(_cache);
  }

  /*! A functor that compares compares the y-coordinates of two curves
   * immediately to the right of their intersection point.
   */
  class Compare_y_at_x_right_2
  {
  private:
    Cache& _cache;

  public:
    Compare_y_at_x_right_2(Cache& cache) :_cache(cache) {}
    /*!
     * Compares the y value of two x-monotone curves immediately to the right
     * of their intersection point.
     * \param cv1 The first curve.
     * \param cv2 The second curve.
     * \param p The intersection point.
     * \pre The point p lies on both curves, and both of them must be also be
     *      defined (lexicographically) to its right.
     * \return The relative position of cv1 with respect to cv2 immdiately to
     *         the right of p: SMALLER, LARGER or EQUAL.
     */
    Comparison_result operator() (const X_monotone_curve_2& cv1,
                                  const X_monotone_curve_2& cv2,
                                  const Point_2& p) const
    {
      // Make sure that p lies on both curves, and that both are defined to its
      // left (so their left endpoint is lexicographically smaller than p).
      CGAL_precondition(
          cv1.point_position (p,_cache) == EQUAL &&
          cv2.point_position (p,_cache) == EQUAL);


      CGAL_precondition((cv1.right_parameter_space_in_x() != ARR_INTERIOR ||
                         cv1.right_parameter_space_in_y() != ARR_INTERIOR ||
                         (p.x() < cv1.right().x())) &&
                        (cv2.right_parameter_space_in_x() != ARR_INTERIOR ||
                         cv2.right_parameter_space_in_y() != ARR_INTERIOR ||
                         (p.x() < cv2.right().x())));


      // Compare the two arcs.
      return cv1.compare_at_intersection (cv2,p,false,_cache);
    }
  };

  /*! Obtain a Compare_y_at_x_right_2 functor object. */
  Compare_y_at_x_right_2 compare_y_at_x_right_2_object () const
  {
    return Compare_y_at_x_right_2(_cache);
  }

  /*! A functor that checks whether two points and two curves are identical. */
  class Equal_2
  {
  protected:
    typedef Arr_rational_function_traits_2<Algebraic_kernel_d_1> Traits;
    typedef CGAL::Arr_rational_arc::Cache<Algebraic_kernel_d_1>  Cache;
    /*! The traits */
    const Traits* _traits;

    /*! Constructor
     * \param traits the traits
     */
    Equal_2(const Traits* traits) : _traits(traits) {}

    friend class Arr_rational_function_traits_2<Algebraic_kernel_d_1>;

  public:
    /*!
     * Check if the two x-monotone curves are the same (have the same graph).
     * \param cv1 The first curve.
     * \param cv2 The second curve.
     * \return (true) if the two curves are the same; (false) otherwise.
     */
    bool operator() (const X_monotone_curve_2& cv1,
                     const X_monotone_curve_2& cv2) const
    {
      if (&cv1 == &cv2)
        return true;

      return (cv1.equals(cv2));
    }

    /*!
     * Check if the two points are the same.
     * \param p1 The first point.
     * \param p2 The second point.
     * \return (true) if the two point are the same; (false) otherwise.
     */
    bool operator()(const Point_2& p1, const Point_2& p2) const
    {
      if (&p1 == &p2)
        return true;

      return
        (p1.compare_xy_2(p2, _traits->cache()) == CGAL::EQUAL) ?
        true : false;
    }
  };

  /*! Obtain an Equal_2 functor object. */
  Equal_2 equal_2_object() const
  {
    return Equal_2(this);
  }

  /*! A functor that divides a curve into continues (x-monotone) curves. */
  class Make_x_monotone_2
  {
  public:

    /*!
     * Cut the given conic curve (or conic arc) into x-monotone subcurves
     * and insert them to the given output iterator.
     * \param cv The curve.
     * \param oi The output iterator, whose value-type is Object. The returned
     *           objects is a wrapper for an X_monotone_curve_2 object.
     * \return The past-the-end iterator.
     */
    template<typename OutputIterator>
    OutputIterator operator()(const Curve_2& cv, OutputIterator oi) const
    {
      // Make the rational arc continuous.
      std::list<X_monotone_curve_2>                           arcs;

      cv.make_continuous(std::back_inserter(arcs));

      // Create objects.
      typename std::list<X_monotone_curve_2>::const_iterator  iter;

      for (iter = arcs.begin(); iter != arcs.end(); ++iter)
        {
        CGAL_precondition(iter->is_valid());
        CGAL_postcondition(iter->is_continuous());
        *oi++ = make_object (*iter);
      }
      return oi;
    }
  };

  /*! Obtain a Make_x_monotone_2 functor object. */
  Make_x_monotone_2 make_x_monotone_2_object() const
  {
    return Make_x_monotone_2();
  }

  /*! A functor that splits a curve at a point. */
  class Split_2
  {
  private:
    Cache& _cache;

  public:
    Split_2(Cache& cache) : _cache(cache) {}
    /*!
     * Split a given x-monotone curve at a given point into two sub-curves.
     * \param cv The curve to split
     * \param p The split point.
     * \param c1 Output: The left resulting subcurve (p is its right endpoint).
     * \param c2 Output: The right resulting subcurve (p is its left endpoint).
     * \pre p lies on cv but is not one of its end-points.
     */
    void operator()(const X_monotone_curve_2& cv, const Point_2 & p,
                    X_monotone_curve_2& c1, X_monotone_curve_2& c2) const
    {
      CGAL_postcondition(cv.is_continuous());
      cv.split(p, c1, c2, _cache);
      CGAL_postcondition(c1.is_continuous());
      CGAL_postcondition(c2.is_continuous());
    }
  };

  /*! Obtain a Split_2 functor object. */
  Split_2 split_2_object() const
  {
    return Split_2(_cache);
  }

  /*! A functor that computes intersections between two curves. */
  class Intersect_2
  {
  private:
    Cache& _cache;
  public:
    Intersect_2(Cache& cache) : _cache(cache) {}
    /*!
     * Find the intersections of the two given curves and insert them to the
     * given output iterator. As two segments may itersect only once, only a
     * single will be contained in the iterator.
     * \param cv1 The first curve.
     * \param cv2 The second curve.
     * \param oi The output iterator.
     * \return The past-the-end iterator.
     */
    template <typename OutputIterator>
    OutputIterator operator()(const X_monotone_curve_2& cv1,
                              const X_monotone_curve_2& cv2,
                              OutputIterator oi)  const
    {
      return (cv1.intersect (cv2, oi,_cache));
    }
  };

  /*! Obtain an Intersect_2 functor object. */
  Intersect_2 intersect_2_object() const
  {
    return Intersect_2(_cache);
  }

  /*! A functor that tests whether two curves can be merged. */
  class Are_mergeable_2
  {
  public:
    /*!
     * Check whether it is possible to merge two given x-monotone curves.
     * \param cv1 The first curve.
     * \param cv2 The second curve.
     * \return (true) if the two curves are mergeable - if they are supported
     *         by the same line and share a common endpoint; (false) otherwise.
     */
    bool operator()(const X_monotone_curve_2& cv1,
                    const X_monotone_curve_2& cv2) const
    {
      return (cv1.can_merge_with(cv2));
    }
  };

  /*! Obtain an Are_mergeable_2 functor object. */
  Are_mergeable_2 are_mergeable_2_object() const
  {
    return Are_mergeable_2();
  }

  /*! \class Merge_2
   * A functor that merges two x-monotone arcs into one.
   */
  class Merge_2
  {
  protected:
    typedef Arr_rational_function_traits_2<Algebraic_kernel_d_1>        Traits;

    /*! The traits (in case it has state) */
    const Traits* m_traits;

    /*! Constructor
     * \param traits the traits (in case it has state)
     */
    Merge_2(const Traits* traits) : m_traits(traits) {}

    friend class Arr_rational_function_traits_2<Algebraic_kernel_d_1>;

  public:
    /*!
     * Merge two given x-monotone curves into a single curve (segment).
     * \param cv1 The first curve.
     * \param cv2 The second curve.
     * \param c Output: The merged curve.
     * \pre The two curves are mergeable.
     */
    void operator()(const X_monotone_curve_2& cv1,
                    const X_monotone_curve_2& cv2,
                    X_monotone_curve_2& c) const
    {
      CGAL_precondition(m_traits->are_mergeable_2_object()(cv2, cv1));

      c = cv1;
      c.merge(cv2);
    }
  };

  /*! Obtain a Merge_2 functor object. */
  Merge_2 merge_2_object() const
  {
    return Merge_2(this);
  }

  /// \name Functor definitions to handle boundaries
  //@{

  /*! A function object that obtains the parameter space of a geometric
   * entity along the x-axis
   */
  class Parameter_space_in_x_2 {
  public:
    /*! Obtains the parameter space at the end of a line along the x-axis.
     * \param xcv the line
     * \param ce the line end indicator:
     *     ARR_MIN_END - the minimal end of xc or
     *     ARR_MAX_END - the maximal end of xc
     * \return the parameter space at the ce end of the line xcv.
     *   ARR_LEFT_BOUNDARY  - the line approaches the identification arc from
     *                        the right at the line left end.
     *   ARR_INTERIOR       - the line does not approache the identification arc.
     *   ARR_RIGHT_BOUNDARY - the line approaches the identification arc from
     *                        the left at the line right end.
     */
    Arr_parameter_space operator()(const X_monotone_curve_2 & xcv,
        Arr_curve_end ce) const
    {
      return (ce == ARR_MIN_END) ?
        xcv.left_parameter_space_in_x() : xcv.right_parameter_space_in_x();
    }

    /*! Obtains the parameter space at a point along the x-axis.
     * \param p the point.
     * \return the parameter space at p.
     */
    Arr_parameter_space operator()(const Point_2 ) const
    {
      return ARR_INTERIOR;
    }
  };

  /*! Obtain a Parameter_space_in_x_2 function object */
  Parameter_space_in_x_2 parameter_space_in_x_2_object() const
  { return Parameter_space_in_x_2(); }

  /*! A function object that obtains the parameter space of a geometric
   * entity along the y-axis
   */
  class Parameter_space_in_y_2 {
  public:
    /*! Obtains the parameter space at the end of a line along the y-axis .
     * Note that if the line end coincides with a pole, then unless the line
     * coincides with the identification arc, the line end is considered to
     * be approaching the boundary, but not on the boundary.
     * If the line coincides with the identification arc, it is assumed to
     * be smaller than any other object.
     * \param xcv the line
     * \param ce the line end indicator:
     *     ARR_MIN_END - the minimal end of xc or
     *     ARR_MAX_END - the maximal end of xc
     * \return the parameter space at the ce end of the line xcv.
     *   ARR_BOTTOM_BOUNDARY  - the line approaches the south pole at the line
     *                          left end.
     *   ARR_INTERIOR         - the line does not approache a contraction point.
     *   ARR_TOP_BOUNDARY     - the line approaches the north pole at the line
     *                          right end.
     */
    Arr_parameter_space operator()(const X_monotone_curve_2 & xcv,
        Arr_curve_end ce) const
    {
      return (ce == ARR_MIN_END) ?
        xcv.left_parameter_space_in_y() : xcv.right_parameter_space_in_y();
    }

    /*! Obtains the parameter space at a point along the y-axis.
     * \param p the point.
     * \return the parameter space at p.
     */
    Arr_parameter_space operator()(const Point_2 ) const
    {
      return ARR_INTERIOR;
    }
  };

  /*! Obtain a Parameter_space_in_y_2 function object */
  Parameter_space_in_y_2 parameter_space_in_y_2_object() const
  { return Parameter_space_in_y_2(); }

  /*! A function object that compares the x-coordinates of arc ends near the
   * boundary of the parameter space
   */
  class Compare_x_near_boundary_2 {
  public:
    /*! Compare the x-coordinate of a point with the x-coordinate of
     * a line end near the boundary at y = +/- oo.
     * \param p the point direction.
     * \param xcv the line, the endpoint of which is compared.
     * \param ce the line-end indicator -
     *            ARR_MIN_END - the minimal end of xc or
     *            ARR_MAX_END - the maximal end of xc.
     * \return the comparison result:
     *         SMALLER - x(p) < x(xc, ce);
     *         EQUAL   - x(p) = x(xc, ce);
     *         LARGER  - x(p) > x(xc, ce).
     * \pre p lies in the interior of the parameter space.
     * \pre the ce end of the line xcv lies on a boundary.
     */
    Comparison_result operator()(const Point_2 & p,
                                 const X_monotone_curve_2 & xcv,
                                 Arr_curve_end ce) const
    {
      Comparison_result r = xcv.compare_end(ce, p);
      if (r == EQUAL)
        return EQUAL;
      return (r == NEGATIVE) ? POSITIVE : NEGATIVE ;
    }

    /*! Compare the x-coordinates of 2 arcs ends near the boundary of the
     * parameter space at y = +/- oo.
     * \param xcv1 the first arc.
     * \param ce1 the first arc end indicator -
     *            ARR_MIN_END - the minimal end of xcv1 or
     *            ARR_MAX_END - the maximal end of xcv1.
     * \param xcv2 the second arc.
     * \param ce2 the second arc end indicator -
     *            ARR_MIN_END - the minimal end of xcv2 or
     *            ARR_MAX_END - the maximal end of xcv2.
     * \return the second comparison result:
     *         SMALLER - x(xcv1, ce1) < x(xcv2, ce2);
     *         EQUAL   - x(xcv1, ce1) = x(xcv2, ce2);
     *         LARGER  - x(xcv1, ce1) > x(xcv2, ce2).
     * \pre the ce1 end of the line xcv1 lies on a boundary.
     * \pre the ce2 end of the line xcv2 lies on a boundary.
     */
    Comparison_result operator()(const X_monotone_curve_2 & xcv1,
                                 Arr_curve_end ce1,
                                 const X_monotone_curve_2 & xcv2,
                                 Arr_curve_end ce2) const
    {
      return xcv1.compare_ends(ce1, xcv2, ce2);
    }
  };

  /*! Obtain a Compare_x_near_boundary_2 function object */
  Compare_x_near_boundary_2 compare_x_near_boundary_2_object() const
  { return Compare_x_near_boundary_2(); }


  /*! A function object that compares the y-coordinates of arc ends near the
   * boundary of the parameter space.
   */
  class Compare_y_near_boundary_2
  {
  private:
    Cache& _cache;

  public:
    /*! Compare the y-coordinates of 2 lines at their ends near the boundary
     * of the parameter space at x = +/- oo.
     * \param xcv1 the first arc.
     * \param xcv2 the second arc.
     * \param ce the line end indicator.
     * \return the second comparison result.
     * \pre the ce ends of the lines xcv1 and xcv2 lie either on the left
     * boundary or on the right boundary of the parameter space.
     */
    Compare_y_near_boundary_2(Cache& cache) : _cache(cache) {}
    Comparison_result operator()(const X_monotone_curve_2 & xcv1,
        const X_monotone_curve_2 & xcv2,
        Arr_curve_end ce) const
    {
      return (ce == ARR_MIN_END) ?
        xcv1.compare_at_minus_infinity(xcv2,_cache) :
        xcv1.compare_at_plus_infinity(xcv2,_cache);
    }
  };

  /*! Obtain a Compare_y_near_boundary_2 function object */
  Compare_y_near_boundary_2 compare_y_near_boundary_2_object() const
  { return Compare_y_near_boundary_2(_cache); }


  /*! A function object that compares at limit
   */
  //new functor
  class Compare_x_at_limit_2
  {
   public:
    /*! Compares the x coordinate of p with the curve end
     * of xcv that is defined by ce at its limit.
     * Returns SMALLER, EQUAL, or LARGER accordingly.
     */
    Comparison_result operator()(const Point_2& p,
                                 const X_monotone_curve_2&  xcv,
                                 Arr_curve_end ce)
    {
      CGAL_precondition(Parameter_space_in_x_2()(xcv,ce) == ARR_INTERIOR);
      CGAL_precondition(Parameter_space_in_y_2()(xcv,ce) != ARR_INTERIOR);
      return CGAL::compare(p.x(),
                           (ce == ARR_MIN_END) ? xcv.left_x() : xcv.right_x());
    }
    /*! Compares the curve end of  xcv1 that is defined by ce1
     *  with the curve end of xcv2 that is defined by ce2
     * at their limits in x.
     * Returns SMALLER, EQUAL, or LARGER accordingly.
     */
    Comparison_result operator()(const X_monotone_curve_2&  xcv1,
                                 Arr_curve_end ce1,
                                 const X_monotone_curve_2&  xcv2,
                                 Arr_curve_end ce2)
    {
      CGAL_precondition(Parameter_space_in_x_2()(xcv1,ce1) == ARR_INTERIOR);
      CGAL_precondition(Parameter_space_in_y_2()(xcv1,ce1) != ARR_INTERIOR);
      CGAL_precondition(Parameter_space_in_x_2()(xcv2,ce2) == ARR_INTERIOR);
      CGAL_precondition(Parameter_space_in_y_2()(xcv2,ce2) != ARR_INTERIOR);

      return CGAL::compare((ce1 == ARR_MIN_END) ? xcv1.left_x() : xcv1.right_x(),
                           (ce2 == ARR_MIN_END) ? xcv2.left_x() : xcv2.right_x());
    }

  }; //Compare_x_at_limit_2

  /*! Obtain a Compare_x_at_limit_2 function object */
  Compare_x_at_limit_2 compare_x_at_limit_2_object() const
  { return Compare_x_at_limit_2(); }
  //@}

  /// \name Functor definitions for the Boolean set-operation traits.
  //@{

  //new functor
  class Compare_x_near_limit_2
  {
  private:
    Cache& _cache;

  public:
    Compare_x_near_limit_2(Cache& cache) : _cache(cache) {}
    /*! Compares the curve end of  xcv1 that is defined by ce1
     *  with the curve end of xcv2 that is defined by ce2
     * at their limits in x.
     * Returns SMALLER, EQUAL, or LARGER accordingly.
     */
    Comparison_result operator()( const X_monotone_curve_2& xcv1,
                                  const X_monotone_curve_2& xcv2,
                                  Arr_curve_end ce) const
    {
      return xcv1.compare_near_end(xcv2,ce,_cache);
    }
  }; //Compare_x_near_limit_2

  /*! Obtain a Compare_x_near_limit_2 function object */
  Compare_x_near_limit_2 compare_x_near_limit_2_object() const
  { return Compare_x_near_limit_2(_cache); }

  class Compare_endpoints_xy_2
  {
  public:

    /*!
     * Compare the endpoints of an $x$-monotone curve lexicographically.
     * (assuming the curve has a designated source and target points).
     * \param cv The curve.
     * \return SMALLER if the curve is directed right;
     *         LARGER if the curve is directed left.
     */
    Comparison_result operator()(const X_monotone_curve_2& cv)
    {
      if (cv.is_directed_right())
        return (SMALLER);
      else
        return (LARGER);
    }
  };

  /*! Obtain a Compare_endpoints_xy_2 functor object. */
  Compare_endpoints_xy_2 compare_endpoints_xy_2_object() const
  {
    return Compare_endpoints_xy_2();
  }

  class Construct_opposite_2
  {
  public:

    /*!
     * Construct an opposite x-monotone (with swapped source and target).
     * \param cv The curve.
     * \return The opposite curve.
     */
    X_monotone_curve_2 operator()(const X_monotone_curve_2& cv)
    {
      return (cv.flip());
    }
  };

  /*! Obtain a Construct_opposite_2 functor object. */
  Construct_opposite_2 construct_opposite_2_object() const
  {
    return Construct_opposite_2();
  }

  //@}


  // Making it a model of ArrangementLandmarkTraits_2
  typedef double Approximate_number_type;
  class Approximate_2{
<<<<<<< HEAD
=======
    Approximate_number_type approx_x(const Point_2& p){
      return Approximate_number_type(p.x().lower());
    }
    Approximate_number_type approx_y(const Point_2& p){
      typedef typename Algebraic_kernel_d_1::Polynomial_1 Polynomial_1;
      typename CGAL::Coercion_traits<Polynomial_1,Bound>::Cast cast;
      return
        cast(p.rational_function().numer()).evaluate(p.x().lower())/
        cast(p.rational_function().denom()).evaluate(p.x().lower());
    }
>>>>>>> 54f2a119
  public:
    Approximate_number_type operator()(const Point_2& p, int i){
      if(i==0) return approx_x(p);
      if(i==1) return approx_y(p);
      CGAL_assertion(false);
      return Approximate_number_type(0);
    }
  };

  Approximate_2 approximate_2_object() const { return Approximate_2(); }

  void cleanup_cache() const
  {
    _cache.cleanup();
  }

  class Project_x_2{
  public:
    Point_2 operator()(const Point_2& p, const X_monotone_curve_2& xc) const {
      return Point_2(xc.rational_function(),p.x());
    }
  };
  Project_x_2 project_x_2_object() const {return Project_x_2();}


}; //Arr_rational_function_traits_2

}   //namespace CGAL {

#include <CGAL/enable_warnings.h>

#endif  //CGAL_ARR_RATIONAL_ARC_TRAITS_D_1_H<|MERGE_RESOLUTION|>--- conflicted
+++ resolved
@@ -48,12 +48,8 @@
 public:
   typedef AlgebraicKernel_d_1                           Algebraic_kernel_d_1;
 
-<<<<<<< HEAD
-  typedef Arr_rational_function_traits_2<Algebraic_kernel_d_1> Self;
-=======
   typedef Arr_rational_function_traits_2<Algebraic_kernel_d_1>
                                                         Self;
->>>>>>> 54f2a119
   typedef Arr_rational_arc::Base_rational_arc_ds_1<Algebraic_kernel_d_1>
                                                         Base_rational_arc_ds_1;
 
@@ -81,11 +77,8 @@
     Polynomial_traits_1;
 
   typedef typename Algebraic_kernel_d_1::Bound                Bound;
-<<<<<<< HEAD
-=======
   typedef Bound
     Approximate_number_type;
->>>>>>> 54f2a119
 
   typedef CGAL::Arr_rational_arc::Rational_function<Algebraic_kernel_d_1>
                                                               Rational_function;
@@ -235,9 +228,6 @@
     typedef Polynomial_1                                  argument_type;
     typedef Polynomial_1                                  first_argument_type;
     typedef Polynomial_1                                  second_argument_type;
-<<<<<<< HEAD
-    typedef CURVE                                         result_type;
-=======
     typedef X_monotone_curve_2                            result_type;
 
     X_monotone_curve_2 operator()( const Polynomial_1& P) const
@@ -258,18 +248,8 @@
     {
       return X_monotone_curve_2(P, x_s, dir_right, _traits->cache());
     }
->>>>>>> 54f2a119
-
-
-<<<<<<< HEAD
-    CURVE operator()( const Polynomial_1& P) const {
-      Rational_function f = _traits->get_rational_function(P);
-      CURVE c(f);
-      CGAL_precondition(c.is_valid());
-      return c;
-    }
-
-=======
+
+
     X_monotone_curve_2 operator()(const Polynomial_1& P,
                                   const Polynomial_1& Q) const
     {
@@ -286,7 +266,6 @@
       Rat_vector rat_vec_denom(begin_denom,end_denom);
       return X_monotone_curve_2(rat_vec_numer, rat_vec_denom, _traits->cache());
     }
->>>>>>> 54f2a119
 
     CURVE operator()(
         const Polynomial_1& P,
@@ -317,12 +296,6 @@
       return c;
     }
 
-<<<<<<< HEAD
-    CURVE operator()(
-        const Polynomial_1& P, const Polynomial_1& Q,
-        const Algebraic_real_1& x_s,
-        bool dir_right) const
-=======
     /*! Constructor
      * \param traits the traits
      */
@@ -342,7 +315,6 @@
     typedef Curve_2                                       result_type;
 
     Curve_2 operator()(const Polynomial_1& P) const
->>>>>>> 54f2a119
     {
       Rational_function f = _traits->get_rational_function(P,Q);
       CURVE c(f, x_s, dir_right);
@@ -415,16 +387,7 @@
       return c;
     }
 
-<<<<<<< HEAD
-    template<class InputIterator>
-    CURVE operator()(
-        InputIterator p_begin, InputIterator p_end,
-        InputIterator q_begin, InputIterator q_end,
-        const Algebraic_real_1& x_s,
-        bool dir_right) const
-=======
     Curve_2 operator()(const Polynomial_1& P, const Polynomial_1& Q) const
->>>>>>> 54f2a119
     {
       typedef CGAL::Polynomial<typename InputIterator::value_type> POLY;
       POLY P(p_begin,p_end);
@@ -435,17 +398,9 @@
       return c;
     }
 
-<<<<<<< HEAD
-    template<class InputIterator>
-    CURVE operator()(
-        InputIterator p_begin, InputIterator p_end,
-        InputIterator q_begin, InputIterator q_end,
-        const Algebraic_real_1& x_s, const Algebraic_real_1& x_t) const
-=======
     template <typename InputIterator>
     Curve_2 operator()(InputIterator begin_numer, InputIterator end_numer,
                        InputIterator begin_denom, InputIterator end_denom) const
->>>>>>> 54f2a119
     {
       typedef CGAL::Polynomial<typename InputIterator::value_type> POLY;
       POLY P(p_begin,p_end);
@@ -503,31 +458,23 @@
 
     Point_2 operator()(const Rational& x, const Rational& y)
     {
-<<<<<<< HEAD
-      return Point_2(_traits->cache().get_rational_function(y),
-=======
       Integer  y_numer,y_denom;
       typename FT_rat_1::Decompose()(y,y_numer,y_denom);
 
       return Point_2(_traits->cache().get_rational_function(Rational(y_numer,
                                                                      y_denom)),
->>>>>>> 54f2a119
                      _traits->algebraic_kernel_d_1()->
                        construct_algebraic_real_1_object()(x));
     }
 
     Point_2 operator()(const Algebraic_real_1& x, const Rational& y)
     {
-<<<<<<< HEAD
-      return Point_2(_traits->cache().get_rational_function(y), x);
-=======
       Integer  y_numer;
       Integer  y_denom;
       typename FT_rat_1::Decompose()(y, y_numer, y_denom);
       return Point_2(_traits->cache().get_rational_function(Rational(y_numer,
                                                                      y_denom)),
                      x);
->>>>>>> 54f2a119
     }
   }; //Construct_point
 
@@ -1355,8 +1302,6 @@
   // Making it a model of ArrangementLandmarkTraits_2
   typedef double Approximate_number_type;
   class Approximate_2{
-<<<<<<< HEAD
-=======
     Approximate_number_type approx_x(const Point_2& p){
       return Approximate_number_type(p.x().lower());
     }
@@ -1367,7 +1312,6 @@
         cast(p.rational_function().numer()).evaluate(p.x().lower())/
         cast(p.rational_function().denom()).evaluate(p.x().lower());
     }
->>>>>>> 54f2a119
   public:
     Approximate_number_type operator()(const Point_2& p, int i){
       if(i==0) return approx_x(p);
