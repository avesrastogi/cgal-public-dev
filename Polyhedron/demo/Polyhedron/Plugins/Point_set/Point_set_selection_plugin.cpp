#include <CGAL/Exact_predicates_inexact_constructions_kernel.h>
#include <CGAL/Bbox_2.h>
#include <CGAL/Polygon_2.h>
#include <QtCore/qglobal.h>
#include <QGLViewer/manipulatedCameraFrame.h>
#include "opengl_tools.h"

#include "Messages_interface.h"
#include "Scene_points_with_normal_item.h"
#include "Scene_polylines_item.h"

#include <CGAL/Three/Scene_interface.h>
#include <CGAL/Three/Polyhedron_demo_plugin_helper.h>
#include "ui_Point_set_selection_widget.h"
#include "Point_set_3.h"

#include <QAction>
#include <QMainWindow>
#include <QApplication>

#include <QEvent>
#include <QKeyEvent>
#include <QMouseEvent>

#include <map>
#include <fstream>

// Class for visualizing selection 
// provides mouse selection functionality
class Q_DECL_EXPORT Scene_point_set_selection_visualizer : public CGAL::Three::Scene_item
{
  Q_OBJECT

 private:
  typedef CGAL::Exact_predicates_inexact_constructions_kernel K;
  typedef K::Point_2 Point_2;
  typedef K::Point_3 Point_3;
  typedef CGAL::Polygon_2<K> Polygon_2;
  typedef std::vector<Point_2> Polyline_2;
  typedef std::vector<Polyline_2> Polylines;
  
  bool rectangle;
  std::vector<Point_2> contour_2d;
  Polylines* polyline;
  Bbox point_set_bbox;
  CGAL::Bbox_2 domain_rectangle;
  Polygon_2 domain_freeform;
  
public:

  Scene_point_set_selection_visualizer(bool rectangle, const Bbox& point_set_bbox)
    : rectangle (rectangle), point_set_bbox (point_set_bbox)
  {
    polyline = new Polylines(0);
    polyline->push_back(Polyline_2());
  }
  ~Scene_point_set_selection_visualizer() {
  }
  bool isFinite() const { return true; }
  bool isEmpty() const { return poly().empty(); }
  void compute_bbox() const {
    _bbox = point_set_bbox;
  }
  Scene_point_set_selection_visualizer* clone() const {
    return 0;
  }
  QString toolTip() const {
    return tr("%1").arg(name());
  }

  bool supportsRenderingMode(RenderingMode m) const {
    return (m == Points);
  }
  /*
   * We use drawPoints because it is the last drawing function to be called
   * This way, as this item is always the last in the list, it is always the last
   * thing to be drawn. It allow us to safely call glClear(GL_DEPTH_BUFFER_BIT)
   * and have the selection lines always on top of the other items.
   */
  void drawPoints(CGAL::Three::Viewer_interface* viewer) const {

    QPainter *painter = viewer->getPainter();
    QPen pen;
    pen.setColor(QColor(Qt::green));
    pen.setWidth(5);

    painter->setPen(pen);
    glClear(GL_DEPTH_BUFFER_BIT);
    for(std::size_t i=0; i<polyline->size(); ++i)
    {
      Polyline_2 poly = (*polyline)[i];
      if(!poly.empty())
        for(std::size_t j=0; j<poly.size()-1; ++j)
        {
          viewer->getPainter()->drawLine(poly[j].x(), poly[j].y(), poly[j+1].x(), poly[j+1].y());
        }
    }
  }

  Polyline_2& poly() const
  { return polyline->front(); }
  
  bool update_polyline () const
  {
    if (contour_2d.size() < 2 ||
        (!(poly().empty()) && contour_2d.back () == poly().back()))
      return false;
    
    if (rectangle)
      {
	poly().clear();
	
        poly().push_back ( Point_2 (domain_rectangle.xmin(),
                                domain_rectangle.ymin()));
        poly().push_back ( Point_2 (domain_rectangle.xmax(),
                                domain_rectangle.ymin()));
        poly().push_back ( Point_2 (domain_rectangle.xmax(),
                                domain_rectangle.ymax()));
        poly().push_back ( Point_2 (domain_rectangle.xmin(),
                                domain_rectangle.ymax()));
        poly().push_back ( Point_2 (domain_rectangle.xmin(),
                                                domain_rectangle.ymin()));

      }
    else
      {
        if (!(poly().empty()) && contour_2d.back () == poly().back())
	  return false;

	poly().clear();

	for (unsigned int i = 0; i < contour_2d.size (); ++ i)
          poly().push_back (contour_2d[i]);
      }
    return true;
  }

  
  void sample_mouse_path()
  {
    QGLViewer* viewer = *QGLViewer::QGLViewerPool().begin();
    const QPoint& p = viewer->mapFromGlobal(QCursor::pos());
    
    if (rectangle && contour_2d.size () == 2)
      {
	contour_2d[1] = Point_2 (p.x (), p.y ());
	domain_rectangle = CGAL::bbox_2 (contour_2d.begin (), contour_2d.end ());
      }
    else
      contour_2d.push_back (Point_2 (p.x (), p.y ()));

    if (update_polyline ())
      {

	Q_EMIT itemChanged();
      }
  }

  void apply_path()
  {
    update_polyline ();
    domain_rectangle = CGAL::bbox_2 (contour_2d.begin (), contour_2d.end ());    
    if (!rectangle)
      domain_freeform = Polygon_2 (contour_2d.begin (), contour_2d.end ());
  }

  bool is_selected (qglviewer::Vec& p)
  {
    if (domain_rectangle.xmin () < p.x &&
	p.x < domain_rectangle.xmax () &&
	domain_rectangle.ymin () < p.y &&
	p.y < domain_rectangle.ymax ())
      {
	if (rectangle)
	  return true;
/*
 * domain_freeform.has_on_bounded_side() requires the polygon to be simple, which is never the case.
 * However, it works very well even if the polygon is not simple, so we use this instead to avoid
 * the cgal_assertion on is_simple().*/


        if (CGAL::bounded_side_2(domain_freeform.container().begin(),
                                 domain_freeform.container().end(),
                                 Point_2(p.x, p.y),
                                 domain_freeform.traits_member())  == CGAL::ON_BOUNDED_SIDE)
          return true;
      }
    return false;
  }


}; // end class Scene_point_set_selection_visualizer
///////////////////////////////////////////////////////////////////////////////////////////////////

using namespace CGAL::Three;
class Polyhedron_demo_point_set_selection_plugin :
  public QObject,
  public Polyhedron_demo_plugin_helper
{
  Q_OBJECT
    Q_INTERFACES(CGAL::Three::Polyhedron_demo_plugin_interface)
    Q_PLUGIN_METADATA(IID "com.geometryfactory.PolyhedronDemo.PluginInterface/1.0")
public:
  bool applicable(QAction*) const { 
      return qobject_cast<Scene_points_with_normal_item*>(scene->item(scene->mainSelectionIndex()));
  }
  void print_message(QString message) { messages->information(message); }
  QList<QAction*> actions() const { return QList<QAction*>() << actionPointSetSelection; }

  void init(QMainWindow* mainWindow, CGAL::Three::Scene_interface* scene_interface, Messages_interface* m) {
    mw = mainWindow;
    scene = scene_interface;
    messages = m;
    actionPointSetSelection = new QAction(tr("Selection"), mw);
    connect(actionPointSetSelection, SIGNAL(triggered()), this, SLOT(selection_action()));

    dock_widget = new QDockWidget("Point Set Selection", mw);
    dock_widget->setVisible(false);

    ui_widget.setupUi(dock_widget);
    addDockWidget(dock_widget);

    connect(ui_widget.Selection_tool_combo_box, SIGNAL(currentIndexChanged(int)), 
            this, SLOT(on_Selection_tool_combo_box_changed(int)));
    connect(ui_widget.Selection_mode_combo_box, SIGNAL(currentIndexChanged(int)), 
            this, SLOT(on_Selection_mode_combo_box_changed(int)));
    connect(ui_widget.Select_all_button,  SIGNAL(clicked()), this, SLOT(on_Select_all_button_clicked()));
    connect(ui_widget.Clear_button,  SIGNAL(clicked()), this, SLOT(on_Clear_button_clicked()));
    connect(ui_widget.Invert_selection_button,  SIGNAL(clicked()), this, SLOT(on_Invert_selection_button_clicked()));
    connect(ui_widget.Erase_selected_points_button,  SIGNAL(clicked()), this, SLOT(on_Erase_selected_points_button_clicked()));
    connect(ui_widget.Create_point_set_item_button, SIGNAL(clicked()), this, SLOT(on_Create_point_set_item_button_clicked()));

    rectangle = true;
    selection_mode = 0;
    visualizer = NULL;
    shift_pressing = false;
    
    QGLViewer* viewer = *QGLViewer::QGLViewerPool().begin();
    viewer->installEventFilter(this);
    mainWindow->installEventFilter(this);


  }
  virtual void closure()
  {
    dock_widget->hide();
  }

protected:

  bool eventFilter(QObject *, QEvent *event) {
    if (dock_widget->isHidden() || !(dock_widget->isActiveWindow()))
      return false;
    
    Scene_points_with_normal_item* point_set_item
      = qobject_cast<Scene_points_with_normal_item*>(scene->item(scene->mainSelectionIndex()));
    if(!point_set_item) {
      return false; 
    }
    int item_id = scene->item_id (point_set_item);
      
    if(event->type() == QEvent::KeyPress || event->type() == QEvent::KeyRelease)  {
      QKeyEvent *keyEvent = static_cast<QKeyEvent*>(event);
      Qt::KeyboardModifiers modifiers = keyEvent->modifiers();

      shift_pressing = modifiers.testFlag(Qt::ShiftModifier);
    }

    // mouse events
    if(shift_pressing && event->type() == QEvent::MouseButtonPress)
      {
	QMouseEvent *mouseEvent = static_cast<QMouseEvent*>(event);
	// Start selection
	if (mouseEvent->button() == Qt::LeftButton && !visualizer)
	  {
	    QApplication::setOverrideCursor(Qt::CrossCursor);
	    QGLViewer* viewer = *QGLViewer::QGLViewerPool().begin();
	    if (viewer->camera()->frame()->isSpinning())
	      viewer->camera()->frame()->stopSpinning();
	
	    visualizer = new Scene_point_set_selection_visualizer(rectangle,
								  point_set_item->bbox());
	    visualizer->setName(tr("Point set selection visualizer"));
            visualizer->setRenderingMode (Points);
	    visualizer->setVisible (true);

	    // Hack to prevent camera for "jumping" when creating new item
	    scene->addItem(visualizer);
	
	    scene->setSelectedItem(item_id);
	    visualizer->sample_mouse_path();
	    return true;
	  }
	// Cancel selection
	else if (mouseEvent->button() == Qt::RightButton && visualizer)
	  {

	    scene->erase( scene->item_id(visualizer) );
	    scene->setSelectedItem(item_id);
	    visualizer = NULL;
	    QApplication::restoreOverrideCursor();
	    return true;
	  }

      }
    // End selection
    else if (event->type() == QEvent::MouseButtonRelease && visualizer)
      {
	visualizer->apply_path();
	select_points();
	scene->erase( scene->item_id(visualizer) );
	scene->setSelectedItem(item_id);
	visualizer = NULL;
	QApplication::restoreOverrideCursor();
	return true;
      }
    // Update selection
    else if (event->type() == QEvent::MouseMove && visualizer)
      {
	visualizer->sample_mouse_path();
	return true;
      }

    return false;
  }

  void select_points()
  {
    Scene_points_with_normal_item* point_set_item = getSelectedItem<Scene_points_with_normal_item>();
    if(!point_set_item)
      {
	print_message("Error: no point set selected!");
	return; 
      }

    Point_set* points = point_set_item->point_set();

    if (selection_mode == 0) // New selection
      points->unselect_all();
    
    QGLViewer* viewer = *QGLViewer::QGLViewerPool().begin();
    qglviewer::Camera* camera = viewer->camera();

    std::vector<Point_set::Index> unselected, selected;
    
    for(Point_set::iterator it = points->begin ();
	it != points->end(); ++ it)
      {
	bool already_selected = points->is_selected (it);

        const Kernel::Point_3 p = points->point (*it);
	qglviewer::Vec vp (p.x (), p.y (), p.z ());
	qglviewer::Vec vsp = camera->projectedCoordinatesOf (vp);
	    
	bool now_selected = visualizer->is_selected (vsp);

	// NEW INTERSECTION
	if (selection_mode == 0)
	  {
	    if (now_selected)
	      selected.push_back (*it);
	    else
	      unselected.push_back (*it);
	  }
	// UNION
	else if (selection_mode == 1)
	  {
	    if (already_selected || now_selected)
	      selected.push_back (*it);
	    else
	      unselected.push_back (*it);
	  }
	// INTERSECTION
	//  * Unselect point if it was selected and is not anymore
	else if (selection_mode == 2)
	  {
	    if (already_selected && now_selected)
	      selected.push_back (*it);
	    else
	      unselected.push_back (*it);
	  }
	// DIFFERENCE
	//  * Unselect point if it was selected and is now selected
	else if (selection_mode == 3)
	  {
	    if (already_selected && !now_selected)
	      selected.push_back (*it);
	    else
	      unselected.push_back (*it);
	  }

      }

    for (std::size_t i = 0; i < unselected.size(); ++ i)
      *(points->begin() + i) = unselected[i];
    for (std::size_t i = 0; i < selected.size(); ++ i)
      *(points->begin() + (unselected.size() + i)) = selected[i];

    if (selected.empty ())
      {
	points->unselect_all();
      }
    else
      {
	points->set_first_selected
	  (points->begin() + unselected.size());
<<<<<<< HEAD
      } 
=======
      }
>>>>>>> 3c513cc1
    point_set_item->invalidateOpenGLBuffers();
    point_set_item->itemChanged();
  }

  


public Q_SLOTS:
  void selection_action() { 
    dock_widget->show();
    dock_widget->raise();
  }
  
  // Select all
  void on_Select_all_button_clicked() {
    Scene_points_with_normal_item* point_set_item = getSelectedItem<Scene_points_with_normal_item>();
    if(!point_set_item)
      {
	print_message("Error: no point set selected!");
	return; 
      }
    QApplication::setOverrideCursor(Qt::WaitCursor);
    point_set_item->selectAll();
    QApplication::restoreOverrideCursor();
  }
  
  // Clear selection
  void on_Clear_button_clicked() {
    Scene_points_with_normal_item* point_set_item
      = qobject_cast<Scene_points_with_normal_item*>(scene->item(scene->mainSelectionIndex()));
    if(!point_set_item) {
      print_message("Error: no point set selected!");
      return; 
    }
    QApplication::setOverrideCursor(Qt::WaitCursor);
    point_set_item->resetSelection();
    QApplication::restoreOverrideCursor();
  }

  void on_Erase_selected_points_button_clicked() {
    Scene_points_with_normal_item* point_set_item
      = qobject_cast<Scene_points_with_normal_item*>(scene->item(scene->mainSelectionIndex()));
    if(!point_set_item) {
      print_message("Error: no point set selected!");
      return; 
    }
    QApplication::setOverrideCursor(Qt::WaitCursor);
    point_set_item->deleteSelection();
    QApplication::restoreOverrideCursor();
  }

  void on_Invert_selection_button_clicked() {
    Scene_points_with_normal_item* point_set_item
      = qobject_cast<Scene_points_with_normal_item*>(scene->item(scene->mainSelectionIndex()));
    if(!point_set_item) {
      print_message("Error: no point set selected!");
      return; 
    }
    QApplication::setOverrideCursor(Qt::WaitCursor);
    point_set_item->invertSelection();
    QApplication::restoreOverrideCursor();
  }

  void on_Create_point_set_item_button_clicked() {
    Scene_points_with_normal_item* point_set_item
      = qobject_cast<Scene_points_with_normal_item*>(scene->item(scene->mainSelectionIndex()));
    if(!point_set_item) {
      print_message("Error: no point set selected!");
      return; 
    }
    if(point_set_item->isSelectionEmpty ()) {
      print_message("Error: there is no selected point in point set item!");
      return;
    }
    QApplication::setOverrideCursor(Qt::WaitCursor);
    Scene_points_with_normal_item* new_item = new Scene_points_with_normal_item();
    new_item->setName(QString("%1 (selected points)").arg(point_set_item->name()));
    if (point_set_item->has_normals())
      new_item->point_set()->add_normal_map();
    if (point_set_item->point_set()->has_colors())
      {
        new_item->point_set()->add_property_map<unsigned char>("red", 0);
        new_item->point_set()->add_property_map<unsigned char>("green", 0);
        new_item->point_set()->add_property_map<unsigned char>("blue", 0);
        new_item->point_set()->check_colors(); 
      }
    
    new_item->setColor(point_set_item->color());
    new_item->setRenderingMode(point_set_item->renderingMode());
    new_item->setVisible(point_set_item->visible());

    typedef Point_set_3<Kernel> Point_set;
    for(Point_set::iterator it = point_set_item->point_set()->begin ();
	it != point_set_item->point_set()->end(); ++ it) {
      if (point_set_item->point_set()->is_selected (it))
        {
          Point_set::iterator new_point =
            new_item->point_set()->insert(point_set_item->point_set()->point(*it));
          if (point_set_item->has_normals())
            new_item->point_set()->normal(*new_point) = point_set_item->point_set()->normal(*it);
          if (point_set_item->point_set()->has_colors())
            {
              new_item->point_set()->red(*new_point) = point_set_item->point_set()->red(*it);
              new_item->point_set()->green(*new_point) = point_set_item->point_set()->green(*it);
              new_item->point_set()->blue(*new_point) = point_set_item->point_set()->blue(*it);
            }
        }
    }
    new_item->resetSelection();
    new_item->invalidateOpenGLBuffers();

    scene->addItem(new_item);
    QApplication::restoreOverrideCursor();
 }

  void on_Selection_tool_combo_box_changed (int index)
  {
    rectangle = (index == 0);
  }

  void on_Selection_mode_combo_box_changed (int index)
  {
    selection_mode = index;
  }


private:
  Messages_interface* messages;
  QAction* actionPointSetSelection;

  QDockWidget* dock_widget;
  Ui::PointSetSelection ui_widget;
  bool rectangle;
  int selection_mode;
  Scene_point_set_selection_visualizer* visualizer;
  bool shift_pressing;

}; // end Polyhedron_demo_point_set_selection_plugin

//Q_EXPORT_PLUGIN2(Polyhedron_demo_point_set_selection_plugin, Polyhedron_demo_point_set_selection_plugin)

#include "Point_set_selection_plugin.moc"<|MERGE_RESOLUTION|>--- conflicted
+++ resolved
@@ -404,11 +404,7 @@
       {
 	points->set_first_selected
 	  (points->begin() + unselected.size());
-<<<<<<< HEAD
       } 
-=======
-      }
->>>>>>> 3c513cc1
     point_set_item->invalidateOpenGLBuffers();
     point_set_item->itemChanged();
   }
