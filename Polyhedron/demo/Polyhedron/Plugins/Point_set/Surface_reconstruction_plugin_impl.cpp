//----------------------------------------------------------
// Poisson reconstruction method:
// Reconstructs a surface mesh from a point set and returns it as a polyhedron.
//----------------------------------------------------------


// CGAL
#include <CGAL/AABB_tree.h> // must be included before kernel
#include <CGAL/AABB_traits.h>
#include <CGAL/AABB_face_graph_triangle_primitive.h>
#include <CGAL/Timer.h>
#include <CGAL/Surface_mesh_default_triangulation_3.h>
#include <CGAL/make_surface_mesh.h>
#include <CGAL/Implicit_surface_3.h>
#include <CGAL/IO/output_surface_facets_to_polyhedron.h>
#include <CGAL/Poisson_reconstruction_function.h>
#include <CGAL/compute_average_spacing.h>

#ifdef CGAL_EIGEN3_ENABLED
#include <CGAL/Eigen_solver_traits.h>
#endif

#include <math.h>

#include "Kernel_type.h"
#include "Polyhedron_type.h"
#include "Scene_points_with_normal_item.h"


// Poisson implicit function
typedef CGAL::Poisson_reconstruction_function<Kernel> Poisson_reconstruction_function;

// Surface mesher
typedef CGAL::Surface_mesh_default_triangulation_3 STr;
typedef CGAL::Surface_mesh_complex_2_in_triangulation_3<STr> C2t3;
typedef CGAL::Implicit_surface_3<Kernel, Poisson_reconstruction_function> Surface_3;

// AABB tree
typedef CGAL::AABB_face_graph_triangle_primitive<Polyhedron> Primitive;
typedef CGAL::AABB_traits<Kernel, Primitive> AABB_traits;
typedef CGAL::AABB_tree<AABB_traits> AABB_tree;

// Concurrency
#ifdef CGAL_LINKED_WITH_TBB
typedef CGAL::Parallel_tag Concurrency_tag;
#else
typedef CGAL::Sequential_tag Concurrency_tag;
#endif



// Poisson reconstruction method:
// Reconstructs a surface mesh from a point set and returns it as a polyhedron.
Polyhedron* poisson_reconstruct(Point_set& points,
                                Kernel::FT sm_angle, // Min triangle angle (degrees).
                                Kernel::FT sm_radius, // Max triangle size w.r.t. point set average spacing.
                                Kernel::FT sm_distance, // Approximation error w.r.t. point set average spacing.
                                const QString& solver_name, // solver name
                                bool use_two_passes,
				bool do_not_fill_holes)
{
    CGAL::Timer task_timer; task_timer.start();

    //***************************************
    // Checks requirements
    //***************************************

    if (points.size() == 0)
    {
      std::cerr << "Error: empty point set" << std::endl;
      return NULL;
    }

<<<<<<< HEAD
=======
    bool points_have_normals = points.has_normals();
    if ( ! points_have_normals )
    {
      std::cerr << "Input point set not supported: this reconstruction method requires oriented normals" << std::endl;
      return NULL;
    }

>>>>>>> 6c40d000
    CGAL::Timer reconstruction_timer; reconstruction_timer.start();

    //***************************************
    // Computes implicit function
    //***************************************

 
    std::cerr << "Computes Poisson implicit function "
              << "using " << solver_name.toLatin1().data() << " solver...\n";
              
    
    // Creates implicit function from the point set.
    // Note: this method requires an iterator over points
    // + property maps to access each point's position and normal.
<<<<<<< HEAD
    // The position property map can be omitted here as we use iterators over Point_3 elements.
    Poisson_reconstruction_function function(
                              points.begin_or_selection_begin(), points.end(),
                              CGAL::make_normal_of_point_with_normal_pmap(Point_set::value_type()));
=======
    Poisson_reconstruction_function function(points.begin(), points.end(),
                                             points.point_pmap(), points.normal_pmap());
>>>>>>> 6c40d000

    bool ok = false;    
    #ifdef CGAL_EIGEN3_ENABLED
    if(solver_name=="Eigen - built-in simplicial LDLt")
    {
      CGAL::Eigen_solver_traits<Eigen::SimplicialCholesky<CGAL::Eigen_sparse_matrix<double>::EigenType> > solver;
      ok = function.compute_implicit_function(solver, use_two_passes);
    }
    if(solver_name=="Eigen - built-in CG")
    {
      CGAL::Eigen_solver_traits<Eigen::ConjugateGradient<CGAL::Eigen_sparse_matrix<double>::EigenType> > solver;
      solver.solver().setTolerance(1e-6);
      solver.solver().setMaxIterations(1000);
      ok = function.compute_implicit_function(solver, use_two_passes);
    }
    #endif

    // Computes the Poisson indicator function f()
    // at each vertex of the triangulation.
    if ( ! ok )
    {
      std::cerr << "Error: cannot compute implicit function" << std::endl;
      return NULL;
    }

    // Prints status
    std::cerr << "Total implicit function (triangulation+refinement+solver): " << task_timer.time() << " seconds\n";
    task_timer.reset();

    //***************************************
    // Surface mesh generation
    //***************************************

    std::cerr << "Surface meshing...\n";

    // Computes average spacing
<<<<<<< HEAD
    Kernel::FT average_spacing = CGAL::compute_average_spacing<Concurrency_tag>(points.begin_or_selection_begin(), points.end(),
                                                       6 /* knn = 1 ring */);
=======
    Kernel::FT average_spacing = CGAL::compute_average_spacing<Concurrency_tag>(points.begin(), points.end(),
                                                                                points.point_pmap(),
                                                                                6 /* knn = 1 ring */);
>>>>>>> 6c40d000

    // Gets one point inside the implicit surface
    Kernel::Point_3 inner_point = function.get_inner_point();
    Kernel::FT inner_point_value = function(inner_point);
    if(inner_point_value >= 0.0)
    {
      std::cerr << "Error: unable to seed (" << inner_point_value << " at inner_point)" << std::endl;
      return NULL;
    }

    // Gets implicit function's radius
    Kernel::Sphere_3 bsphere = function.bounding_sphere();
    Kernel::FT radius = std::sqrt(bsphere.squared_radius());

    // Defines the implicit surface: requires defining a
  	// conservative bounding sphere centered at inner point.
    Kernel::FT sm_sphere_radius = 5.0 * radius;
    Kernel::FT sm_dichotomy_error = sm_distance*average_spacing/1000.0; // Dichotomy error must be << sm_distance
    Surface_3 surface(function,
                      Kernel::Sphere_3(inner_point,sm_sphere_radius*sm_sphere_radius),
                      sm_dichotomy_error/sm_sphere_radius);

    // Defines surface mesh generation criteria
    CGAL::Surface_mesh_default_criteria_3<STr> criteria(sm_angle,  // Min triangle angle (degrees)
                                                        sm_radius*average_spacing,  // Max triangle size
                                                        sm_distance*average_spacing); // Approximation error

    CGAL_TRACE_STREAM << "  make_surface_mesh(sphere center=("<<inner_point << "),\n"
                      << "                    sphere radius="<<sm_sphere_radius<<",\n"
                      << "                    angle="<<sm_angle << " degrees,\n"
                      << "                    triangle size="<<sm_radius<<" * average spacing="<<sm_radius*average_spacing<<",\n"
                      << "                    distance="<<sm_distance<<" * average spacing="<<sm_distance*average_spacing<<",\n"
                      << "                    dichotomy error=distance/"<<sm_distance*average_spacing/sm_dichotomy_error<<",\n"
                      << "                    Manifold_with_boundary_tag)\n";

    // Generates surface mesh with manifold option
    STr tr; // 3D Delaunay triangulation for surface mesh generation
    C2t3 c2t3(tr); // 2D complex in 3D Delaunay triangulation
    CGAL::make_surface_mesh(c2t3,                                 // reconstructed mesh
                            surface,                              // implicit surface
                            criteria,                             // meshing criteria
                            CGAL::Manifold_with_boundary_tag());  // require manifold mesh

    // Prints status
    std::cerr << "Surface meshing: " << task_timer.time() << " seconds, "
                                     << tr.number_of_vertices() << " output vertices"
                                     << std::endl;
    task_timer.reset();

    if(tr.number_of_vertices() == 0)
      return NULL;

    // Converts to polyhedron
    Polyhedron* output_mesh = new Polyhedron;
    CGAL::output_surface_facets_to_polyhedron(c2t3, *output_mesh);

    // Prints total reconstruction duration
    std::cerr << "Total reconstruction (implicit function + meshing): " << reconstruction_timer.time() << " seconds\n";

    //***************************************
    // Computes reconstruction error
    //***************************************

    // Constructs AABB tree and computes internal KD-tree
    // data structure to accelerate distance queries
    AABB_tree tree(faces(*output_mesh).first, faces(*output_mesh).second, *output_mesh);
    tree.accelerate_distance_queries();

    // Computes distance from each input point to reconstructed mesh
    double max_distance = DBL_MIN;
    double avg_distance = 0;

    std::set<Polyhedron::Face_handle> faces_to_keep;
    
    for (Point_set::const_iterator p=points.begin_or_selection_begin(); p!=points.end(); p++)
    {
      AABB_traits::Point_and_primitive_id pap = tree.closest_point_and_primitive (points.point (p));
      double distance = std::sqrt(CGAL::squared_distance (pap.first, points.point(p)));
      
      max_distance = (std::max)(max_distance, distance);
      avg_distance += distance;

      Polyhedron::Face_handle f = pap.second;
      faces_to_keep.insert (f);  
    }
    avg_distance /= double(points.size());

    std::cerr << "Reconstruction error:\n"
              << "  max = " << max_distance << " = " << max_distance/average_spacing << " * average spacing\n"
              << "  avg = " << avg_distance << " = " << avg_distance/average_spacing << " * average spacing\n";

    if (do_not_fill_holes)
      {
	Polyhedron::Facet_iterator it = output_mesh->facets_begin ();
	while (it != output_mesh->facets_end ())
	  {
	    Polyhedron::Facet_iterator current = it ++;

	    if (faces_to_keep.find (current) == faces_to_keep.end ())
	      output_mesh->erase_facet (current->halfedge ());

	  }

      }
    

    return output_mesh;
}
<|MERGE_RESOLUTION|>--- conflicted
+++ resolved
@@ -71,8 +71,6 @@
       return NULL;
     }
 
-<<<<<<< HEAD
-=======
     bool points_have_normals = points.has_normals();
     if ( ! points_have_normals )
     {
@@ -80,7 +78,6 @@
       return NULL;
     }
 
->>>>>>> 6c40d000
     CGAL::Timer reconstruction_timer; reconstruction_timer.start();
 
     //***************************************
@@ -95,15 +92,8 @@
     // Creates implicit function from the point set.
     // Note: this method requires an iterator over points
     // + property maps to access each point's position and normal.
-<<<<<<< HEAD
-    // The position property map can be omitted here as we use iterators over Point_3 elements.
-    Poisson_reconstruction_function function(
-                              points.begin_or_selection_begin(), points.end(),
-                              CGAL::make_normal_of_point_with_normal_pmap(Point_set::value_type()));
-=======
-    Poisson_reconstruction_function function(points.begin(), points.end(),
+    Poisson_reconstruction_function function(points.begin_or_selection_begin(), points.end(),
                                              points.point_pmap(), points.normal_pmap());
->>>>>>> 6c40d000
 
     bool ok = false;    
     #ifdef CGAL_EIGEN3_ENABLED
@@ -140,14 +130,9 @@
     std::cerr << "Surface meshing...\n";
 
     // Computes average spacing
-<<<<<<< HEAD
     Kernel::FT average_spacing = CGAL::compute_average_spacing<Concurrency_tag>(points.begin_or_selection_begin(), points.end(),
-                                                       6 /* knn = 1 ring */);
-=======
-    Kernel::FT average_spacing = CGAL::compute_average_spacing<Concurrency_tag>(points.begin(), points.end(),
                                                                                 points.point_pmap(),
                                                                                 6 /* knn = 1 ring */);
->>>>>>> 6c40d000
 
     // Gets one point inside the implicit surface
     Kernel::Point_3 inner_point = function.get_inner_point();
