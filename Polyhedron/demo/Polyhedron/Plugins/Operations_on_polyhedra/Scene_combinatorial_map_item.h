--- conflicted
+++ resolved
@@ -64,9 +64,6 @@
         return *m_combinatorial_map;
     }
 
-<<<<<<< HEAD
-     Combinatorial_map_3* m_combinatorial_map;
-=======
     Combinatorial_map_3* m_combinatorial_map;
 
 private:
@@ -101,12 +98,6 @@
 
     mutable QOpenGLShaderProgram *program;
 
-    using CGAL::Three::Scene_item::initializeBuffers;
-    void initializeBuffers(CGAL::Three::Viewer_interface *viewer) const;
-
-    using CGAL::Three::Scene_item::computeElements;
-    void computeElements(void) const;
->>>>>>> Three_doc_for_review_rebase-GF
 
 public Q_SLOTS:
     void set_next_volume();
