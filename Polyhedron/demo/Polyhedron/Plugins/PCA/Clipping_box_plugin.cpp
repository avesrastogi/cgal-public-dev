--- conflicted
+++ resolved
@@ -158,7 +158,6 @@
         qobject_cast<CGAL::Three::Viewer_interface*>(v);
     if(b)
     {
-<<<<<<< HEAD
       if(!item)
       {
         dock_widget->hide();
@@ -182,7 +181,7 @@
           m);
       QVector4D planes[6];
       int fid=0;
-      BOOST_FOREACH(Mesh::Facet_iterator f, faces(m))
+      for(Mesh::Facet_iterator f : faces(m))
       {
         Kernel::Vector_3 normal = CGAL::Polygon_mesh_processing::compute_face_normal(f,m);
         double norm = normal.squared_length()*normal.squared_length();
@@ -193,38 +192,6 @@
                                   plane.d());
       }
       viewer->enableClippingBox(planes);
-=======
-      dock_widget->hide();
-      return;
-    }
-    Mesh m;
-    Kernel::Point_3 points[8];
-    for(int i=0; i<8; ++i)
-    {
-      points[i] = Kernel::Point_3(item->point(i,0),item->point(i,1), item->point(i,2));
-    }
-    CGAL::make_hexahedron(
-          points[0],
-        points[3],
-        points[2],
-        points[1],
-        points[5],
-        points[4],
-        points[7],
-        points[6],
-        m);
-    QVector4D planes[6];
-    int fid=0;
-    for(Mesh::Facet_iterator f : faces(m))
-    {
-      Kernel::Vector_3 normal = CGAL::Polygon_mesh_processing::compute_face_normal(f,m);
-      double norm = normal.squared_length()*normal.squared_length();
-      Kernel::Plane_3 plane(f->halfedge()->vertex()->point(), 1.1*normal/norm);
-      planes[fid++] = QVector4D(plane.a(),
-                                plane.b(),
-                                plane.c(),
-                                plane.d());
->>>>>>> c938e5e1
     }
     else
     {
