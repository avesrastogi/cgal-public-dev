#define CGAL_MESH_3_VERBOSE 1
#include "config_mesh_3.h"
#include "Mesh_3_plugin_cgal_code.h"

#include <CGAL/Real_timer.h>
#include <C3t3_type.h>
#include <CGAL/Mesh_3/polylines_to_protect.h>
#include <CGAL/Bbox_3.h>

#include <Scene_c3t3_item.h>

#include <vector>

#include "Mesh_function.h"
#include "Facet_extra_criterion.h"


using namespace CGAL::Three;

typedef Tr::Bare_point Bare_point;

struct Compare_to_isovalue {
  double iso_value;
  bool less;
  typedef bool result_type;

  Compare_to_isovalue(double iso_value, bool less)
    : iso_value(iso_value), less(less) {}

  bool operator()(double x) const {
    return (x < iso_value) == less;
  }
};

Meshing_thread* cgal_code_mesh_3(QList<const SMesh*> pMeshes,
                                 const Polylines_container& polylines,
                                 const SMesh* pBoundingMesh,
                                 QString filename,
                                 const double facet_angle,
                                 const double facet_sizing,
                                 const double facet_approx,
                                 const double tet_sizing,
                                 const double edge_size,
                                 const double tet_shape,
                                 bool protect_features,
                                 bool protect_borders,
                                 const double sharp_edges_angle,
                                 const int manifold,
                                 const bool surface_only)
{
  if(pMeshes.empty() && nullptr == pBoundingMesh) return 0;

  std::cerr << "Meshing file \"" << qPrintable(filename) << "\"\n";
  std::cerr << "  angle: " << facet_angle << std::endl
            << "  edge size bound: " << edge_size << std::endl
            << "  facets size bound: " << facet_sizing << std::endl
            << "  approximation bound: " << facet_approx << std::endl;
  if (!surface_only)
    std::cerr << "  tetrahedra size bound: " << tet_sizing << std::endl;

  std::cerr << "Build AABB tree...";
  CGAL::Real_timer timer;
  timer.start();

  // Create domain
  Polyhedral_mesh_domain* p_domain = NULL;
  if (surface_only || nullptr == pBoundingMesh)
    p_domain = new Polyhedral_mesh_domain(pMeshes.begin(), pMeshes.end());
  else if(pMeshes.empty())
    p_domain = new Polyhedral_mesh_domain(*pBoundingMesh);
  else
    p_domain = new Polyhedral_mesh_domain(pMeshes.begin(), pMeshes.end(),
                                          *pBoundingMesh);
  // Features
  if(polylines.empty()) {
    if(protect_features) {
      //includes detection of borders in the surface case
      p_domain->detect_features(sharp_edges_angle);
    }
    else if (protect_borders) {
      p_domain->detect_borders();
    }
  } else {
    p_domain->add_features(polylines.begin(), polylines.end());
    protect_features = true; // so that it will be passed in make_mesh_3
  }

  std::cerr << " done (" << timer.time() * 1000 << " ms)" << std::endl;

  Scene_c3t3_item* p_new_item = new Scene_c3t3_item(surface_only);

  QString tooltip = QString("<div>From \"") + filename +
    QString("\" with the following mesh parameters"
            "<ul>"
            "<li>Angle: %1</li>"
            "<li>Edge size bound: %2</li>"
            "<li>Facets size bound: %3</li>"
            "<li>Approximation bound: %4</li>")
    .arg(facet_angle)
    .arg(edge_size)
    .arg(facet_sizing)
    .arg(facet_approx);
  if (!surface_only)
    tooltip += QString("<li>Tetrahedra size bound: %1</li>" )
        .arg(tet_sizing);
  tooltip += "</ul></div>";

  p_new_item->setProperty("toolTip",tooltip);
  Mesh_parameters param;
  param.facet_angle = facet_angle;
  param.facet_sizing = facet_sizing;
  param.facet_approx = facet_approx;
  param.tet_sizing = tet_sizing;
  param.tet_shape = tet_shape;
  param.edge_sizing =  edge_size;
  param.manifold = manifold;
  param.protect_features = protect_features || protect_borders;
  param.use_sizing_field_with_aabb_tree = polylines.empty() && protect_features;

  typedef ::Mesh_function<Polyhedral_mesh_domain,
                          Mesh_fnt::Polyhedral_domain_tag> Mesh_function;
  Mesh_function* p_mesh_function = new Mesh_function(p_new_item->c3t3(),
                                                     p_domain, param);
  return new Meshing_thread(p_mesh_function, p_new_item);
}

<<<<<<< HEAD


Meshing_thread* cgal_code_mesh_3(const SMesh* pMesh,
                                 const Polylines_container& polylines,
                                 const SMesh* pBoundingMesh,
                                 QString filename,
                                 const double facet_angle,
                                 const double facet_sizing,
                                 const double facet_approx,
                                 const double tet_sizing,
                                 const double edge_size,
                                 const double tet_shape,
                                 bool protect_features,
                                 bool protect_borders,
                                 const double sharp_edges_angle,
                                 const int manifold,
                                 const bool surface_only)
{
  return cgal_code_mesh_3_templated(pMesh,
                          polylines,
                          pBoundingMesh,
                          filename,
                          facet_angle,
                          facet_sizing,
                          facet_approx,
                          tet_sizing,
                          edge_size,
                          tet_shape,
                          protect_features,
                          protect_borders,
                          sharp_edges_angle,
                          manifold,
                          surface_only);
}
=======
>>>>>>> b0c182ce
#ifdef CGAL_MESH_3_DEMO_ACTIVATE_IMPLICIT_FUNCTIONS

Meshing_thread* cgal_code_mesh_3(const Implicit_function_interface* pfunction,
                                 const double facet_angle,
                                 const double facet_sizing,
                                 const double facet_approx,
                                 const double tet_sizing,
                                 const double edge_size,
                                 const double tet_shape,
                                 const int manifold,
                                 const bool surface_only)
{
  if (pfunction == NULL) { return NULL; }

  CGAL::Bbox_3 domain_bbox(pfunction->bbox().xmin(),
                           pfunction->bbox().ymin(),
                           pfunction->bbox().zmin(),
                           pfunction->bbox().xmax(),
                           pfunction->bbox().ymax(),
                           pfunction->bbox().zmax());
  namespace p = CGAL::parameters;
  Function_mesh_domain* p_domain =
    new Function_mesh_domain(Function_wrapper(*pfunction), domain_bbox, 1e-7,
                             p::construct_surface_patch_index =
                               [](int i, int j) { return (i * 1000 + j); }
                             );

  Scene_c3t3_item* p_new_item = new Scene_c3t3_item(surface_only);

  Mesh_parameters param;
  param.protect_features = false;
  param.facet_angle = facet_angle;
  param.facet_sizing = facet_sizing;
  param.facet_approx = facet_approx;
  param.tet_sizing = tet_sizing;
  param.tet_shape = tet_shape;
  param.edge_sizing = edge_size;
  param.manifold = manifold;

  typedef ::Mesh_function<Function_mesh_domain,
                          Mesh_fnt::Implicit_domain_tag> Mesh_function;
  Mesh_function* p_mesh_function = new Mesh_function(p_new_item->c3t3(),
                                                     p_domain, param);
  return new Meshing_thread(p_mesh_function, p_new_item);
}
#endif // CGAL_MESH_3_DEMO_ACTIVATE_IMPLICIT_FUNCTIONS


#ifdef CGAL_MESH_3_DEMO_ACTIVATE_SEGMENTED_IMAGES
#include <CGAL/Labeled_mesh_domain_3.h>

typedef CGAL::Labeled_mesh_domain_3<Kernel, int, int> Gray_image_domain;
typedef CGAL::Mesh_domain_with_polyline_features_3<Gray_image_domain> Gray_Image_mesh_domain;

Meshing_thread* cgal_code_mesh_3(const Image* pImage,
                                 const Polylines_container& polylines,
                                 const double facet_angle,
                                 const double facet_sizing,
                                 const double facet_approx,
                                 const double tet_sizing,
                                 const double edge_size,
                                 const double tet_shape,
                                 bool protect_features,
                                 const int manifold,
                                 const bool surface_only,
                                 bool detect_connected_components,
                                 bool is_gray,
                                 float iso_value,
                                 float value_outside,
                                 bool inside_is_less)
{
  if (NULL == pImage) { return NULL; }

  if(! polylines.empty()){
    protect_features = true; // so that it will be passed in make_mesh_3
  }
  Mesh_parameters param;
  param.protect_features = protect_features;
  param.detect_connected_components = detect_connected_components;
  param.facet_angle = facet_angle;
  param.facet_sizing = facet_sizing;
  param.facet_approx = facet_approx;
  param.tet_sizing = tet_sizing;
  param.edge_sizing = edge_size;
  param.tet_shape = tet_shape;
  param.manifold = manifold;
  param.image_3_ptr = pImage;
  Scene_c3t3_item* p_new_item = new Scene_c3t3_item(surface_only);
  if(!is_gray)
  {
    namespace p = CGAL::parameters;

    Image_mesh_domain* p_domain = new Image_mesh_domain
      (Image_mesh_domain::create_labeled_image_mesh_domain
       (p::image = *pImage,
        p::relative_error_bound = 1e-6,
        p::construct_surface_patch_index =
          [](int i, int j) { return (i * 1000 + j); }
        )
       );

    if(protect_features && polylines.empty()){
      std::vector<std::vector<Bare_point> > polylines_on_bbox;

      CGAL_IMAGE_IO_CASE(pImage->image(),
                         {
                           typedef Word Image_word_type;
                           (CGAL::polylines_to_protect<
                              Bare_point,
                              Image_word_type>(*pImage, polylines_on_bbox));
                           p_domain->add_features(polylines_on_bbox.begin(),
                                                  polylines_on_bbox.end());
                         }
                         );
    }
    if(! polylines.empty()){
      // Insert edge in domain
      p_domain->add_features(polylines.begin(), polylines.end());
    }
    typedef ::Mesh_function<Image_mesh_domain,
                            Mesh_fnt::Labeled_image_domain_tag> Mesh_function;
    Mesh_function* p_mesh_function = new Mesh_function(p_new_item->c3t3(),
                                                       p_domain, param);
    return new Meshing_thread(p_mesh_function, p_new_item);
  }
  else
  {
    if(Compare_to_isovalue(iso_value, inside_is_less)(value_outside) !=0)
    {
      std::cerr << "Warning : \"Value inside is less than iso value\"'s value has been inverted to avoid crash.  "
                << " " << std::endl;
      inside_is_less = !inside_is_less;
    }
    Compare_to_isovalue domain_functor(iso_value, inside_is_less);
    namespace p = CGAL::parameters;
    Gray_Image_mesh_domain* p_domain = new Gray_Image_mesh_domain
      (Gray_Image_mesh_domain::create_gray_image_mesh_domain
       (p::image = *pImage,
        p::relative_error_bound = 1e-6,
        p::image_values_to_subdomain_indices = domain_functor,
        p::value_outside = value_outside,
        p::construct_surface_patch_index =
          [](int i, int j) { return (i * 1000 + j); }
        )
       );
    if(protect_features && polylines.empty())
    {
      using CGAL::Mesh_3::internal::Linear_interpolator;
      std::vector<std::vector<Bare_point> > polylines_on_bbox;

      CGAL_IMAGE_IO_CASE(pImage->image(),

      typedef Word Image_word_type;
      (CGAL::polylines_to_protect<Bare_point, Image_word_type>
        ( *pImage,
          pImage->vx(),
          pImage->vy(),
          pImage->vz(),
          polylines_on_bbox,
          (Image_word_type*)0,
          CGAL::Null_subdomain_index(),
          domain_functor,
          Linear_interpolator<Kernel, Image_word_type>(),
          0,
          0,
          Image_word_type(iso_value),
          (std::max)(10, int(10 * (std::min)((std::min)(pImage->vx(),
                                                        pImage->vy()),
                                             pImage->vz())
                             / edge_size))));

       );

      p_domain->add_features(polylines_on_bbox.begin(), polylines_on_bbox.end());
    }
    if(! polylines.empty()){
      // Insert edge in domain
      p_domain->add_features(polylines.begin(), polylines.end());
    }
    typedef ::Mesh_function<Gray_Image_mesh_domain,
                            Mesh_fnt::Gray_image_domain_tag> Mesh_function;
    Mesh_function* p_mesh_function = new Mesh_function(p_new_item->c3t3(),
                                                       p_domain, param);
    return new Meshing_thread(p_mesh_function, p_new_item);
  }
}

#endif //CGAL_MESH_3_DEMO_ACTIVATE_SEGMENTED_IMAGES


//#include "Polyhedron_demo_mesh_3_plugin_cgal_code.moc"
//#include "Scene_c3t3_item.moc" //Check this one, it's strange moc include.
<|MERGE_RESOLUTION|>--- conflicted
+++ resolved
@@ -1,4 +1,3 @@
-#define CGAL_MESH_3_VERBOSE 1
 #include "config_mesh_3.h"
 #include "Mesh_3_plugin_cgal_code.h"
 
@@ -63,7 +62,7 @@
   timer.start();
 
   // Create domain
-  Polyhedral_mesh_domain* p_domain = NULL;
+  Polyhedral_mesh_domain* p_domain = nullptr;
   if (surface_only || nullptr == pBoundingMesh)
     p_domain = new Polyhedral_mesh_domain(pMeshes.begin(), pMeshes.end());
   else if(pMeshes.empty())
@@ -124,43 +123,6 @@
   return new Meshing_thread(p_mesh_function, p_new_item);
 }
 
-<<<<<<< HEAD
-
-
-Meshing_thread* cgal_code_mesh_3(const SMesh* pMesh,
-                                 const Polylines_container& polylines,
-                                 const SMesh* pBoundingMesh,
-                                 QString filename,
-                                 const double facet_angle,
-                                 const double facet_sizing,
-                                 const double facet_approx,
-                                 const double tet_sizing,
-                                 const double edge_size,
-                                 const double tet_shape,
-                                 bool protect_features,
-                                 bool protect_borders,
-                                 const double sharp_edges_angle,
-                                 const int manifold,
-                                 const bool surface_only)
-{
-  return cgal_code_mesh_3_templated(pMesh,
-                          polylines,
-                          pBoundingMesh,
-                          filename,
-                          facet_angle,
-                          facet_sizing,
-                          facet_approx,
-                          tet_sizing,
-                          edge_size,
-                          tet_shape,
-                          protect_features,
-                          protect_borders,
-                          sharp_edges_angle,
-                          manifold,
-                          surface_only);
-}
-=======
->>>>>>> b0c182ce
 #ifdef CGAL_MESH_3_DEMO_ACTIVATE_IMPLICIT_FUNCTIONS
 
 Meshing_thread* cgal_code_mesh_3(const Implicit_function_interface* pfunction,
@@ -173,7 +135,7 @@
                                  const int manifold,
                                  const bool surface_only)
 {
-  if (pfunction == NULL) { return NULL; }
+  if (pfunction == nullptr) { return nullptr; }
 
   CGAL::Bbox_3 domain_bbox(pfunction->bbox().xmin(),
                            pfunction->bbox().ymin(),
@@ -232,7 +194,7 @@
                                  float value_outside,
                                  bool inside_is_less)
 {
-  if (NULL == pImage) { return NULL; }
+  if (nullptr == pImage) { return nullptr; }
 
   if(! polylines.empty()){
     protect_features = true; // so that it will be passed in make_mesh_3
