#include "config.h"
#include "config_mesh_3.h"
#include "C3t3_type.h"
#include "Scene_c3t3_item.h"
#include "Scene_surface_mesh_item.h"

#ifdef CGAL_MESH_3_DEMO_ACTIVATE_SEGMENTED_IMAGES
#include "Scene_image_item.h"
#endif
#ifdef CGAL_MESH_3_DEMO_ACTIVATE_IMPLICIT_FUNCTIONS
#include "Scene_implicit_function_item.h"
#include "implicit_functions/Implicit_function_interface.h"
#endif

#include "Optimizer_thread.h"

#include <CGAL/optimize_mesh_3.h>
#include <CGAL/Bbox_3.h>

#include <fstream>
#include <cstddef>

namespace cgp = CGAL::parameters;


// -----------------------------------
// Helper function
// -----------------------------------
QString translate_bool(const bool b)
{
  return b ? QString("done") 
           : QString("in progress");
}


// -----------------------------------
// Optimization_function_base template class
// -----------------------------------
template <typename Domain>
class Optimization_function_base
  : public Optimization_function_interface
{
public:
  /// Constructor
  /// Takes the responsability of d
  explicit
  Optimization_function_base(C3t3& c3t3, Domain* d)
    : c3t3_(c3t3), domain_(d) {}
  
  /// Destructor
  virtual ~Optimization_function_base()
  {
    delete domain_;
  }
  
  /// Launch
  virtual CGAL::Mesh_optimization_return_code launch()
  {
    return (*this)(c3t3_, *domain_);
  }
  
protected:
  /// Virtual operator() which should be overloaded
  virtual CGAL::Mesh_optimization_return_code
  operator()(C3t3& c3t3, const Domain& domain) = 0;
  
private:
  C3t3& c3t3_;
  Domain* domain_;
};

// Prototype which will be partially specialized for each Parameter class
template < typename Domain, typename Parameters >
class Optimization_function {};



// -----------------------------------
// Optimization generic function (responsible of dynamic casting)
// -----------------------------------
template <typename Parameters>
Optimizer_thread* cgal_code_optimization(Scene_c3t3_item& c3t3_item,
                                        const Parameters& param,
                                        const bool create_new_item)
{
  // Create result item
  Scene_c3t3_item* p_result_item = create_new_item ? 
    new Scene_c3t3_item(c3t3_item.c3t3()) : &c3t3_item;

  if ( NULL == p_result_item )
  {
    return NULL;
  }
  
  
  // Create domain using real type of c3t3_item.data_item()
  // ------------------

#ifdef CGAL_MESH_3_DEMO_ACTIVATE_SEGMENTED_IMAGES
  // Image
  const Scene_image_item* image_item = 
    qobject_cast<const Scene_image_item*>(c3t3_item.data_item());
  
  if ( NULL != image_item )
  {
    // Build domain
    const Image* p_image = image_item->image();

    if ( NULL == p_image )
    {
      return NULL;
    }

    Image_mesh_domain* p_domain =
      new Image_mesh_domain(Image_mesh_domain::create_labeled_image_mesh_domain
                              (CGAL::parameters::image = *p_image,
                               CGAL::parameters::relative_error_bound = 1e-6,
                               CGAL::parameters::construct_surface_patch_index =
                                    [](int i, int j) { return (i * 1000 + j); } ));

    // Create thread
    typedef Optimization_function<Image_mesh_domain,Parameters> Opt_function;
    Opt_function* p_opt_function = new Opt_function(p_result_item->c3t3(), p_domain, param);
    
    return new Optimizer_thread(p_opt_function, p_result_item);
  }
#endif

  // Surface mesh
  const Scene_surface_mesh_item* sm_item =
    qobject_cast<const Scene_surface_mesh_item*>(c3t3_item.data_item());

  if ( NULL != sm_item )
  {
    const_cast<Scene_surface_mesh_item*>(sm_item)->setItemIsMulticolor(true);
<<<<<<< HEAD
=======
    const_cast<Scene_surface_mesh_item*>(sm_item)->computeItemColorVectorAutomatically(true);
>>>>>>> b02d174e
    // Build domain
    const SMesh* smesh = sm_item->face_graph();
    if ( NULL == smesh )
    {
      return NULL;
    }
    Polyhedral_mesh_domain* sm_domain = new Polyhedral_mesh_domain(*smesh);

    // Create thread
    typedef Optimization_function<Polyhedral_mesh_domain,Parameters> Opt_function;
    Opt_function* p_opt_function = new Opt_function(p_result_item->c3t3(), sm_domain, param);
    return new Optimizer_thread(p_opt_function, p_result_item);
  }

#ifdef CGAL_MESH_3_DEMO_ACTIVATE_IMPLICIT_FUNCTIONS
  // Function
  const Scene_implicit_function_item* function_item = 
    qobject_cast<const Scene_implicit_function_item*>(c3t3_item.data_item());
  
  if ( NULL != function_item )
  {
    // Build domain
    const Implicit_function_interface* p_function = function_item->function();
    if ( NULL == p_function ) { return NULL; }
    
    CGAL::Bbox_3 dom_bbox (p_function->bbox().xmin(),
                           p_function->bbox().ymin(),
                           p_function->bbox().zmin(),
                           p_function->bbox().xmax(),
                           p_function->bbox().ymax(),
                           p_function->bbox().zmax());
    
    Function_mesh_domain* p_domain =
      new Function_mesh_domain(Function_wrapper(*p_function), dom_bbox, 1e-7,
                               CGAL::parameters::construct_surface_patch_index =
                                 [](int i, int j) { return (i * 1000 + j); } );

    // Create thread
    typedef Optimization_function<Function_mesh_domain,Parameters> Opt_function;
    Opt_function* p_opt_function = new Opt_function(p_result_item->c3t3(), p_domain, param);
    
    return new Optimizer_thread(p_opt_function, p_result_item);
  }
#endif
  
  return NULL;
}



// -----------------------------------
// Global optimization
// -----------------------------------
struct Global_optimization_status
{
  bool compute_moves_done;
  bool move_points_done;
  bool rebuild_restricted_delaunay_done;
  int iteration_done;
  
  Global_optimization_status()
    : compute_moves_done(false)
    , move_points_done(false)
    , rebuild_restricted_delaunay_done(false)
    , iteration_done(-1) {}
};

struct Global_visitor
{
  Global_visitor(Global_optimization_status* status) : p_status_(status) {}
  Global_visitor(const Global_visitor& rhs) : p_status_(rhs.p_status_) {}
  
  void after_compute_moves() { p_status_->compute_moves_done = true; }
  void after_move_points() { p_status_->move_points_done = true; }
  void after_rebuild_restricted_delaunay() { p_status_->rebuild_restricted_delaunay_done = true; }
  
  void end_of_iteration(int iteration_number)
  {
    p_status_->iteration_done = iteration_number;
    p_status_->compute_moves_done = false;
    p_status_->move_points_done = false;
    p_status_->rebuild_restricted_delaunay_done = false;
  }
  
private:
  Global_optimization_status* p_status_;
};


template <typename Domain>
class Global_optimization_function
  : public Optimization_function_base< Domain >
{
  typedef Global_visitor                       Visitor;
  typedef Optimization_function_base< Domain > Base;  
  
public:
  /// Constructor
  Global_optimization_function(C3t3& c3t3, Domain* d)
    : Base(c3t3,d)
    , status_() {}
  
  /// Destructor
  virtual ~Global_optimization_function() {}

  // Logs
  virtual QString status(double) const
  {
    QString res = QString("Iteration %1<br /><br />"
                          "Compute moves: %2<br />")
    .arg(status_.iteration_done + 2)
    .arg(translate_bool(status_.compute_moves_done));
    
    if ( status_.compute_moves_done )
    {
      res += QString("Move points: %1<br />")
      .arg(translate_bool(status_.move_points_done));
    }
    
    if ( status_.move_points_done )
    {
      res += QString("Rebuild restricted Delaunay: %1")
      .arg(translate_bool(status_.rebuild_restricted_delaunay_done));
    }
    
    return res;
  }
  
protected:
  Global_optimization_status status_;
};


// -----------------------------------
// Odt
// -----------------------------------

#ifndef CGAL_MESH_3_DEMO_DISABLE_ODT

struct Odt_parameters
{
  double time_limit;
  double convergence_ratio;
  double freeze_ratio;
  bool do_freeze;
  int max_iteration_nb;
  
  QStringList log() const
  {
    return QStringList()
      << QString("time limit: %1").arg(time_limit)
      << QString("convergence ratio: %1").arg(convergence_ratio)
      << QString("freeze ratio: %1").arg(freeze_ratio)
      << QString("do freeze: %1").arg(do_freeze)
      << QString("maximum iterations: %1").arg(max_iteration_nb);
  }
};


/**
 * @class Odt_function
 * Partial specialization of class Optimization_function for Odt
 * Runs odt global optimization
 */
template <typename Domain>
class Optimization_function < Domain, Odt_parameters >
  : public Global_optimization_function< Domain >
{
  // Private types
  typedef C3t3::Triangulation  Tr;
  typedef CGAL::Mesh_3::Mesh_sizing_field<Tr>    Sizing;
  typedef CGAL::Mesh_3::Odt_move<C3t3,Sizing>    Move;
  typedef Global_visitor                         Visitor;
  
  typedef typename CGAL::Mesh_3::Mesh_global_optimizer<C3t3,Domain,Move,Visitor> Odt_optimizer;

  typedef Global_optimization_function< Domain > Base;  

public:
  /// Constructor
  Optimization_function(C3t3& c3t3, Domain* d, const Odt_parameters& p)
    : Base(c3t3,d)
    , odt_(NULL)
    , p_(p) {}
  
  /// Destructor
  virtual ~Optimization_function() { delete odt_; }

  /// Stops process (set time limit to 1ms)
  virtual void stop() { odt_->set_time_limit(0.001); }
  
  /// Log strings
  virtual QString name() const { return QString("Odt"); }
  virtual QStringList parameters_log() const { return p_.log(); }
  
protected:
  /// Launch odt optimization
  /// The content of this method is taken from CGAL::odt_optimize_mesh_3()
  virtual CGAL::Mesh_optimization_return_code 
  operator()(C3t3& c3t3, const Domain& domain)
  {
    if ( NULL != odt_ ) { return CGAL::MESH_OPTIMIZATION_UNKNOWN_ERROR; }

    // Create optimizer
    odt_ = new Odt_optimizer(c3t3, domain, p_.freeze_ratio, p_.do_freeze, p_.convergence_ratio);
    if ( NULL == odt_ ) { return CGAL::MESH_OPTIMIZATION_UNKNOWN_ERROR; }
    
    // Set max time
    odt_->set_time_limit(p_.time_limit);
    
    // 1000 iteration max to avoid infinite loops
    int max_iteration_nb = ( 0 == p_.max_iteration_nb ) ? 1000
                                                       : p_.max_iteration_nb;
      
    // Launch optimization
    return (*odt_)(max_iteration_nb, Visitor(&(this->status_)));
  }
  
private:
  Odt_optimizer* odt_;
  Odt_parameters p_;
};


/**
 * Global function cgal_code_odt_mesh_3
 */
Optimizer_thread*
cgal_code_odt_mesh_3(Scene_c3t3_item& c3t3_item,
                     const double time_limit,
                     const double convergence_ratio,
                     const double freeze_ratio,
                     const int max_iteration_number,
                     const bool create_new_item)
{
  Odt_parameters p;
  p.time_limit = time_limit;
  p.convergence_ratio = convergence_ratio;
  p.freeze_ratio = freeze_ratio;
  p.max_iteration_nb = max_iteration_number;
  
  return cgal_code_optimization(c3t3_item, p, create_new_item);
}
#endif



// -----------------------------------
// Lloyd
// -----------------------------------

#ifndef CGAL_MESH_3_DEMO_DISABLE_LLOYD

struct Lloyd_parameters
{
  double time_limit;
  double convergence_ratio;
  double freeze_ratio;
  bool do_freeze;
  int max_iteration_nb;
  
  QStringList log() const
  {
    return QStringList()
      << QString("time limit: %1").arg(time_limit)
      << QString("convergence ratio: %1").arg(convergence_ratio)
      << QString("freeze ratio: %1").arg(freeze_ratio)
      << QString("do freeze: %1").arg(do_freeze)
      << QString("maximum iterations: %1").arg(max_iteration_nb);
  }
};


/**
 * @class Lloyd_function
 * Partial specialization of class Optimization_function for Lloyd
 * Runs lloyd global optimization
 */
template <typename Domain>
class Optimization_function < Domain, Lloyd_parameters >
  : public Global_optimization_function< Domain >
{
  // Private types
  typedef C3t3::Triangulation  Tr;
  typedef CGAL::Mesh_3::Mesh_sizing_field<Tr>    Sizing;
  typedef CGAL::Mesh_3::Lloyd_move<C3t3,Sizing>  Move;
  typedef Global_visitor                         Visitor;
  
  typedef typename CGAL::Mesh_3::Mesh_global_optimizer<C3t3,Domain,Move,Visitor> Lloyd_optimizer;
  
  typedef Global_optimization_function< Domain > Base;
  
public:
  /// Constructor
  Optimization_function(C3t3& c3t3, Domain* d, const Lloyd_parameters& p)
    : Base(c3t3,d)
    , lloyd_(NULL)
    , p_(p) {}
  
  /// Destructor
  virtual ~Optimization_function() { delete lloyd_; }

  /// Stops process (set time limit to 1ms)
  virtual void stop() { lloyd_->set_time_limit(0.001); }
  
  /// Log strings
  virtual QString name() const { return QString("Lloyd"); }
  virtual QStringList parameters_log() const { return p_.log(); }
  
protected:
  /// Launch lloyd optimization
  /// The content of this method is taken from CGAL::lloyd_optimize_mesh_3()
  virtual CGAL::Mesh_optimization_return_code 
  operator()(C3t3& c3t3, const Domain& domain)
  {
    if ( NULL != lloyd_ ) { return CGAL::MESH_OPTIMIZATION_UNKNOWN_ERROR; }
    
    // Create optimizer
    lloyd_ = new Lloyd_optimizer(c3t3, domain, p_.freeze_ratio, p_.do_freeze, p_.convergence_ratio);
    if ( NULL == lloyd_ ) { return CGAL::MESH_OPTIMIZATION_UNKNOWN_ERROR; }
    
    // Set max time
    lloyd_->set_time_limit(p_.time_limit);
    
    // 1000 iteration max to avoid infinite loops
    int max_iteration_nb = ( 0 == p_.max_iteration_nb ) ? 1000
                                                        : p_.max_iteration_nb;
    
    // Launch optimization
    return (*lloyd_)(max_iteration_nb, Visitor(&(this->status_)));
  }
  
private:
  Lloyd_optimizer* lloyd_;
  Lloyd_parameters p_;
};


/**
 * Global function cgal_code_lloyd_mesh_3
 */
Optimizer_thread*
cgal_code_lloyd_mesh_3(Scene_c3t3_item& c3t3_item,
                       const double time_limit,
                       const double convergence_ratio,
                       const double freeze_ratio,
                       const int max_iteration_number,
                       const bool create_new_item)
{
  Lloyd_parameters p;
  p.time_limit = time_limit;
  p.convergence_ratio = convergence_ratio;
  p.freeze_ratio = freeze_ratio;
  p.max_iteration_nb = max_iteration_number;

  return cgal_code_optimization(c3t3_item, p, create_new_item);
}
#endif



// -----------------------------------
// Perturbation
// -----------------------------------

#ifndef CGAL_MESH_3_DEMO_DISABLE_PERTURBER

struct Perturb_parameters
{
  double time_limit;
  double sliver_bound;
  
  QStringList log() const
  {
    return QStringList()
      << QString("time limit: %1").arg(time_limit)
      << QString("sliver bound: %1").arg(sliver_bound);
  }
};


struct Perturb_status
{
  double bound_reached;
  double vertices_left;

  Perturb_status() : bound_reached(0), vertices_left(0) {}
};

struct Perturb_visitor
{
  Perturb_visitor(Perturb_status* status) : p_status_(status) {}
  Perturb_visitor(const Perturb_visitor& rhs) : p_status_(rhs.p_status_) {}
  
  void bound_reached(const double bound) { p_status_->bound_reached = bound; }
  void end_of_perturbation_iteration(std::size_t v) { p_status_->vertices_left = v;}
  
private:
  Perturb_status* p_status_;
};


/**
 * @class Perturb_function
 * Partial specialization of class Optimization_function for perturbation
 * Runs sliver perturbation
 */
template <typename Domain>
class Optimization_function < Domain, Perturb_parameters >
  : public Optimization_function_base< Domain >
{
  // Private types
  typedef C3t3::Triangulation                                     Tr;
  typedef CGAL::Mesh_3::Min_dihedral_angle_criterion<Tr>          Sc;
  typedef Perturb_visitor                                         Visitor;
  
  typedef CGAL::Mesh_3::Sliver_perturber<C3t3,Domain,Sc,Visitor>  Perturber;
  
  typedef Optimization_function_base< Domain > Base;
  
public:
  /// Constructor
  Optimization_function(C3t3& c3t3, Domain* d, const Perturb_parameters& p)
    : Base(c3t3,d)
    , perturb_(NULL)
    , p_(p)
    , criterion_(p.sliver_bound, c3t3.triangulation()) {}
  
  /// Destructor
  ~Optimization_function() { delete perturb_; }

  /// Stops process (set time limit to 1ms)
  virtual void stop() { perturb_->set_time_limit(0.001); }
  
  /// Log strings
  virtual QString name() const { return QString("Perturb"); }
  virtual QStringList parameters_log() const { return p_.log(); }
  virtual QString status(double) const
  {
    return QString("Dihedral angle reached: %1<br /><br />"
                   "Vertices left in queue (to reach next bound): %2")
    .arg(status_.bound_reached)
    .arg(status_.vertices_left);
  }
  
protected:
  /// Launch sliver perturbation
  /// The content of this method is taken from CGAL::perturb_mesh_3()
  virtual CGAL::Mesh_optimization_return_code  
  operator()(C3t3& c3t3, const Domain& domain)
  {
    if ( NULL != perturb_ ) { return CGAL::MESH_OPTIMIZATION_UNKNOWN_ERROR; }

    typedef CGAL::Mesh_3::Sq_radius_perturbation<C3t3,Domain,Sc>      Sq_radius;
    typedef CGAL::Mesh_3::Volume_perturbation<C3t3,Domain,Sc>         Volume;
    typedef CGAL::Mesh_3::Dihedral_angle_perturbation<C3t3,Domain,Sc> Dihedral_angle;
    typedef CGAL::Mesh_3::Li_random_perturbation<C3t3,Domain,Sc>      Li_random;
    
    // Build perturber
    perturb_ = new Perturber(c3t3, domain, criterion_);
    if ( NULL == perturb_ ) { return CGAL::MESH_OPTIMIZATION_UNKNOWN_ERROR; }
    
    // Add perturbations
    perturb_->add_perturbation(new Sq_radius(40,0.05));
    perturb_->add_perturbation(new Volume(40,0.05));
    perturb_->add_perturbation(new Dihedral_angle(40,0.05));
    perturb_->add_perturbation(new Li_random(100,0.15));
    
    // Set max time
    perturb_->set_time_limit(p_.time_limit);
    
    // Set sliver bound (0 means no sliver bound)
    if ( 0 == p_.sliver_bound ) { p_.sliver_bound = criterion_.get_max_value(); }
    
    // Launch perturber
    return (*perturb_)(Visitor(&status_));
  }

private:
  Perturber* perturb_;
  Perturb_parameters p_;
  Perturb_status status_;
  Sc criterion_;
};


/**
 * Global function cgal_code_perturb_mesh_3
 */
Optimizer_thread*
cgal_code_perturb_mesh_3(Scene_c3t3_item& c3t3_item,
                         const double time_limit,
                         const double sliver_bound,
                         const bool create_new_item)
{
  Perturb_parameters p;
  p.sliver_bound = sliver_bound;
  p.time_limit = time_limit;
  
  return cgal_code_optimization(c3t3_item, p, create_new_item);
}
#endif

// -----------------------------------
// Exudation
// -----------------------------------

#ifndef CGAL_MESH_3_DEMO_DISABLE_EXUDER

struct Exude_parameters
{
  double time_limit;
  double sliver_bound;
  
  QStringList log() const
  {
    return QStringList()
      << QString("time limit: %1").arg(time_limit)
      << QString("sliver bound: %1").arg(sliver_bound);
  }
};


struct Exude_status
{
  double cells_left_in_queue;
  double vertices_pumped;
  
  Exude_status() : cells_left_in_queue(0), vertices_pumped(0) {}
};

struct Exude_visitor
{
  Exude_visitor(Exude_status* status) : p_status_(status) {}
  Exude_visitor(const Exude_visitor& rhs) : p_status_(rhs.p_status_) {}
  
  void after_cell_pumped(std::size_t n) { p_status_->cells_left_in_queue = n; }
  
private:
  Exude_status* p_status_;
};


/**
 * @class Exude_function
 * Partial specialization of class Optimization_function for exudation
 * Runs sliver exudation
 */
template <typename Domain>
class Optimization_function < Domain, Exude_parameters >
  : public Optimization_function_base< Domain >
{
  // Private types
  typedef C3t3::Triangulation                               Tr;
  typedef CGAL::Mesh_3::Min_dihedral_angle_criterion<Tr>    Sc;
  typedef Exude_visitor                                     Visitor;
  typedef CGAL::Mesh_3::Slivers_exuder<C3t3,Sc,Visitor>     Exuder;
  
  typedef Optimization_function_base< Domain > Base;
  
public:
  // Constructor
  Optimization_function(C3t3& c3t3, Domain* d, const Exude_parameters& p)
    : Base(c3t3,d)
    , exude_(NULL)
    , p_(p)
    , criterion_(p.sliver_bound, c3t3.triangulation()) {}
  
  /// Destructor
  ~Optimization_function() { delete exude_; }
  
  /// Stops process (set time limit to 1ms)
  virtual void stop() { exude_->set_time_limit(0.001); }
  
  // Log strings
  virtual QString name() const { return QString("Exude"); }
  virtual QStringList parameters_log() const { return p_.log(); }
  virtual QString status(double) const
  {
    return QString("Cells left in queue: %1<br />")
                   //"Vertices pumped: %2")
      .arg(status_.cells_left_in_queue);
      //.arg(status_.vertices_pumped);
  }
  
protected:
  /// Launch sliver exudation
  /// The content of this method is taken from CGAL::exude_mesh_3()
  virtual CGAL::Mesh_optimization_return_code  
  operator()(C3t3& c3t3, const Domain&)
  {
    if ( NULL != exude_ ) { return CGAL::MESH_OPTIMIZATION_UNKNOWN_ERROR; }
    
    // Create exuder
    exude_ = new Exuder(c3t3, criterion_);
    if ( NULL == exude_ ) { return CGAL::MESH_OPTIMIZATION_UNKNOWN_ERROR; }
    
    // Set time_limit
    exude_->set_time_limit(p_.time_limit);
    
    // Launch exudation
    return (*exude_)(Visitor(&status_));
  }
  
private:
  Exuder* exude_;
  Exude_parameters p_;
  Exude_status status_;
  Sc criterion_;
};


/**
 * Global function cgal_code_exude_mesh_3
 */
Optimizer_thread*
cgal_code_exude_mesh_3(Scene_c3t3_item& c3t3_item,
                       const double time_limit,
                       const double sliver_bound,
                       const bool create_new_item)
{
  // Create result item
  Scene_c3t3_item* p_result_item = create_new_item ? 
    new Scene_c3t3_item(c3t3_item.c3t3()) : &c3t3_item;

  if ( NULL == p_result_item )
  {
    return NULL;
  }
  
  // Exudation
  Exude_parameters p;
  p.sliver_bound = sliver_bound;
  p.time_limit = time_limit;

  // Create thread
  typedef Optimization_function<int,Exude_parameters> Opt_function;
  Opt_function* p_opt_function = new Opt_function(p_result_item->c3t3(), NULL, p);
  
  return new Optimizer_thread(p_opt_function, p_result_item);
}
#endif<|MERGE_RESOLUTION|>--- conflicted
+++ resolved
@@ -133,10 +133,7 @@
   if ( NULL != sm_item )
   {
     const_cast<Scene_surface_mesh_item*>(sm_item)->setItemIsMulticolor(true);
-<<<<<<< HEAD
-=======
     const_cast<Scene_surface_mesh_item*>(sm_item)->computeItemColorVectorAutomatically(true);
->>>>>>> b02d174e
     // Build domain
     const SMesh* smesh = sm_item->face_graph();
     if ( NULL == smesh )
