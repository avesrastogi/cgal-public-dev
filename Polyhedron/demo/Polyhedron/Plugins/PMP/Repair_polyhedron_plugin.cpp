--- conflicted
+++ resolved
@@ -185,11 +185,7 @@
     std::size_t nbv = faces(*poly_item->polyhedron()).size();
       CGAL::Polygon_mesh_processing::remove_degenerate_faces(
       *poly_item->polyhedron());
-<<<<<<< HEAD
-    nbv -= num_faces(*poly_item->polyhedron());
-=======
     nbv -= faces(*poly_item->polyhedron()).size();
->>>>>>> 194cdcf5
     poly_item->invalidateOpenGLBuffers();
     Q_EMIT poly_item->itemChanged();
     CGAL::Three::Three::information(tr(" %1 degenerate faces have been removed.")
