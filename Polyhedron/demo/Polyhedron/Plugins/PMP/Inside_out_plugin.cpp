#include <QApplication>
#include <QAction>
#include <QStringList>
#include <QMainWindow>
#include <QInputDialog>
#include "Scene_polygon_soup_item.h"
#include "Scene_surface_mesh_item.h"

#include <CGAL/Three/Polyhedron_demo_plugin_interface.h>
#include <CGAL/Polygon_mesh_processing/orientation.h>
using namespace CGAL::Three;
class Polyhedron_demo_inside_out_plugin : 
  public QObject,
  public Polyhedron_demo_plugin_interface
{
  Q_OBJECT
  Q_INTERFACES(CGAL::Three::Polyhedron_demo_plugin_interface)
  Q_PLUGIN_METADATA(IID "com.geometryfactory.PolyhedronDemo.PluginInterface/1.0")

public:

  QList<QAction*> actions() const {
    return _actions;
  }

  void init(QMainWindow* mw,
            Scene_interface* scene_interface,
            Messages_interface*)
  {
      scene = scene_interface;
      this->mw = mw;
      actionInsideOut = new QAction(tr("Inside Out"), mw);

      actionInsideOut->setProperty("subMenuName", "Polygon Mesh Processing");
      connect(actionInsideOut, SIGNAL(triggered()), this, SLOT(on_actionInsideOut_triggered()));
      _actions << actionInsideOut;

      actionOrientCC = new QAction(tr("Orient Connected Components"), mw);

      actionOrientCC->setProperty("subMenuName", "Polygon Mesh Processing");
      connect(actionOrientCC, SIGNAL(triggered()), this, SLOT(on_actionOrientCC_triggered()));
      _actions << actionOrientCC;


  }
  bool applicable(QAction* action) const {
    const CGAL::Three::Scene_interface::Item_id index = scene->mainSelectionIndex();
    if(action == actionInsideOut)
      return qobject_cast<Scene_polygon_soup_item*>(scene->item(index))
          || qobject_cast<Scene_surface_mesh_item*>(scene->item(index));
    else if(action == actionOrientCC)
      return qobject_cast<Scene_surface_mesh_item*>(scene->item(index));
    return false;
  }

public Q_SLOTS:
  void on_actionInsideOut_triggered();
  void on_actionOrientCC_triggered();

private:
  QAction* actionInsideOut;
  QAction* actionOrientCC;
  QList<QAction*> _actions;
  Scene_interface *scene;
  QMainWindow* mw;
}; // end Polyhedron_demo_inside_out_plugin

void Polyhedron_demo_inside_out_plugin::on_actionInsideOut_triggered()
{
  const CGAL::Three::Scene_interface::Item_id index = scene->mainSelectionIndex();
  
  Scene_polygon_soup_item* soup_item = 
    qobject_cast<Scene_polygon_soup_item*>(scene->item(index));

  Scene_surface_mesh_item* sm_item = 
    qobject_cast<Scene_surface_mesh_item*>(scene->item(index));

  if(soup_item || sm_item)
  {
    QApplication::setOverrideCursor(Qt::WaitCursor);

    if(sm_item) {
      SMesh* pMesh = sm_item->polyhedron();
      if(pMesh){
        CGAL::Polygon_mesh_processing::reverse_face_orientations(*pMesh);
        sm_item->invalidateOpenGLBuffers();
      }
    }else{
      soup_item->inside_out();
      soup_item->invalidateOpenGLBuffers();
    }

    // update scene
    scene->itemChanged(index);

    // default cursor
    QApplication::restoreOverrideCursor();
  }
}

void Polyhedron_demo_inside_out_plugin::on_actionOrientCC_triggered()
{
  const CGAL::Three::Scene_interface::Item_id index = scene->mainSelectionIndex();

  Scene_surface_mesh_item* sm_item =
    qobject_cast<Scene_surface_mesh_item*>(scene->item(index));

  if(sm_item)
  {
    QStringList items;
    items << tr("Outward") << tr("Inward");

    bool ok;
    QString item = QInputDialog::getItem(mw, tr("QInputDialog::getItem()"),
                                         tr("The connected components should be oriented:"), items, 0, false, &ok);
    if (!ok )
      return;
    QApplication::setOverrideCursor(Qt::WaitCursor);
<<<<<<< HEAD
    if(sm_item) {
=======
    if(poly_item) {
      Polyhedron* pMesh = poly_item->polyhedron();
      if(pMesh){
        if(is_closed(*pMesh))
          CGAL::Polygon_mesh_processing::orient_to_bound_a_volume(*pMesh);
        else
          CGAL::Polygon_mesh_processing::orient(*pMesh);
        poly_item->invalidateOpenGLBuffers();
      }
    }
    else if(sm_item) {
>>>>>>> ae44cf3f
      SMesh* pMesh = sm_item->polyhedron();
      if(pMesh){
        if(is_closed(*pMesh))
          CGAL::Polygon_mesh_processing::orient_to_bound_a_volume(*pMesh);
        else
          CGAL::Polygon_mesh_processing::orient(*pMesh);
        sm_item->invalidateOpenGLBuffers();
      }
    }

    // update scene
    scene->itemChanged(index);

    // default cursor
    QApplication::restoreOverrideCursor();
  }
}

#include "Inside_out_plugin.moc"<|MERGE_RESOLUTION|>--- conflicted
+++ resolved
@@ -116,21 +116,7 @@
     if (!ok )
       return;
     QApplication::setOverrideCursor(Qt::WaitCursor);
-<<<<<<< HEAD
     if(sm_item) {
-=======
-    if(poly_item) {
-      Polyhedron* pMesh = poly_item->polyhedron();
-      if(pMesh){
-        if(is_closed(*pMesh))
-          CGAL::Polygon_mesh_processing::orient_to_bound_a_volume(*pMesh);
-        else
-          CGAL::Polygon_mesh_processing::orient(*pMesh);
-        poly_item->invalidateOpenGLBuffers();
-      }
-    }
-    else if(sm_item) {
->>>>>>> ae44cf3f
       SMesh* pMesh = sm_item->polyhedron();
       if(pMesh){
         if(is_closed(*pMesh))
