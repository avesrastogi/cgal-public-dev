--- conflicted
+++ resolved
@@ -6,13 +6,8 @@
    <rect>
     <x>0</x>
     <y>0</y>
-<<<<<<< HEAD
     <width>292</width>
     <height>489</height>
-=======
-    <width>269</width>
-    <height>434</height>
->>>>>>> 01865251
    </rect>
   </property>
   <property name="windowTitle">
