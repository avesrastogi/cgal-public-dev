#include "Scene_polyhedron_item.h"
#include "Scene_polygon_soup_item.h"
#include "Polyhedron_type.h"

#include "Polyhedron_demo_io_plugin_interface.h"
#include <fstream>

#include <CGAL/IO/File_scanner_OFF.h>
#include <QMessageBox>
#include <QApplication>

class Polyhedron_demo_off_plugin :
  public QObject,
  public Polyhedron_demo_io_plugin_interface
{
  Q_OBJECT
  Q_INTERFACES(Polyhedron_demo_io_plugin_interface)
  Q_PLUGIN_METADATA(IID "com.geometryfactory.PolyhedronDemo.IOPluginInterface/1.0")

public:
  QString name() const { return "off_plugin"; }
  QString nameFilters() const { return "OFF files (*.off)"; }
  bool canLoad() const;
  Scene_item* load(QFileInfo fileinfo);
  
  bool canSave(const Scene_item*);
  bool save(const Scene_item*, QFileInfo fileinfo);
};

bool Polyhedron_demo_off_plugin::canLoad() const {
  return true;
}


Scene_item* 
Polyhedron_demo_off_plugin::load(QFileInfo fileinfo) {
  if(fileinfo.suffix().toLower() != "off") return 0;
  // Open file
  std::ifstream in(fileinfo.filePath().toUtf8());
  if(!in) {
    std::cerr << "Error! Cannot open file " << (const char*)fileinfo.filePath().toUtf8() << std::endl;
    return NULL;
  }

  // to detect isolated vertices
  CGAL::File_scanner_OFF scanner( in, false);
  std::size_t total_nb_of_vertices = scanner.size_of_vertices();
  in.seekg(0);

  // Try to read .off in a polyhedron
  Scene_polyhedron_item* item = new Scene_polyhedron_item();
  item->setName(fileinfo.baseName());
  if(!item->load(in))
  {
    delete item;

    // Try to read .off in a polygon soup
    Scene_polygon_soup_item* soup_item = new Scene_polygon_soup_item;
    soup_item->setName(fileinfo.baseName());
    in.close();
    std::ifstream in2(fileinfo.filePath().toUtf8());
    if(!soup_item->load(in2)) {
      delete soup_item;
      return 0;
    }
    return soup_item;
  }
  else
    if( total_nb_of_vertices!= item->polyhedron()->size_of_vertices())
    {
<<<<<<< HEAD
      QApplication::restoreOverrideCursor();
=======
      item->setNbIsolatedvertices(total_nb_of_vertices - item->polyhedron()->size_of_vertices());
>>>>>>> 82a8d03d
      QMessageBox::warning((QWidget*)NULL,
                     tr("Isolated vertices found"),
                     tr("%1 isolated vertices ignored")
                     .arg(item->getNbIsolatedvertices()));
    }

  return item;
}

bool Polyhedron_demo_off_plugin::canSave(const Scene_item* item)
{
  // This plugin supports polyhedrons and polygon soups
  return qobject_cast<const Scene_polyhedron_item*>(item) ||
    qobject_cast<const Scene_polygon_soup_item*>(item);
}

bool Polyhedron_demo_off_plugin::save(const Scene_item* item, QFileInfo fileinfo)
{
  // This plugin supports polyhedrons and polygon soups
  const Scene_polyhedron_item* poly_item = 
    qobject_cast<const Scene_polyhedron_item*>(item);
  const Scene_polygon_soup_item* soup_item = 
    qobject_cast<const Scene_polygon_soup_item*>(item);

  if(!poly_item && !soup_item)
    return false;

  std::ofstream out(fileinfo.filePath().toUtf8());

  return (poly_item && poly_item->save(out)) || 
    (soup_item && soup_item->save(out));
}

#include "Polyhedron_demo_off_plugin.moc"<|MERGE_RESOLUTION|>--- conflicted
+++ resolved
@@ -68,11 +68,8 @@
   else
     if( total_nb_of_vertices!= item->polyhedron()->size_of_vertices())
     {
-<<<<<<< HEAD
       QApplication::restoreOverrideCursor();
-=======
       item->setNbIsolatedvertices(total_nb_of_vertices - item->polyhedron()->size_of_vertices());
->>>>>>> 82a8d03d
       QMessageBox::warning((QWidget*)NULL,
                      tr("Isolated vertices found"),
                      tr("%1 isolated vertices ignored")
