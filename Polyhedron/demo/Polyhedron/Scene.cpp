--- conflicted
+++ resolved
@@ -534,11 +534,7 @@
           viewer->glClear(GL_COLOR_BUFFER_BIT | GL_DEPTH_BUFFER_BIT);
         }
         item.draw(viewer);
-<<<<<<< HEAD
-
-=======
-        
->>>>>>> 01865251
+
         if(with_names) {
           
           //    read depth buffer at pick location;
