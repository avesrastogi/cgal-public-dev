--- conflicted
+++ resolved
@@ -134,41 +134,26 @@
 Scene::Item_id
 Scene::erase(Scene::Item_id index)
 {
-<<<<<<< HEAD
   CGAL::Three::Scene_item* item = m_entries[index];
   if(item->parentGroup()
      && item->parentGroup()->isChildLocked(item))
     return -1;
-=======
   //clears the Scene_view
->>>>>>> f39865ce
     clear();
     index_map.clear();
     if(index < 0 || index >= m_entries.size())
         return -1;
-<<<<<<< HEAD
-=======
 //if it is a group, remove it from m_group_entries
-    CGAL::Three::Scene_item* item = m_entries[index];
->>>>>>> f39865ce
     CGAL::Three::Scene_group_item* group =
             qobject_cast<CGAL::Three::Scene_group_item*>(item);
   if(group)
   {
       m_group_entries.removeAll(group);
   }
-<<<<<<< HEAD
   if(item->parentGroup())
     item->parentGroup()->removeChild(item);
 
-=======
   //removes the item from all groups that contain it
-    Q_FOREACH(CGAL::Three::Scene_group_item* group, m_group_entries)
-    {
-        if(group->getChildren().contains(item))
-            group->removeChild(item);
-    }
->>>>>>> f39865ce
   Q_EMIT itemAboutToBeDestroyed(item);
     item->deleteLater();
     m_entries.removeAll(item);
@@ -1155,17 +1140,10 @@
         return;
       item->parentGroup()->removeChild(item);
     }
-<<<<<<< HEAD
     //add the item to the target group
     target_group->addChild(item);
     item->moveToGroup(target_group);
-=======
-  }
- //add the item to the target group
- target_group->addChild(item);
- item->has_group = target_group->has_group +1;
- group_added();
->>>>>>> f39865ce
+    redraw_model();
 }
 
 float Scene::get_bbox_length() const
