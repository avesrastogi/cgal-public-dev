# This is the CMake script for compiling the CGAL Polyhedron demo.

project( Polyhedron )
# Find includes in corresponding build directories
set(CMAKE_INCLUDE_CURRENT_DIR ON)
# Instruct CMake to run moc automatically when needed.
set(CMAKE_AUTOMOC ON)
cmake_minimum_required(VERSION 2.8.11)
if(POLICY CMP0043)
  cmake_policy(SET CMP0043 OLD)
endif()

# Compatibility with CMake 3.0
if(POLICY CMP0042)
  # Do not enable the use of MACOSX_RPATH
  # http://www.cmake.org/cmake/help/v3.0/policy/CMP0042.html
  cmake_policy(SET CMP0042 OLD)
endif()

#Defines flags to emulate windows behavior for linking error generation
if(CMAKE_CXX_COMPILER_ID EQUAL Clang OR CMAKE_COMPILER_IS_GNUCC  OR CMAKE_COMPILER_IS_GNUCXX)
  if(UNIX OR APPLE)
    SET( CMAKE_CXX_FLAGS  "${CMAKE_CXX_FLAGS} -fvisibility=hidden" )
  endif()
  if(UNIX AND NOT APPLE)
    SET( CMAKE_EXE_LINKER_FLAGS  "${CMAKE_EXE_LINKER_FLAGS} -z defs")
    SET( CMAKE_MODULE_LINKER_FLAGS  "${CMAKE_MODULE_LINKER_FLAGS} -z defs")
    SET( CMAKE_SHARED_LINKER_FLAGS  "${CMAKE_SHARED_LINKER_FLAGS} -z defs")
  endif()
endif()
# Let plugins be compiled in the same directory as the executable.
set(CMAKE_LIBRARY_OUTPUT_DIRECTORY "${CMAKE_RUNTIME_OUTPUT_DIRECTORY}")

# Include this package's headers first
include_directories( BEFORE ./ ./include ../../include ./CGAL_demo )
list(INSERT CMAKE_MODULE_PATH 0 "${CMAKE_CURRENT_SOURCE_DIR}")

add_subdirectory( implicit_functions )

# Find CGAL

option( POLYHEDRON_QTSCRIPT_DEBUGGER 
  "Activate the use of Qt Script Debugger in Polyhedron_3 demo" OFF)

# Find Qt5 itself
find_package(CGAL COMPONENTS Qt5 ImageIO)
include( ${CGAL_USE_FILE} )

find_package(Qt5
             QUIET
             COMPONENTS            OpenGL Script Svg Xml
             OPTIONAL_COMPONENTS   ScriptTools)

# Find OpenGL
find_package(OpenGL)

# Find QGLViewer
if(Qt5_FOUND)

  add_definitions(-DQT_NO_KEYWORDS)
  add_definitions(-DSCENE_SEGMENTED_IMAGE_GL_BUFFERS_AVAILABLE)
  find_package(QGLViewer )

endif(Qt5_FOUND)

find_package(Eigen3 3.2.0) #(requires 3.2.0 or greater)
if (EIGEN3_FOUND)
  include( ${EIGEN3_USE_FILE} )
endif(EIGEN3_FOUND)

# Activate concurrency?
option(POLYHEDRON_DEMO_ACTIVATE_CONCURRENCY
  "Enable concurrency"
  ON)

if( POLYHEDRON_DEMO_ACTIVATE_CONCURRENCY )
  find_package( TBB )
  if( TBB_FOUND )
    include( ${TBB_USE_FILE} )
    list( APPEND CGAL_3RD_PARTY_LIBRARIES ${TBB_LIBRARIES} )
  else()
    message( STATUS "NOTICE: Intel TBB was not found. Bilateral smoothing and WLOP plugins are faster if TBB is linked." )
  endif()
endif()


# Activate concurrency ? (turned OFF by default)
option(ACTIVATE_CONCURRENT_MESH_3
  "Activate parallelism in Mesh_3"
  OFF)

# And add -DCGAL_CONCURRENT_MESH_3 if that option is ON
if( ACTIVATE_CONCURRENT_MESH_3 OR ENV{ACTIVATE_CONCURRENT_MESH_3} )
  add_definitions( -DCGAL_CONCURRENT_MESH_3 )
  if(NOT TBB_FOUND)
    find_package( TBB REQUIRED )
    if( TBB_FOUND )
      include(${TBB_USE_FILE})
      list(APPEND CGAL_3RD_PARTY_LIBRARIES ${TBB_LIBRARIES})
    else()
      message(STATUS "NOTICE: Intel TBB was not found. Mesh_3 is faster if TBB is linked.")
    endif()
  endif()

else( ACTIVATE_CONCURRENT_MESH_3 OR ENV{ACTIVATE_CONCURRENT_MESH_3} )
  option( LINK_WITH_TBB
    "Link with TBB anyway so we can use TBB timers for profiling"
    ON)
  if( LINK_WITH_TBB )
    find_package( TBB )
  endif( LINK_WITH_TBB )
endif()




if(CGAL_Qt5_FOUND AND Qt5_FOUND AND OPENGL_FOUND AND QGLVIEWER_FOUND)

  set(Boost_USE_MULTITHREADED      ON)
  find_package(Boost COMPONENTS thread system)

  include_directories ( ${QGLVIEWER_INCLUDE_DIR} )
  qt5_wrap_ui( MainWindowUI_files MainWindow.ui)
  qt5_wrap_ui( statisticsUI_FILES Statistics_on_item_dialog.ui)
  qt5_wrap_ui( FileLoaderDialogUI_files FileLoaderDialog.ui )
  qt5_wrap_ui( Show_point_dialogUI_FILES Show_point_dialog.ui )
  qt5_wrap_ui( PreferencesUI_FILES   Preferences.ui )
  qt5_wrap_ui( Show_point_dialogUI_FILES Show_point_dialog.ui )
  qt5_generate_moc( "File_loader_dialog.h" "${CMAKE_CURRENT_BINARY_DIR}/File_loader_dialog_moc.cpp" )
  add_file_dependencies( File_loader_dialog_moc_moc.cpp "${CMAKE_CURRENT_SOURCE_DIR}/File_loader_dialog.h" )

  qt5_generate_moc( "Viewer.h" "${CMAKE_CURRENT_BINARY_DIR}/Viewer_moc.cpp" )
  add_file_dependencies( Viewer_moc.cpp "${CMAKE_CURRENT_SOURCE_DIR}/Viewer.h" )

  include( ${CMAKE_CURRENT_SOURCE_DIR}/polyhedron_demo_macros.cmake )


  qt5_add_resources ( CGAL_Qt5_RESOURCE_FILES Polyhedron_3.qrc )
  qt5_add_resources(gl_splat_rc GlSplat/glsplat.qrc)
  add_library(gl_splat SHARED
      GlSplat/GlSplat.cpp GlSplat/Shader.cpp ${gl_splat_rc})
  qt5_use_modules(gl_splat OpenGL Gui Xml)
  target_link_libraries(gl_splat ${OPENGL_gl_LIBRARY})
  
  unset(CGAL_THREE_VIEWER_INTERFACE_H_PATH CACHE)
  find_path(CGAL_THREE_VIEWER_INTERFACE_H_PATH
    NAME CGAL/Three/Viewer_interface.h
    PATHS ${CGAL_INCLUDE_DIRS}
    NO_DEFAULT_PATH
    DOC "Path to CGAL/Three/Viewer_interface.h")
  hide_variable(CGAL_THREE_VIEWER_INTERFACE_H_PATH)
  if(CGAL_THREE_VIEWER_INTERFACE_H_PATH)
    qt5_generate_moc( "${CGAL_THREE_VIEWER_INTERFACE_H_PATH}/CGAL/Three/Viewer_interface.h"
      "${CMAKE_CURRENT_BINARY_DIR}/Viewer_interface_moc.cpp" )
  else()
    message(FATAL_ERROR "Cannot find <CGAL/Three/Viewer_interface.h>")
  endif()

  unset(CGAL_THREE_SCENE_ITEM_H_PATH CACHE)
  find_path(CGAL_THREE_SCENE_ITEM_H_PATH
    NAME CGAL/Three/Scene_item.h
    PATHS ${CGAL_INCLUDE_DIRS}
    NO_DEFAULT_PATH
    DOC "Path to CGAL/Three/Scene_item.h")
  hide_variable(CGAL_THREE_SCENE_ITEM_H_PATH)
  
  unset(CGAL_THREE_SCENE_GROUP_ITEM_H_PATH CACHE)
  find_path(CGAL_THREE_SCENE_GROUP_ITEM_H_PATH
    NAME CGAL/Three/Scene_group_item.h
    PATHS ${CGAL_INCLUDE_DIRS}
    NO_DEFAULT_PATH
    DOC "Path to CGAL/Three/Scene_group_item.h")
  hide_variable(CGAL_THREE_SCENE_GROUP_ITEM_H_PATH)

  if(CGAL_THREE_SCENE_ITEM_H_PATH)
    qt5_generate_moc( "${CGAL_THREE_SCENE_ITEM_H_PATH}/CGAL/Three/Scene_item.h"
      "${CMAKE_CURRENT_BINARY_DIR}/Scene_item_moc.cpp" )
  else()
    message(FATAL_ERROR "Cannot find <CGAL/Three/Scene_item.h>")
  endif()

  if(CGAL_THREE_SCENE_GROUP_ITEM_H_PATH)
    qt5_generate_moc( "${CGAL_THREE_SCENE_GROUP_ITEM_H_PATH}/CGAL/Three/Scene_group_item.h"
      "${CMAKE_CURRENT_BINARY_DIR}/Scene_group_item_moc.cpp" )
  else()
    message(FATAL_ERROR "Cannot find <CGAL/Three/Scene_group_item.h>")
  endif()


  # AUXILIARY LIBRARIES

  # put s (which are shared libraries) at the same location as
  # executable files
  set(CGAL_POLYHEDRON_DEMO_PLUGINS_DIR "${RUNTIME_OUTPUT_PATH}")
  set(LIBRARY_OUTPUT_PATH "${CGAL_POLYHEDRON_DEMO_PLUGINS_DIR}")

  add_library(demo_framework SHARED
    Scene.cpp
    Viewer.cpp
    Viewer_interface_moc.cpp
    Scene_item_moc.cpp
    Scene_item.cpp
    Scene_group_item.cpp
    Scene_group_item_moc.cpp
    Polyhedron_demo_plugin_helper.cpp)
    qt5_use_modules(demo_framework OpenGL Gui Widgets Script Xml)

  target_link_libraries(demo_framework
    ${QGLVIEWER_LIBRARIES}
    ${OPENGL_gl_LIBRARY}
    )

  add_library(scene_basic_objects SHARED
    Scene_plane_item.cpp
    Scene_spheres_item.cpp
)
  target_link_libraries(scene_basic_objects 
    demo_framework
    ${CGAL_LIBRARIES}
    ${QGLVIEWER_LIBRARIES}
    ${OPENGL_gl_LIBRARY}
<<<<<<< HEAD
=======
    ${OPENGL_glu_LIBRARY}
    gl_splat
>>>>>>> de861ad2
    )
  qt5_use_modules(scene_basic_objects OpenGL Gui Xml Script Widgets)
  add_library(point_dialog SHARED Show_point_dialog.cpp Show_point_dialog.ui ${Show_point_dialogUI_FILES})
  qt5_use_modules(point_dialog OpenGL Gui Xml Script Widgets)

  macro(add_item item_name)
    add_library(${item_name} SHARED ${ARGN})
    qt5_use_modules(${item_name} OpenGL Gui Xml Script Widgets)
    target_link_libraries(${item_name} demo_framework ${CGAL_LIBRARIES} ${Boost_LIBRARIES})
  endmacro(add_item)

  add_item(scene_c2t3_item Scene_c2t3_item.cpp)
  add_item(scene_c3t3_item Scene_c3t3_item.cpp)
  target_link_libraries(scene_c3t3_item scene_polyhedron_item scene_polygon_soup_item scene_basic_objects ${TBB_LIBRARIES})
  add_item(scene_polyhedron_item Scene_polyhedron_item.cpp)
  add_item(scene_polyhedron_transform_item Plugins/PCA/Scene_polyhedron_transform_item.cpp )

  add_item(scene_segmented_image_item Scene_segmented_image_item.cpp)
 
  # special
  target_link_libraries(scene_polyhedron_transform_item scene_polyhedron_item)

  add_item(scene_combinatorial_map_item Plugins/Operations_on_polyhedra/Scene_combinatorial_map_item.cpp)
  # special
  target_link_libraries(scene_combinatorial_map_item scene_polyhedron_item)

  add_item(scene_polylines_item Scene_polylines_item.cpp)
  target_link_libraries(scene_polylines_item scene_basic_objects)

  add_item(scene_polyhedron_item_decorator Scene_polyhedron_item_decorator.cpp )
  target_link_libraries(scene_polyhedron_item_decorator scene_polyhedron_item)
  
  add_item(scene_polyhedron_item_k_ring_selection Scene_polyhedron_item_k_ring_selection.cpp)
  target_link_libraries(scene_polyhedron_item_k_ring_selection scene_polyhedron_item)
 
  add_item(scene_polyhedron_selection_item Scene_polyhedron_selection_item.cpp)
  target_link_libraries(scene_polyhedron_selection_item scene_polyhedron_item_decorator scene_polyhedron_item_k_ring_selection)

  add_item(scene_polyhedron_shortest_path_item Plugins/Surface_mesh/Scene_polyhedron_shortest_path_item.cpp)

  add_item(scene_surface_mesh_item Scene_surface_mesh_item.cpp)
  
  target_link_libraries(scene_polyhedron_shortest_path_item scene_polyhedron_item_decorator scene_polyhedron_item scene_polylines_item)

  if(EIGEN3_FOUND )
    qt5_wrap_ui( editionUI_FILES Plugins/Surface_mesh_deformation/Deform_mesh.ui )
    add_item(scene_textured_polyhedron_item Scene_textured_polyhedron_item.cpp texture.cpp)
    add_item(scene_edit_polyhedron_item Plugins/Surface_mesh_deformation/Scene_edit_polyhedron_item.cpp
           ${editionUI_FILES})
           target_link_libraries(scene_edit_polyhedron_item scene_polyhedron_item scene_polyhedron_item_k_ring_selection
               scene_basic_objects)
  endif()

  add_item(scene_implicit_function_item Scene_implicit_function_item.cpp  Color_ramp.cpp )

  add_item(scene_polygon_soup_item Scene_polygon_soup_item.cpp)
  target_link_libraries(scene_polygon_soup_item scene_polyhedron_item)
  add_item(scene_nef_polyhedron_item Scene_nef_polyhedron_item.cpp)
  
  target_link_libraries(scene_nef_polyhedron_item scene_polyhedron_item)
  add_item(scene_points_with_normal_item Scene_points_with_normal_item.cpp)
  target_link_libraries( scene_points_with_normal_item gl_splat)

  target_link_libraries( demo_framework gl_splat)

  


  foreach( lib 
      demo_framework
      scene_basic_objects
      scene_polyhedron_item
      scene_polygon_soup_item
      scene_nef_polyhedron_item)
    add_to_cached_list( CGAL_EXECUTABLE_TARGETS ${lib} )
  endforeach()

  add_definitions( -DUSE_FORWARD_DECL)
  add_library(polyhedron_demo SHARED
    MainWindow.cpp
    Polyhedron_demo.cpp
    File_loader_dialog_moc.cpp
    ${FileLoaderDialogUI_files} ${MainWindowUI_files} ${PreferencesUI_FILES} ${CGAL_Qt5_RESOURCE_FILES} ${statisticsUI_FILES} ${CGAL_Qt5_MOC_FILES})
  target_link_libraries(polyhedron_demo demo_framework point_dialog)
  qt5_use_modules(polyhedron_demo Gui OpenGL Xml Widgets Script Svg )
  add_executable  ( Polyhedron_3 Polyhedron_3.cpp )
  target_link_libraries( Polyhedron_3 polyhedron_demo )
  add_to_cached_list( CGAL_EXECUTABLE_TARGETS Polyhedron_3 )

  if( POLYHEDRON_QTSCRIPT_DEBUGGER )
    if(TARGET Qt5::ScriptTools)
      qt5_use_modules(Polyhedron_3 ScriptTools)
    else()
      message(STATUS "POLYHEDRON_QTSCRIPT_DEBUGGER is set to TRUE but the Qt5 ScriptTools library was not found.")
    endif()
  endif()
  target_link_libraries( Polyhedron_3 demo_framework )

  # Link with CGAL
  target_link_libraries( Polyhedron_3 ${CGAL_LIBRARIES} ${CGAL_3RD_PARTY_LIBRARIES} )

  # Link with libQGLViewer, OpenGL
  target_link_libraries( Polyhedron_3 ${QGLVIEWER_LIBRARIES} ${OPENGL_gl_LIBRARY})


  add_to_cached_list( CGAL_EXECUTABLE_TARGETS Polyhedron_3 )


  ###########
  # PLUGINS #
  ###########


  file(GLOB DEMO_PLUGINS RELATIVE "${CMAKE_CURRENT_SOURCE_DIR}/Plugins/" "${CMAKE_CURRENT_SOURCE_DIR}/Plugins/*")
  FOREACH(SUB_DIR ${DEMO_PLUGINS})
      add_subdirectory("${CMAKE_CURRENT_SOURCE_DIR}/Plugins/${SUB_DIR}")
  ENDFOREACH()

#
# Exporting
#
  if(TARGET CGAL_Qt5)
    export(TARGETS CGAL CGAL_Qt5 FILE polyhedron_demo_targets.cmake NAMESPACE Polyhedron_)
  else()
    export(TARGETS FILE polyhedron_demo_targets.cmake NAMESPACE Polyhedron_)
  endif()
  export(
    TARGETS
    demo_framework
    scene_polyhedron_item
    scene_points_with_normal_item
    scene_implicit_function_item
    scene_polylines_item
    scene_basic_objects
    scene_polyhedron_selection_item
    scene_polyhedron_item_decorator
    scene_polyhedron_item_k_ring_selection
    NAMESPACE Polyhedron_
    APPEND FILE polyhedron_demo_targets.cmake)

  export(
    TARGETS
    gl_splat
    NAMESPACE Polyhedron_
    APPEND FILE polyhedron_demo_targets.cmake)

  configure_file(CGAL_polyhedron_demoConfig.cmake.in  CGAL_polyhedron_demoConfig.cmake)
#TO DO script the activation of all the plugins.

else (CGAL_Qt5_FOUND AND Qt5_FOUND AND OPENGL_FOUND AND QGLVIEWER_FOUND)

  set(POLYHEDRON_MISSING_DEPS "")

  if(NOT CGAL_Qt5_FOUND)
    set(POLYHEDRON_MISSING_DEPS "the CGAL Qt5 library, ${POLYHEDRON_MISSING_DEPS}")
  endif()

  if(NOT Qt5_FOUND)
    set(POLYHEDRON_MISSING_DEPS "Qt5, ${POLYHEDRON_MISSING_DEPS}")
  endif()

  if(NOT OPENGL_FOUND)
    set(POLYHEDRON_MISSING_DEPS "OpenGL, ${POLYHEDRON_MISSING_DEPS}")
  endif()

  if(NOT QGLVIEWER_FOUND)
    set(POLYHEDRON_MISSING_DEPS "QGLViewer, ${POLYHEDRON_MISSING_DEPS}")
  endif()

  message(STATUS "NOTICE: This demo requires ${POLYHEDRON_MISSING_DEPS}and will not be compiled.")


endif (CGAL_Qt5_FOUND AND Qt5_FOUND AND OPENGL_FOUND AND QGLVIEWER_FOUND)<|MERGE_RESOLUTION|>--- conflicted
+++ resolved
@@ -142,8 +142,7 @@
   qt5_use_modules(gl_splat OpenGL Gui Xml)
   target_link_libraries(gl_splat ${OPENGL_gl_LIBRARY})
   
-  unset(CGAL_THREE_VIEWER_INTERFACE_H_PATH CACHE)
-  find_path(CGAL_THREE_VIEWER_INTERFACE_H_PATH
+   find_path(CGAL_THREE_VIEWER_INTERFACE_H_PATH
     NAME CGAL/Three/Viewer_interface.h
     PATHS ${CGAL_INCLUDE_DIRS}
     NO_DEFAULT_PATH
@@ -156,15 +155,13 @@
     message(FATAL_ERROR "Cannot find <CGAL/Three/Viewer_interface.h>")
   endif()
 
-  unset(CGAL_THREE_SCENE_ITEM_H_PATH CACHE)
   find_path(CGAL_THREE_SCENE_ITEM_H_PATH
     NAME CGAL/Three/Scene_item.h
     PATHS ${CGAL_INCLUDE_DIRS}
     NO_DEFAULT_PATH
     DOC "Path to CGAL/Three/Scene_item.h")
   hide_variable(CGAL_THREE_SCENE_ITEM_H_PATH)
-  
-  unset(CGAL_THREE_SCENE_GROUP_ITEM_H_PATH CACHE)
+
   find_path(CGAL_THREE_SCENE_GROUP_ITEM_H_PATH
     NAME CGAL/Three/Scene_group_item.h
     PATHS ${CGAL_INCLUDE_DIRS}
@@ -176,7 +173,7 @@
     qt5_generate_moc( "${CGAL_THREE_SCENE_ITEM_H_PATH}/CGAL/Three/Scene_item.h"
       "${CMAKE_CURRENT_BINARY_DIR}/Scene_item_moc.cpp" )
   else()
-    message(FATAL_ERROR "Cannot find <CGAL/Three/Scene_item.h>")
+    message(FATAL_ERROR "Cannot find <CGAL/Three/Viewer_interface.h>")
   endif()
 
   if(CGAL_THREE_SCENE_GROUP_ITEM_H_PATH)
@@ -219,11 +216,8 @@
     ${CGAL_LIBRARIES}
     ${QGLVIEWER_LIBRARIES}
     ${OPENGL_gl_LIBRARY}
-<<<<<<< HEAD
-=======
     ${OPENGL_glu_LIBRARY}
     gl_splat
->>>>>>> de861ad2
     )
   qt5_use_modules(scene_basic_objects OpenGL Gui Xml Script Widgets)
   add_library(point_dialog SHARED Show_point_dialog.cpp Show_point_dialog.ui ${Show_point_dialogUI_FILES})
@@ -263,8 +257,6 @@
   target_link_libraries(scene_polyhedron_selection_item scene_polyhedron_item_decorator scene_polyhedron_item_k_ring_selection)
 
   add_item(scene_polyhedron_shortest_path_item Plugins/Surface_mesh/Scene_polyhedron_shortest_path_item.cpp)
-
-  add_item(scene_surface_mesh_item Scene_surface_mesh_item.cpp)
   
   target_link_libraries(scene_polyhedron_shortest_path_item scene_polyhedron_item_decorator scene_polyhedron_item scene_polylines_item)
 
