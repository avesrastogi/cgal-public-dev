--- conflicted
+++ resolved
@@ -5,11 +5,8 @@
 #include "Scene_config.h"
 #include <CGAL/Three/Scene_interface.h>
 #include <CGAL/Three/Scene_draw_interface.h>
-<<<<<<< HEAD
 #include <CGAL/Three/Viewer_config.h>
 
-=======
->>>>>>> ce3b4985
 #include <QtOpenGL/qgl.h>
 #include <QStandardItemModel>
 #include <QString>
@@ -24,7 +21,6 @@
 #include <iostream>
 #include <cmath>
 #include <boost/variant.hpp>
-#include "Scene_item.h"
 #include "Scene_group_item.h"
 class QEvent;
 class QMouseEvent;
@@ -56,15 +52,12 @@
 
   //!Adds item to the items list, gives it an ID and
   //!updates the bounding box if needed.
-<<<<<<< HEAD
   int addItem(CGAL::Three::Scene_item* item);
+
+  //!Moves item to the targeted group.
+  void changeGroup(CGAL::Three::Scene_item* item, Scene_group_item* target_group);
+
   //!Sets item as the item at index and calls @ref Scene_item#changed().
-
-=======
-  int addItem(Scene_item* item);
-  //!Moves item to the targeted group.
-  void changeGroup(Scene_item* item, Scene_group_item* target_group);
->>>>>>> ce3b4985
   //!If emit_item_about_to_be_destroyed is set to true, emits
   //!an itemAboutToBeDestroyed signal.
   CGAL::Three::Scene_item* replaceItem(int index, CGAL::Three::Scene_item* item, bool emit_item_about_to_be_destroyed = false);
@@ -159,7 +152,7 @@
    * if role is not EditRole.*/
   bool setData(const QModelIndex &index, const QVariant &value, int role);
   QList<Scene_group_item*> group_entries() const ;
-  QList<Scene_item*> item_entries() const ;
+  QList<CGAL::Three::Scene_item*> item_entries() const ;
   // auxiliary public function for QMainWindow
   //!Selects the row at index i in the sceneView.
   QItemSelection createSelection(int i);
@@ -179,15 +172,11 @@
   /*! Notifies the scene that the item was modified.
    *  Calls @ref Scene_item#changed().
    * This function is called by the items.*/
-<<<<<<< HEAD
   void itemChanged(CGAL::Three::Scene_item*);
-=======
-  void itemChanged(Scene_item*);
   //!Removes item from all the groups of the scene.
-  void remove_item_from_groups(Scene_item* item);
+  void remove_item_from_groups(CGAL::Three::Scene_item* item);
   //!Re-organizes the sceneView.
   void group_added();
->>>>>>> ce3b4985
   //! Sets the selected item to the target index.
   void setSelectedItemIndex(int i)
   {
@@ -224,7 +213,7 @@
        if(group)
        {
          QList<int> list;
-         Q_FOREACH(Scene_item* child, group->getChildren())
+         Q_FOREACH(CGAL::Three::Scene_item* child, group->getChildren())
            list<<m_entries.indexOf(child);
          l << setSelectedItemsList(list);
        }
@@ -266,7 +255,7 @@
    * the OpenGL mode GL_WITH_NAMES, essentially used for the picking.*/
   void draw_aux(bool with_names, CGAL::Three::Viewer_interface*);
   //! Re-draw the hierarchy of the view.
-  void organize_items(Scene_item* item, QStandardItem *root, int loop);
+  void organize_items(CGAL::Three::Scene_item* item, QStandardItem *root, int loop);
   //! List of Scene_items.
   typedef QList<CGAL::Three::Scene_item*> Entries;
   //!List containing all the scene_items.
