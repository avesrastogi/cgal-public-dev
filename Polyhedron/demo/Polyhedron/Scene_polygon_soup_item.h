--- conflicted
+++ resolved
@@ -113,13 +113,13 @@
     Scene_polygon_soup_item* clone() const;
     bool load(std::istream& in);
     void load(Scene_polyhedron_item*);
-    bool isDataColored() { return soup->fcolors.size()>0 || soup->vcolors.size()>0;}
+    bool isDataColored();
     template <class Point, class Polygon>
     void load(const std::vector<Point>& points, const std::vector<Polygon>& polygons);
 
     bool save(std::ostream& out) const;
-    std::vector<CGAL::Color> getVColors() const{return soup->vcolors;}
-    std::vector<CGAL::Color> getFColors() const{return soup->fcolors;}
+    std::vector<CGAL::Color> getVColors() const;
+    std::vector<CGAL::Color> getFColors() const;
     QString toolTip() const;
 
     // Indicate if rendering mode is supported
@@ -149,49 +149,10 @@
 
     void setDisplayNonManifoldEdges(const bool);
     bool displayNonManifoldEdges() const;
-<<<<<<< HEAD
 
-private:
-    typedef Polygon_soup::Polygons::const_iterator Polygons_iterator;
-    Polygon_soup* soup;
-    bool oriented;
-
-    enum VAOs {
-        Flat_Facets=0,
-        Smooth_Facets,
-        Edges,
-        NM_Edges,
-        NbOfVaos
-    };
-    enum VBOs {
-        Facets_vertices = 0,
-        Facets_normals,
-        Edges_vertices,
-        NM_Edges_vertices,
-        F_Colors,
-        V_Colors,
-        NbOfVbos
-    };
-
-    mutable std::vector<float> positions_poly;
-    mutable std::vector<float> positions_lines;
-    mutable std::vector<float> f_colors;
-    mutable std::vector<float> v_colors;
-    mutable std::vector<float> normals;
-    mutable std::vector<float> positions_nm_lines;
-    mutable std::size_t nb_nm_edges;
-    mutable std::size_t nb_polys;
-    mutable std::size_t nb_lines;
-    using CGAL::Three::Scene_item::initializeBuffers;
-    void initializeBuffers(CGAL::Three::Viewer_interface *viewer) const;
-    void compute_normals_and_vertices(void) const;
-    void triangulate_polygon(Polygons_iterator , int polygon_id) const;
-    mutable QOpenGLShaderProgram *program;
-=======
 protected:
     friend struct Scene_polygon_soup_item_priv;
     Scene_polygon_soup_item_priv* d;
->>>>>>> d7fd2f6d
 
 }; // end class Scene_polygon_soup_item
 
