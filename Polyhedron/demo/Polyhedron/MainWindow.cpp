--- conflicted
+++ resolved
@@ -2086,10 +2086,10 @@
     QTreeWidgetItem *item = new QTreeWidgetItem(prefdiag.treeWidget);
     item->setText(1, name);
     if(plugin_blacklist.contains(name)){
+      item->setCheckState(0, Qt::Unchecked);
+    }
+    else{
       item->setCheckState(0, Qt::Checked);
-    }
-    else{
-      item->setCheckState(0, Qt::Unchecked);
     }
     if(pluginsStatus_map[name] == QString("success"))
       item->setBackground(1, successBrush);
@@ -2112,34 +2112,12 @@
     detdiag.treeWidget->setHeaderItem(header);
     Q_FOREACH(QTreeWidgetItem* plugin_item, prefdiag.treeWidget->selectedItems())
     {
-<<<<<<< HEAD
       QString name = plugin_item->text(1);
       QString keywords = plugin_metadata_map[name].first.join(", ");
       QString date = plugin_metadata_map[name].second;
       QStringList values;
       values << name << keywords << date;
       new QTreeWidgetItem(detdiag.treeWidget, values);
-=======
-      QTreeWidgetItem *item = new QTreeWidgetItem(pluginItem);
-      item->setText(1, name);
-      if(plugin_blacklist.contains(name)){
-        item->setCheckState(0, Qt::Unchecked);
-      }
-      else{
-        item->setCheckState(0, Qt::Checked);
-      }
-      if(pluginsStatus_map[name] == QString("success"))
-        item->setBackground(1, successBrush);
-      else if(pluginsStatus_map[name] == QString("ignored")){
-        item->setBackground(1, ignoredBrush);
-        item->setToolTip(1, QString("This plugin is currently blacklisted, so it has been ignored."));
-      }
-      else{
-        item->setBackground(1, errorBrush);
-        item->setToolTip(1, pluginsStatus_map[name]);
-      }
-      items.push_back(item);
->>>>>>> b02d174e
     }
     for(int i=0; i<3; ++i)
     {
