#include "Scene_polyhedron_item.h"
#include <CGAL/AABB_intersections.h>
#include "Kernel_type.h"
#include <CGAL/IO/Polyhedron_iostream.h>

#include <CGAL/AABB_tree.h>
#include <CGAL/AABB_traits.h>
#include <CGAL/AABB_face_graph_triangle_primitive.h>

#include <CGAL/Triangulation_vertex_base_with_info_2.h>
#include <CGAL/Triangulation_face_base_with_info_2.h>
#include <CGAL/Constrained_Delaunay_triangulation_2.h>
#include <CGAL/Constrained_triangulation_plus_2.h>
#include <CGAL/Triangulation_2_filtered_projection_traits_3.h>
#include <CGAL/Polygon_mesh_processing/compute_normal.h>
#include <CGAL/boost/graph/graph_traits_Polyhedron_3.h>
#include <CGAL/Polygon_mesh_processing/connected_components.h>

#include <CGAL/statistics_helpers.h>

#include <list>
#include <queue>
#include <iostream>
#include <limits>

#include <QVariant>
#include <QDebug>
#include <QDialog>

#include <boost/foreach.hpp>

#include "ui_Polyhedron_demo_statistics_on_polyhedron_dialog.h"


namespace PMP = CGAL::Polygon_mesh_processing;


typedef CGAL::AABB_face_graph_triangle_primitive<Polyhedron> Primitive;
typedef CGAL::AABB_traits<Kernel, Primitive> AABB_traits;
typedef CGAL::AABB_tree<AABB_traits> Input_facets_AABB_tree;
const char* aabb_property_name = "Scene_polyhedron_item aabb tree";

Input_facets_AABB_tree* get_aabb_tree(Scene_polyhedron_item* item)
{
    QVariant aabb_tree_property = item->property(aabb_property_name);
    if(aabb_tree_property.isValid()) {
        void* ptr = aabb_tree_property.value<void*>();
        return static_cast<Input_facets_AABB_tree*>(ptr);
    }
    else {
        Polyhedron* poly = item->polyhedron();
        if(poly) {
            Input_facets_AABB_tree* tree =
                    new Input_facets_AABB_tree(faces(*poly).first,
                                               faces(*poly).second,
                                               *poly);
            item->setProperty(aabb_property_name,
                              QVariant::fromValue<void*>(tree));
            return tree;
        }
        else return 0;
    }
}

void delete_aabb_tree(Scene_polyhedron_item* item)
{
    QVariant aabb_tree_property = item->property(aabb_property_name);
    if(aabb_tree_property.isValid()) {
        void* ptr = aabb_tree_property.value<void*>();
        Input_facets_AABB_tree* tree = static_cast<Input_facets_AABB_tree*>(ptr);
        if(tree) {
            delete tree;
            tree = 0;
        }
        item->setProperty(aabb_property_name, QVariant());
    }
}

typedef Polyhedron::Traits Traits;
typedef Polyhedron::Facet Facet;
typedef CGAL::Triangulation_2_filtered_projection_traits_3<Traits>   P_traits;
typedef Polyhedron::Halfedge_handle Halfedge_handle;
struct Face_info {
    Polyhedron::Halfedge_handle e[3];
    bool is_external;
};
typedef CGAL::Triangulation_vertex_base_with_info_2<Halfedge_handle,
P_traits>        Vb;
typedef CGAL::Triangulation_face_base_with_info_2<Face_info,
P_traits>          Fb1;
typedef CGAL::Constrained_triangulation_face_base_2<P_traits, Fb1>   Fb;
typedef CGAL::Triangulation_data_structure_2<Vb,Fb>                  TDS;
typedef CGAL::No_intersection_tag                                    Itag;
typedef CGAL::Constrained_Delaunay_triangulation_2<P_traits,
TDS,
Itag>             CDTbase;
typedef CGAL::Constrained_triangulation_plus_2<CDTbase>              CDT;

//Make sure all the facets are triangles

void
Scene_polyhedron_item::triangulate_facet(Facet_iterator fit) const
{
    //Computes the normal of the facet
    Traits::Vector_3 normal =
            CGAL::Polygon_mesh_processing::compute_face_normal(fit,*poly);
    //check if normal contains NaN values
    if (normal.x() != normal.x() || normal.y() != normal.y() || normal.z() != normal.z())
    {
        qDebug()<<"Warning : normal is not valid. Facet not displayed";
        return;
    }
    P_traits cdt_traits(normal);
    CDT cdt(cdt_traits);

    Facet::Halfedge_around_facet_circulator
            he_circ = fit->facet_begin(),
            he_circ_end(he_circ);

    // Iterates on the vector of facet handles
    CDT::Vertex_handle previous, first;
    do {
        std::cerr<<he_circ->vertex()->point()<<std::endl;
        CDT::Vertex_handle vh = cdt.insert(he_circ->vertex()->point());
        if(first == 0) {
            first = vh;
        }
        vh->info() = he_circ;
        if(previous != 0 && previous != vh) {
            cdt.insert_constraint(previous, vh);
        }
        previous = vh;
    } while( ++he_circ != he_circ_end );
    cdt.insert_constraint(previous, first);

    // sets mark is_external
    for(CDT::All_faces_iterator
        fit2 = cdt.all_faces_begin(),
        end = cdt.all_faces_end();
        fit2 != end; ++fit2)
    {
        fit2->info().is_external = false;
    }
    //check if the facet is external or internal
    std::queue<CDT::Face_handle> face_queue;
    face_queue.push(cdt.infinite_vertex()->face());
    while(! face_queue.empty() ) {
        CDT::Face_handle fh = face_queue.front();
        face_queue.pop();
        if(fh->info().is_external) continue;
        fh->info().is_external = true;
        for(int i = 0; i <3; ++i) {
            if(!cdt.is_constrained(std::make_pair(fh, i)))
            {
                face_queue.push(fh->neighbor(i));
            }
        }
    }

    //iterates on the internal faces to add the vertices to the positions
    //and the normals to the appropriate vectors
    for(CDT::Finite_faces_iterator
        ffit = cdt.finite_faces_begin(),
        end = cdt.finite_faces_end();
        ffit != end; ++ffit)
    {
        if(ffit->info().is_external)
            continue;

        positions_facets.push_back(ffit->vertex(0)->point().x());
        positions_facets.push_back(ffit->vertex(0)->point().y());
        positions_facets.push_back(ffit->vertex(0)->point().z());
        positions_facets.push_back(1.0);

        positions_facets.push_back(ffit->vertex(1)->point().x());
        positions_facets.push_back(ffit->vertex(1)->point().y());
        positions_facets.push_back(ffit->vertex(1)->point().z());
        positions_facets.push_back(1.0);

        positions_facets.push_back(ffit->vertex(2)->point().x());
        positions_facets.push_back(ffit->vertex(2)->point().y());
        positions_facets.push_back(ffit->vertex(2)->point().z());
        positions_facets.push_back(1.0);


        typedef Kernel::Vector_3	    Vector;
        Vector n = CGAL::Polygon_mesh_processing::compute_face_normal(fit, *poly);
        normals_flat.push_back(n.x());
        normals_flat.push_back(n.y());
        normals_flat.push_back(n.z());

        normals_flat.push_back(n.x());
        normals_flat.push_back(n.y());
        normals_flat.push_back(n.z());

        normals_flat.push_back(n.x());
        normals_flat.push_back(n.y());
        normals_flat.push_back(n.z());

        normals_gouraud.push_back(n.x());
        normals_gouraud.push_back(n.y());
        normals_gouraud.push_back(n.z());

        normals_gouraud.push_back(n.x());
        normals_gouraud.push_back(n.y());
        normals_gouraud.push_back(n.z());

        normals_gouraud.push_back(n.x());
        normals_gouraud.push_back(n.y());
        normals_gouraud.push_back(n.z());

    }
}

void
Scene_polyhedron_item::triangulate_facet_color(Facet_iterator fit) const
{
    Traits::Vector_3 normal =
            CGAL::Polygon_mesh_processing::compute_face_normal(fit, *poly);
    //check if normal contains NaN values
    if (normal.x() != normal.x() || normal.y() != normal.y() || normal.z() != normal.z())
    {
        qDebug()<<"Warning : normal is not valid. Facet not displayed";
        return;
    }

    P_traits cdt_traits(normal);
    CDT cdt(cdt_traits);

    Facet::Halfedge_around_facet_circulator
            he_circ = fit->facet_begin(),
            he_circ_end(he_circ);

    // Iterates on the vector of facet handles
    CDT::Vertex_handle previous, first;
    do {
        CDT::Vertex_handle vh = cdt.insert(he_circ->vertex()->point());
        if(first == 0) {
            first = vh;
        }
        vh->info() = he_circ;
        if(previous != 0 && previous != vh) {
            cdt.insert_constraint(previous, vh);
        }
        previous = vh;
    } while( ++he_circ != he_circ_end );
    cdt.insert_constraint(previous, first);

    // sets mark is_external
    for(CDT::All_faces_iterator
        afit = cdt.all_faces_begin(),
        end = cdt.all_faces_end();
        afit != end; ++afit)
    {
        afit->info().is_external = false;
    }
    //check if the facet is external or internal
    std::queue<CDT::Face_handle> face_queue;
    face_queue.push(cdt.infinite_vertex()->face());
    while(! face_queue.empty() ) {
        CDT::Face_handle fh = face_queue.front();
        face_queue.pop();
        if(fh->info().is_external) continue;
        fh->info().is_external = true;
        for(int i = 0; i <3; ++i) {
            if(!cdt.is_constrained(std::make_pair(fh, i)))
            {
                face_queue.push(fh->neighbor(i));
            }
        }
    }

    //iterates on the internal faces to add the vertices to the positions vector
    for(CDT::Finite_faces_iterator
        ffit = cdt.finite_faces_begin(),
        end = cdt.finite_faces_end();
        ffit != end; ++ffit)
    {
        if(ffit->info().is_external)
            continue;
        //Add Colors
        for(int i = 0; i<3; ++i)
        {
            const int this_patch_id = fit->patch_id();
            color_facets.push_back(colors_[this_patch_id].redF());
            color_facets.push_back(colors_[this_patch_id].greenF());
            color_facets.push_back(colors_[this_patch_id].blueF());

            color_facets.push_back(colors_[this_patch_id].redF());
            color_facets.push_back(colors_[this_patch_id].greenF());
            color_facets.push_back(colors_[this_patch_id].blueF());
        }
    }
}

#include <QObject>
#include <QMenu>
#include <QAction>


void
Scene_polyhedron_item::initialize_buffers(CGAL::Three::Viewer_interface* viewer) const
{
    //vao containing the data for the facets
    {
        program = getShaderProgram(PROGRAM_WITH_LIGHT, viewer);
        program->bind();
        //flat
        vaos[Facets]->bind();
        buffers[Facets_vertices].bind();
        buffers[Facets_vertices].allocate(positions_facets.data(),
                            static_cast<int>(positions_facets.size()*sizeof(float)));
        program->enableAttributeArray("vertex");
        program->setAttributeBuffer("vertex",GL_FLOAT,0,4);
        buffers[Facets_vertices].release();



        buffers[Facets_normals_flat].bind();
        buffers[Facets_normals_flat].allocate(normals_flat.data(),
                            static_cast<int>(normals_flat.size()*sizeof(float)));
        program->enableAttributeArray("normals");
        program->setAttributeBuffer("normals",GL_FLOAT,0,3);
        buffers[Facets_normals_flat].release();

        if(!is_monochrome)
        {
            buffers[Facets_color].bind();
            buffers[Facets_color].allocate(color_facets.data(),
                                static_cast<int>(color_facets.size()*sizeof(float)));
            program->enableAttributeArray("colors");
            program->setAttributeBuffer("colors",GL_FLOAT,0,3);
            buffers[Facets_color].release();
        }
        vaos[Facets]->release();
        //gouraud
        vaos[Gouraud_Facets]->bind();
        buffers[Facets_vertices].bind();
        program->enableAttributeArray("vertex");
        program->setAttributeBuffer("vertex",GL_FLOAT,0,4);
        buffers[Facets_vertices].release();

        buffers[Facets_normals_gouraud].bind();
        buffers[Facets_normals_gouraud].allocate(normals_gouraud.data(),
                            static_cast<int>(normals_gouraud.size()*sizeof(float)));
        program->enableAttributeArray("normals");
        program->setAttributeBuffer("normals",GL_FLOAT,0,3);
        buffers[Facets_normals_gouraud].release();
        if(!is_monochrome)
        {
            buffers[Facets_color].bind();
            program->enableAttributeArray("colors");
            program->setAttributeBuffer("colors",GL_FLOAT,0,3);
            buffers[Facets_color].release();
        }
        else
        {
            program->disableAttributeArray("colors");
        }
        vaos[Gouraud_Facets]->release();

        program->release();

    }
    //vao containing the data for the lines
    {
        program = getShaderProgram(PROGRAM_WITHOUT_LIGHT, viewer);
        program->bind();
        vaos[Edges]->bind();

        buffers[Edges_vertices].bind();
        buffers[Edges_vertices].allocate(positions_lines.data(),
                            static_cast<int>(positions_lines.size()*sizeof(float)));
        program->enableAttributeArray("vertex");
        program->setAttributeBuffer("vertex",GL_FLOAT,0,4);
        buffers[Edges_vertices].release();

        buffers[Edges_color].bind();
        buffers[Edges_color].allocate(color_lines.data(),
                            static_cast<int>(color_lines.size()*sizeof(float)));
       if(!is_monochrome)
       {
           program->enableAttributeArray("colors");
           program->setAttributeBuffer("colors",GL_FLOAT,0,3);
           buffers[Edges_color].release();
       }
       else
       {
           program->disableAttributeArray("colors");
       }
        program->release();

        vaos[Edges]->release();

    }
    nb_lines = positions_lines.size();
    positions_lines.resize(0);
    std::vector<float>(positions_lines).swap(positions_lines);
    nb_facets = positions_facets.size();
    positions_facets.resize(0);
    std::vector<float>(positions_facets).swap(positions_facets);


    color_lines.resize(0);
    std::vector<float>(color_lines).swap(color_lines);
    color_facets.resize(0);
    std::vector<float>(color_facets).swap(color_facets);
    normals_flat.resize(0);
    std::vector<float>(normals_flat).swap(normals_flat);
    normals_gouraud.resize(0);
    std::vector<float>(normals_gouraud).swap(normals_gouraud);
    are_buffers_filled = true;
}

void
Scene_polyhedron_item::compute_normals_and_vertices(void) const
{
    positions_facets.resize(0);
    positions_lines.resize(0);
    normals_flat.resize(0);
    normals_gouraud.resize(0);


    //Facets
    typedef Polyhedron::Traits	    Kernel;
    typedef Kernel::Point_3	    Point;
    typedef Kernel::Vector_3	    Vector;
    typedef Polyhedron::Facet_iterator Facet_iterator;
    typedef Polyhedron::Halfedge_around_facet_circulator HF_circulator;



    Facet_iterator f = poly->facets_begin();

    for(f = poly->facets_begin();
        f != poly->facets_end();
        f++)
    {

        if(!is_triangle(f->halfedge(),*poly))
            triangulate_facet(f);
        else
        {
            HF_circulator he = f->facet_begin();
            HF_circulator end = he;
            CGAL_For_all(he,end)
            {

                // // If Flat shading:1 normal per polygon added once per vertex

                Vector n = CGAL::Polygon_mesh_processing::compute_face_normal(f, *poly);
                normals_flat.push_back(n.x());
                normals_flat.push_back(n.y());
                normals_flat.push_back(n.z());


                //// If Gouraud shading: 1 normal per vertex

                n = CGAL::Polygon_mesh_processing::compute_vertex_normal(he->vertex(), *poly);
                normals_gouraud.push_back(n.x());
                normals_gouraud.push_back(n.y());
                normals_gouraud.push_back(n.z());

                //position
                const Point& p = he->vertex()->point();
                positions_facets.push_back(p.x());
                positions_facets.push_back(p.y());
                positions_facets.push_back(p.z());
                positions_facets.push_back(1.0);
            }
        }
    }
    //Lines
    typedef Kernel::Point_3		Point;
    typedef Polyhedron::Edge_iterator	Edge_iterator;

    Edge_iterator he;
    if(!show_only_feature_edges_m) {
        for(he = poly->edges_begin();
            he != poly->edges_end();
            he++)
        {
            if (!show_feature_edges_m && he->is_feature_edge()) continue;
            const Point& a = he->vertex()->point();
            const Point& b = he->opposite()->vertex()->point();
            positions_lines.push_back(a.x());
            positions_lines.push_back(a.y());
            positions_lines.push_back(a.z());
            positions_lines.push_back(1.0);

            positions_lines.push_back(b.x());
            positions_lines.push_back(b.y());
            positions_lines.push_back(b.z());
            positions_lines.push_back(1.0);

        }
    }
    for(he = poly->edges_begin();
        he != poly->edges_end();
        he++)
    {
        if(!he->is_feature_edge()) continue;
        const Point& a = he->vertex()->point();
        const Point& b = he->opposite()->vertex()->point();

        positions_lines.push_back(a.x());
        positions_lines.push_back(a.y());
        positions_lines.push_back(a.z());
        positions_lines.push_back(1.0);

        positions_lines.push_back(b.x());
        positions_lines.push_back(b.y());
        positions_lines.push_back(b.z());
        positions_lines.push_back(1.0);
    }

    //set the colors
    compute_colors();
}

void
Scene_polyhedron_item::compute_colors() const
{
    color_lines.resize(0);
    color_facets.resize(0);
    //Facets
    typedef Polyhedron::Facet_iterator Facet_iterator;
    typedef Polyhedron::Halfedge_around_facet_circulator HF_circulator;



    // int patch_id = -1;
   // Facet_iterator f = poly->facets_begin();

    for(Facet_iterator f = poly->facets_begin();
        f != poly->facets_end();
        f++)
    {
        if(!is_triangle(f->halfedge(),*poly))
            triangulate_facet_color(f);
        else
        {
            HF_circulator he = f->facet_begin();
            HF_circulator end = he;
            CGAL_For_all(he,end)
            {
                const int this_patch_id = f->patch_id();
                color_facets.push_back(colors_[this_patch_id].redF());
                color_facets.push_back(colors_[this_patch_id].greenF());
                color_facets.push_back(colors_[this_patch_id].blueF());
            }

        }
    }
    //Lines
    typedef Polyhedron::Edge_iterator	Edge_iterator;

    Edge_iterator he;
    if(!show_only_feature_edges_m) {
        for(he = poly->edges_begin();
            he != poly->edges_end();
            he++)
        {
            if(he->is_feature_edge()) continue;
            color_lines.push_back(this->color().lighter(50).redF());
            color_lines.push_back(this->color().lighter(50).greenF());
            color_lines.push_back(this->color().lighter(50).blueF());

            color_lines.push_back(this->color().lighter(50).redF());
            color_lines.push_back(this->color().lighter(50).greenF());
            color_lines.push_back(this->color().lighter(50).blueF());
        }
    }
    for(he = poly->edges_begin();
        he != poly->edges_end();
        he++)
    {
        if(!he->is_feature_edge()) continue;
        color_lines.push_back(1.0);
        color_lines.push_back(0.0);
        color_lines.push_back(0.0);

        color_lines.push_back(1.0);
        color_lines.push_back(0.0);
        color_lines.push_back(0.0);
    }
}

Scene_polyhedron_item::Scene_polyhedron_item()
    : Scene_item(NbOfVbos,NbOfVaos),
      poly(new Polyhedron),
      show_only_feature_edges_m(false),
      show_feature_edges_m(false),
      facet_picking_m(false),
      erase_next_picked_facet_m(false),
      plugin_has_set_color_vector_m(false)
{
   // setItemIsMulticolor(true);
    cur_shading=FlatPlusEdges;
    is_selected = true;
    nb_facets = 0;
    nb_lines = 0;
    init();

}

Scene_polyhedron_item::Scene_polyhedron_item(Polyhedron* const p)
    : Scene_item(NbOfVbos,NbOfVaos),
      poly(p),
      show_only_feature_edges_m(false),
      show_feature_edges_m(false),
      facet_picking_m(false),
      erase_next_picked_facet_m(false),
      plugin_has_set_color_vector_m(false)
{
   // setItemIsMulticolor(true);
    cur_shading=FlatPlusEdges;
    is_selected = true;
    nb_facets = 0;
    nb_lines = 0;
    init();
    invalidate_buffers();
}

Scene_polyhedron_item::Scene_polyhedron_item(const Polyhedron& p)
    : Scene_item(NbOfVbos,NbOfVaos),
      poly(new Polyhedron(p)),
      show_only_feature_edges_m(false),
      show_feature_edges_m(false),
      facet_picking_m(false),
      erase_next_picked_facet_m(false),
      plugin_has_set_color_vector_m(false)
{
    //setItemIsMulticolor(true);
    cur_shading=FlatPlusEdges;
    is_selected=true;
    init();
    nb_facets = 0;
    nb_lines = 0;
    invalidate_buffers();
}

Scene_polyhedron_item::~Scene_polyhedron_item()
{
    delete_aabb_tree(this);
    delete poly;
}

#include "Color_map.h"

void
Scene_polyhedron_item::
init()
{
  typedef Polyhedron::Facet_iterator Facet_iterator;

  if ( !plugin_has_set_color_vector_m )
  {
    // Fill indices map and get max subdomain value
    int max = 0;
    for(Facet_iterator fit = poly->facets_begin(), end = poly->facets_end() ;
        fit != end; ++fit)
    {
      max = (std::max)(max, fit->patch_id());
    }

    colors_.resize(0);
    compute_color_map(this->color(), max + 1,
                      std::back_inserter(colors_));
  }

  volume=-std::numeric_limits<double>::infinity();
  area=-std::numeric_limits<double>::infinity();
  if (poly->is_pure_triangle())
  {
    // compute the volume if the polyhedron is closed
    if (poly->is_closed())
    {
      volume=0;
      Polyhedron::Vertex::Point p(0,0,0);
      Q_FOREACH(Polyhedron::Face_handle fh, faces(*poly))
      {
        volume+=CGAL::volume( p,
                    fh->halfedge()->vertex()->point(),
                    fh->halfedge()->next()->vertex()->point(),
                    fh->halfedge()->prev()->vertex()->point() );
      }
    }

    // compute the surface area
    area=0;
    Q_FOREACH(Polyhedron::Face_handle fh, faces(*poly))
    {
      area+=std::sqrt( CGAL::squared_area(
              fh->halfedge()->vertex()->point(),
              fh->halfedge()->next()->vertex()->point(),
              fh->halfedge()->prev()->vertex()->point() )
            );
    }
  }
}


Scene_polyhedron_item*
Scene_polyhedron_item::clone() const {
    return new Scene_polyhedron_item(*poly);}

// Load polyhedron from .OFF file
bool
Scene_polyhedron_item::load(std::istream& in)
{


    in >> *poly;

    if ( in && !isEmpty() )
    {
        invalidate_buffers();
        return true;
    }
    return false;
}

// Write polyhedron to .OFF file
bool
Scene_polyhedron_item::save(std::ostream& out) const
{
  out.precision(17);
    out << *poly;
    return (bool) out;
}

QString
Scene_polyhedron_item::toolTip() const
{
    if(!poly)
        return QString();

  QString str =
         QObject::tr("<p>Polyhedron <b>%1</b> (mode: %5, color: %6)</p>"
                       "<p>Number of vertices: %2<br />"
                       "Number of edges: %3<br />"
                     "Number of facets: %4")
            .arg(this->name())
            .arg(poly->size_of_vertices())
            .arg(poly->size_of_halfedges()/2)
            .arg(poly->size_of_facets())
            .arg(this->renderingModeName())
            .arg(this->color().name());
  str += QString("<br />Number of isolated vertices : %1<br />").arg(getNbIsolatedvertices());
  if (volume!=-std::numeric_limits<double>::infinity())
    str+=QObject::tr("<br />Volume: %1").arg(volume);
  if (area!=-std::numeric_limits<double>::infinity())
    str+=QObject::tr("<br />Area: %1").arg(area);
  str+="</p>";

  return str;
}

QMenu* Scene_polyhedron_item::contextMenu()
{
    const char* prop_name = "Menu modified by Scene_polyhedron_item.";

    QMenu* menu = Scene_item::contextMenu();

    // Use dynamic properties:
    // http://doc.qt.io/qt-5/qobject.html#property
    bool menuChanged = menu->property(prop_name).toBool();

    if(!menuChanged) {

        QAction* actionShowOnlyFeatureEdges =
                menu->addAction(tr("Show only &feature edges"));
        actionShowOnlyFeatureEdges->setCheckable(true);
        actionShowOnlyFeatureEdges->setObjectName("actionShowOnlyFeatureEdges");
        connect(actionShowOnlyFeatureEdges, SIGNAL(toggled(bool)),
                this, SLOT(show_only_feature_edges(bool)));

    QAction* actionShowFeatureEdges =
      menu->addAction(tr("Show feature edges"));
    actionShowFeatureEdges->setCheckable(true);
    actionShowFeatureEdges->setChecked(show_feature_edges_m);
    actionShowFeatureEdges->setObjectName("actionShowFeatureEdges");
    connect(actionShowFeatureEdges, SIGNAL(toggled(bool)),
      this, SLOT(show_feature_edges(bool)));

    QAction* actionPickFacets = 
      menu->addAction(tr("Facets picking"));
    actionPickFacets->setCheckable(true);
    actionPickFacets->setObjectName("actionPickFacets");
    connect(actionPickFacets, SIGNAL(toggled(bool)),
            this, SLOT(enable_facets_picking(bool)));

        QAction* actionEraseNextFacet =
                menu->addAction(tr("Erase next picked facet"));
        actionEraseNextFacet->setCheckable(true);
        actionEraseNextFacet->setObjectName("actionEraseNextFacet");
        connect(actionEraseNextFacet, SIGNAL(toggled(bool)),
                this, SLOT(set_erase_next_picked_facet(bool)));

        QAction* actionStatistics =
                menu->addAction(tr("Statistics..."));
        actionStatistics->setObjectName("actionStatisticsOnPolyhedron");
        connect(actionStatistics, SIGNAL(triggered()),
                this, SLOT(statistics_on_polyhedron()));

        menu->setProperty(prop_name, true);
    }
    QAction* action = menu->findChild<QAction*>("actionPickFacets");
    if(action) action->setChecked(facet_picking_m);
    action = menu->findChild<QAction*>("actionEraseNextFacet");
    if(action) action->setChecked(erase_next_picked_facet_m);
    return menu;
}

void Scene_polyhedron_item::show_only_feature_edges(bool b)
{
    show_only_feature_edges_m = b;
    invalidate_buffers();
    Q_EMIT itemChanged();
}

void Scene_polyhedron_item::show_feature_edges(bool b)
{
  show_feature_edges_m = b;
  invalidate_buffers();
  Q_EMIT itemChanged();
}

void Scene_polyhedron_item::enable_facets_picking(bool b)
{
    facet_picking_m = b;
}

void Scene_polyhedron_item::set_erase_next_picked_facet(bool b)
{
    if(b) { facet_picking_m = true; } // automatically activate facet_picking
    erase_next_picked_facet_m = b;
}

void Scene_polyhedron_item::draw(CGAL::Three::Viewer_interface* viewer) const {
    if(!are_buffers_filled)
    {
        compute_normals_and_vertices();
        initialize_buffers(viewer);
    }


    if(renderingMode() == Flat || renderingMode() == FlatPlusEdges)
        vaos[Facets]->bind();
    else
    {
        vaos[Gouraud_Facets]->bind();
    }
    attrib_buffers(viewer, PROGRAM_WITH_LIGHT);
    program = getShaderProgram(PROGRAM_WITH_LIGHT);
    program->bind();
    if(is_monochrome)
    {
            program->setAttributeValue("colors", this->color());
    }
    if(is_selected)
            program->setUniformValue("is_selected", true);
    else
            program->setUniformValue("is_selected", false);
    viewer->glDrawArrays(GL_TRIANGLES, 0, static_cast<GLsizei>(nb_facets/4));
    program->release();
    if(renderingMode() == Flat || renderingMode() == FlatPlusEdges)
        vaos[Facets]->release();
    else
        vaos[Gouraud_Facets]->release();
}

// Points/Wireframe/Flat/Gouraud OpenGL drawing in a display list
void Scene_polyhedron_item::draw_edges(CGAL::Three::Viewer_interface* viewer) const
{
    if (!are_buffers_filled)
    {
        compute_normals_and_vertices();
        initialize_buffers(viewer);
    }

<<<<<<< HEAD
    vaos[Edges]->bind();
=======
  if (!is_selected)
  {
    vaos[1]->bind();
  }
  else
    {
        vaos[3]->bind();
    }
>>>>>>> 66e0abc8
    attrib_buffers(viewer, PROGRAM_WITHOUT_LIGHT);
    program = getShaderProgram(PROGRAM_WITHOUT_LIGHT);
    program->bind();
    //draw the edges
    if(is_monochrome)
    {
        program->setAttributeValue("colors", this->color().lighter(50));
        if(is_selected)
            program->setUniformValue("is_selected", true);
        else
            program->setUniformValue("is_selected", false);
    }
    viewer->glDrawArrays(GL_LINES, 0, static_cast<GLsizei>(nb_lines/4));
    program->release();
    vaos[Edges]->release();
    }

void
Scene_polyhedron_item::draw_points(CGAL::Three::Viewer_interface* viewer) const {
    if(!are_buffers_filled)
    {
        compute_normals_and_vertices();
        initialize_buffers(viewer);
    }

    vaos[Edges]->bind();
    attrib_buffers(viewer, PROGRAM_WITHOUT_LIGHT);
    program = getShaderProgram(PROGRAM_WITHOUT_LIGHT);
    program->bind();
    //draw the points
    viewer->glDrawArrays(GL_POINTS, 0, static_cast<GLsizei>(nb_lines/4));
    // Clean-up
    program->release();
    vaos[Edges]->release();
}

Polyhedron*
Scene_polyhedron_item::polyhedron()       { return poly; }
const Polyhedron*
Scene_polyhedron_item::polyhedron() const { return poly; }

bool
Scene_polyhedron_item::isEmpty() const {
    return (poly == 0) || poly->empty();
}

Scene_polyhedron_item::Bbox
Scene_polyhedron_item::bbox() const {
    const Kernel::Point_3& p = *(poly->points_begin());
    CGAL::Bbox_3 bbox(p.x(), p.y(), p.z(), p.x(), p.y(), p.z());
    for(Polyhedron::Point_iterator it = poly->points_begin();
        it != poly->points_end();
        ++it) {
        bbox = bbox + it->bbox();
    }
    return Bbox(bbox.xmin(),bbox.ymin(),bbox.zmin(),
                bbox.xmax(),bbox.ymax(),bbox.zmax());
}


void
Scene_polyhedron_item::
invalidate_buffers()
{
  Q_EMIT item_is_about_to_be_changed();
    delete_aabb_tree(this);
    init();
    Base::invalidate_buffers();
    are_buffers_filled = false;

}

void
Scene_polyhedron_item::selection_changed(bool p_is_selected)
{
    if(p_is_selected != is_selected)
    {
        is_selected = p_is_selected;
    }

}

void
Scene_polyhedron_item::setColor(QColor c)
{
  // reset patch ids
  if (colors_.size()>2 || plugin_has_set_color_vector_m)
  {
    BOOST_FOREACH(Polyhedron::Facet_handle fh, faces(*poly))
      fh->set_patch_id(1);
    colors_[1]=c;
  }
  Scene_item::setColor(c);
}

void
Scene_polyhedron_item::select(double orig_x,
                              double orig_y,
                              double orig_z,
                              double dir_x,
                              double dir_y,
                              double dir_z)
{
    if(facet_picking_m) {
        typedef Input_facets_AABB_tree Tree;
        typedef Tree::Object_and_primitive_id Object_and_primitive_id;

        Tree* aabb_tree = get_aabb_tree(this);
        if(aabb_tree) {
            const Kernel::Point_3 ray_origin(orig_x, orig_y, orig_z);
            const Kernel::Vector_3 ray_dir(dir_x, dir_y, dir_z);
            const Kernel::Ray_3 ray(ray_origin, ray_dir);

            typedef std::list<Object_and_primitive_id> Intersections;
            Intersections intersections;

            aabb_tree->all_intersections(ray, std::back_inserter(intersections));

            Intersections::iterator closest = intersections.begin();
            if(closest != intersections.end()) {
                const Kernel::Point_3* closest_point =
                        CGAL::object_cast<Kernel::Point_3>(&closest->first);

                for(Intersections::iterator
                    it = boost::next(intersections.begin()),
                    end = intersections.end();
                    it != end; ++it)
                {
                    if(! closest_point) {
                        closest = it;
                    }
                    else {
                        const Kernel::Point_3* it_point =
                                CGAL::object_cast<Kernel::Point_3>(&it->first);
                        if(it_point &&
                                (ray_dir * (*it_point - *closest_point)) < 0)
                        {
                            closest = it;
                            closest_point = it_point;
                        }
                    }
                }
                if(closest_point) {
                    Polyhedron::Facet_handle selected_fh = closest->second;

                    // The computation of the nearest vertex may be costly.  Only
                    // do it if some objects are connected to the signal
                    // 'selected_vertex'.
                    if(QObject::receivers(SIGNAL(selected_vertex(void*))) > 0)
                    {
                        Polyhedron::Halfedge_around_facet_circulator
                                he_it = selected_fh->facet_begin(),
                                around_end = he_it;

                        Polyhedron::Vertex_handle v = he_it->vertex(), nearest_v = v;

                        Kernel::FT sq_dist = CGAL::squared_distance(*closest_point,
                                                                    v->point());

                        while(++he_it != around_end) {
                            v = he_it->vertex();
                            Kernel::FT new_sq_dist = CGAL::squared_distance(*closest_point,
                                                                            v->point());
                            if(new_sq_dist < sq_dist) {
                                sq_dist = new_sq_dist;
                                nearest_v = v;
                            }
                        }

            Q_EMIT selected_vertex((void*)(&*nearest_v));
                    }

                    if(QObject::receivers(SIGNAL(selected_edge(void*))) > 0
                            || QObject::receivers(SIGNAL(selected_halfedge(void*))) > 0)
                    {
                        Polyhedron::Halfedge_around_facet_circulator
                                he_it = selected_fh->facet_begin(),
                                around_end = he_it;

                        Polyhedron::Halfedge_handle nearest_h = he_it;
                        Kernel::FT sq_dist = CGAL::squared_distance(*closest_point,
                                                                    Kernel::Segment_3(he_it->vertex()->point(), he_it->opposite()->vertex()->point()));

                        while(++he_it != around_end) {
                            Kernel::FT new_sq_dist = CGAL::squared_distance(*closest_point,
                                                                            Kernel::Segment_3(he_it->vertex()->point(), he_it->opposite()->vertex()->point()));
                            if(new_sq_dist < sq_dist) {
                                sq_dist = new_sq_dist;
                                nearest_h = he_it;
                            }
                        }

            Q_EMIT selected_halfedge((void*)(&*nearest_h));
            Q_EMIT selected_edge((void*)(std::min)(&*nearest_h, &*nearest_h->opposite()));
                    }

          Q_EMIT selected_facet((void*)(&*selected_fh));
                    if(erase_next_picked_facet_m) {
                        polyhedron()->erase_facet(selected_fh->halfedge());
                        polyhedron()->normalize_border();
                        //set_erase_next_picked_facet(false);
                        invalidate_buffers();
            Q_EMIT itemChanged();
                    }
                }
            }
        }
    }
    Base::select(orig_x, orig_y, orig_z, dir_x, dir_y, dir_z);
}

void Scene_polyhedron_item::update_vertex_indices()
{
    std::size_t id=0;
    for (Polyhedron::Vertex_iterator vit = polyhedron()->vertices_begin(),
         vit_end = polyhedron()->vertices_end(); vit != vit_end; ++vit)
    {
        vit->id()=id++;
    }
}
void Scene_polyhedron_item::update_facet_indices()
{
    std::size_t id=0;
    for (Polyhedron::Facet_iterator  fit = polyhedron()->facets_begin(),
         fit_end = polyhedron()->facets_end(); fit != fit_end; ++fit)
    {
        fit->id()=id++;
    }
}
void Scene_polyhedron_item::update_halfedge_indices()
{
    std::size_t id=0;
    for (Polyhedron::Halfedge_iterator hit = polyhedron()->halfedges_begin(),
         hit_end = polyhedron()->halfedges_end(); hit != hit_end; ++hit)
    {
        hit->id()=id++;
    }
}
void Scene_polyhedron_item::invalidate_aabb_tree()
{
  delete_aabb_tree(this);
}

void Scene_polyhedron_item::statistics_on_polyhedron()
{
  QDialog dlg;
  Ui::Polyhedron_demo_statistics_on_polyhedron_dialog ui;
  ui.setupUi(&dlg);
  connect(ui.okButtonBox, SIGNAL(accepted()), &dlg, SLOT(accept()));

  ui.label_nbvertices->setText(QString::number(poly->size_of_vertices()));
  ui.label_nbfacets->setText(QString::number(poly->size_of_facets()));
  ui.label_nbborderedges->setText(QString::number(poly->size_of_border_edges()));

  typedef boost::graph_traits<Polyhedron>::face_descriptor face_descriptor;
  int i = 0;
  BOOST_FOREACH(face_descriptor f, faces(*poly)){
    f->id() = i++;
  }

  boost::vector_property_map<int,
    boost::property_map<Polyhedron, boost::face_index_t>::type>
    fccmap(get(boost::face_index, *poly));
  ui.label_nbconnectedcomponents->setText(
    QString::number(PMP::connected_components(*poly, fccmap)));

  double mini, maxi, ave;
  angles(poly, mini, maxi, ave);
  ui.label_minangle->setText(QString::number(mini));
  ui.label_maxangle->setText(QString::number(maxi));
  ui.label_averageangle->setText(QString::number(ave));

  dlg.exec();
}
<|MERGE_RESOLUTION|>--- conflicted
+++ resolved
@@ -880,18 +880,8 @@
         initialize_buffers(viewer);
     }
 
-<<<<<<< HEAD
     vaos[Edges]->bind();
-=======
-  if (!is_selected)
-  {
-    vaos[1]->bind();
-  }
-  else
-    {
-        vaos[3]->bind();
-    }
->>>>>>> 66e0abc8
+
     attrib_buffers(viewer, PROGRAM_WITHOUT_LIGHT);
     program = getShaderProgram(PROGRAM_WITHOUT_LIGHT);
     program->bind();
