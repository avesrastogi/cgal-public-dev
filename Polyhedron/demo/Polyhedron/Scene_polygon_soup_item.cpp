#include <vector>
#include <queue>

#include "Scene_polygon_soup_item.h"
#include "Scene_surface_mesh_item.h"
#include <CGAL/Three/Viewer_interface.h>

#include <QObject>
#include <QApplication>
#include <QtDebug>

#include <set>
#include <stack>
#include <algorithm>
#include <CGAL/Exact_predicates_inexact_constructions_kernel.h>

#include <CGAL/IO/OFF_reader.h>
#include <CGAL/IO/File_writer_OFF.h>
#include <CGAL/version.h> 

#include <CGAL/Polygon_mesh_processing/polygon_soup_to_polygon_mesh.h>
#include <CGAL/Polygon_mesh_processing/orient_polygon_soup.h>
#include <CGAL/Polygon_mesh_processing/orientation.h>
#include <CGAL/Polygon_mesh_processing/repair.h>

#include <CGAL/Polygon_2.h>

#include <CGAL/Polygon_mesh_processing/compute_normal.h>
#include "triangulate_primitive.h"
#include <CGAL/array.h>

#include <map>
struct Scene_polygon_soup_item_priv{

  typedef Polygon_soup::Polygons::const_iterator Polygons_iterator;
  typedef EPICK::Point_3 Point_3;

  Scene_polygon_soup_item_priv(Scene_polygon_soup_item* parent)
    : soup(0),
      oriented(false)
  {
    item = parent;
    nb_polys = 0;
    nb_lines = 0;
    nb_nm_edges = 0;
  }
  ~Scene_polygon_soup_item_priv()
  {
    if(soup)
    {
      delete soup;
      soup = NULL;
    }
  }
  void initializeBuffers(CGAL::Three::Viewer_interface *viewer) const;
  void compute_normals_and_vertices(void) const;
  void triangulate_polygon(Polygons_iterator, int ) const;
  mutable QOpenGLShaderProgram *program;


  enum VAOs {
      Flat_Facets=0,
      Smooth_Facets,
      Edges,
      NM_Edges,
      NbOfVaos
  };
  enum VBOs {
      Facets_vertices = 0,
      Facets_normals,
      Edges_vertices,
      NM_Edges_vertices,
      F_Colors,
      V_Colors,
      NbOfVbos
  };
  Polygon_soup* soup;
  bool oriented;
  mutable std::vector<float> positions_poly;
  mutable std::vector<float> positions_lines;
  mutable std::vector<float> f_colors;
  mutable std::vector<float> v_colors;
  mutable std::vector<float> normals;
  mutable std::vector<float> positions_nm_lines;
  mutable std::size_t nb_nm_edges;
  mutable std::size_t nb_polys;
  mutable std::size_t nb_lines;
  Scene_polygon_soup_item* item;

};


void
Scene_polygon_soup_item_priv::initializeBuffers(CGAL::Three::Viewer_interface* viewer) const
{
    //vao containing the data for the facets
    {
        program = item->getShaderProgram(Scene_polygon_soup_item::PROGRAM_WITH_LIGHT, viewer);
        program->bind();
        item->vaos[Flat_Facets]->bind();
        item->buffers[Facets_vertices].bind();
        item->buffers[Facets_vertices].allocate(positions_poly.data(),
                            static_cast<int>(positions_poly.size()*sizeof(float)));
        program->enableAttributeArray("vertex");
        program->setAttributeBuffer("vertex",GL_FLOAT,0,4);
        item->buffers[Facets_vertices].release();



        item->buffers[Facets_normals].bind();
        item->buffers[Facets_normals].allocate(normals.data(),
                            static_cast<int>(normals.size()*sizeof(float)));
        program->enableAttributeArray("normals");
        program->setAttributeBuffer("normals",GL_FLOAT,0,3);

        item->buffers[Facets_normals].release();
        if(!f_colors.empty())
        {
          item->buffers[F_Colors].bind();
          item->buffers[F_Colors].allocate(f_colors.data(),
                                     static_cast<int>(f_colors.size()*sizeof(float)));
          program->enableAttributeArray("colors");
          program->setAttributeBuffer("colors",GL_FLOAT,0,3);
          item->buffers[F_Colors].release();
        }
        item->vaos[Flat_Facets]->release();



        item->vaos[Smooth_Facets]->bind();
        item->buffers[Facets_vertices].bind();
        program->enableAttributeArray("vertex");
        program->setAttributeBuffer("vertex",GL_FLOAT,0,4);
        item->buffers[Facets_vertices].release();

        item->buffers[Facets_normals].release();
        item->buffers[Facets_normals].bind();
        program->enableAttributeArray("normals");
        program->setAttributeBuffer("normals",GL_FLOAT,0,3);
        item->buffers[Facets_normals].release();
        if(!v_colors.empty())
        {
          item->buffers[V_Colors].bind();
          item->buffers[V_Colors].allocate(v_colors.data(),
                                     static_cast<int>(v_colors.size()*sizeof(float)));
          program->enableAttributeArray("colors");
          program->setAttributeBuffer("colors",GL_FLOAT,0,3);
          item->buffers[V_Colors].release();
        }
        item->vaos[Smooth_Facets]->release();
        program->release();
        nb_polys = positions_poly.size();
        positions_poly.resize(0);
        std::vector<float>(positions_poly).swap(positions_poly);

        normals.resize(0);
        std::vector<float>(normals).swap(normals);
        v_colors.resize(0);
        std::vector<float>(v_colors).swap(v_colors);

    }
    //vao containing the data for the edges
    {
        program = item->getShaderProgram(Scene_polygon_soup_item::PROGRAM_WITHOUT_LIGHT, viewer);
        program->bind();
        item->vaos[Edges]->bind();

        item->buffers[Edges_vertices].bind();
        item->buffers[Edges_vertices].allocate(positions_lines.data(),
                            static_cast<int>(positions_lines.size()*sizeof(float)));
        program->enableAttributeArray("vertex");
        program->setAttributeBuffer("vertex",GL_FLOAT,0,4);
        item->buffers[Edges_vertices].release();
        program->release();
        item->vaos[Edges]->release();

        nb_lines = positions_lines.size();
        positions_lines.resize(0);
        std::vector<float>(positions_lines).swap(positions_lines);

    }
    //vao containing the data for the non manifold edges
    {
        program = item->getShaderProgram(Scene_polygon_soup_item::PROGRAM_WITHOUT_LIGHT, viewer);
        program->bind();
        item->vaos[NM_Edges]->bind();
        item->buffers[NM_Edges_vertices].bind();
        item->buffers[NM_Edges_vertices].allocate(positions_nm_lines.data(),
                            static_cast<int>(positions_nm_lines.size()*sizeof(float)));
        program->enableAttributeArray("vertex");
        program->setAttributeBuffer("vertex",GL_FLOAT,0,4);
        item->buffers[NM_Edges_vertices].release();
        item->vaos[NM_Edges]->release();
        nb_nm_edges = positions_nm_lines.size();
        positions_nm_lines.resize(0);
        std::vector<float> (positions_nm_lines).swap(positions_nm_lines);
    }
    item->are_buffers_filled = true;
}

typedef EPICK Traits;
typedef Polygon_soup::Polygon_3 Facet;

void
Scene_polygon_soup_item_priv::triangulate_polygon(Polygons_iterator pit, int polygon_id) const
{
  const CGAL::qglviewer::Vec off = static_cast<CGAL::Three::Viewer_interface*>(CGAL::QGLViewer::QGLViewerPool().first())->offset();
  EPICK::Vector_3 offset(off.x,off.y,off.z);
  
    //Computes the normal of the facet
    Traits::Vector_3 normal = CGAL::NULL_VECTOR;
<<<<<<< HEAD
    //Newell's method
    for (std::size_t i = 0; i < pit->size() ; ++ i)
    {
       const Point_3& pa = soup->points[pit->at(i)];
       const Point_3& pb = soup->points[pit->at(i+1)%pit->size()];
       double x = normal.x() + (pa.y()-pb.y())*(pa.z()+pb.z());
       double y = normal.y() + (pa.z()-pb.z())*(pa.x()+pb.x());
       double z = normal.z() + (pa.x()-pb.x())*(pa.y()+pb.y());
       normal = Traits::Vector_3(x,y,z);
=======

    // The three first vertices may be aligned, we need to test other
    // combinations
    Point_3 pa, pb, pc;
    for (std::size_t i = 0; i < pit->size() - 2; ++ i)
    {
       pa = soup->points[pit->at(i)];
       pb = soup->points[pit->at(i+1)];
       pc = soup->points[pit->at(i+2)];
       if (!CGAL::collinear (pa, pb, pc))
       {
          normal = CGAL::cross_product(pb-pa, pc -pa);
          break;
       }
>>>>>>> 9c9d4ea6
    }

    if (normal == CGAL::NULL_VECTOR) // No normal could be computed, return
      return;

    normal = normal / std::sqrt (normal * normal);

    // If the 3 points used to estimate the normal form a concavity,
    // then the normal is wrongly oriented. To address this, we
    // compute the resulting projected 2D polygon and check if it
    // correctly oriented (counterclockwise). If it's not, we invert
    // the normal.
    {
        EPICK::Plane_3 plane (pa, normal);
        CGAL::Polygon_2<EPICK> poly;
        for (std::size_t i = 0; i < pit->size(); ++ i)
            poly.push_back (plane.to_2d(soup->points[pit->at(i)]));

        if (poly.is_simple() && poly.is_clockwise_oriented())
            normal = -normal;
    }

    typedef FacetTriangulator<SMesh, EPICK, std::size_t> FT;

    double diagonal;
    if(item->diagonalBbox() != std::numeric_limits<double>::infinity())
      diagonal = item->diagonalBbox();
    else
      diagonal = 0.0;
    std::size_t it = 0;
    std::size_t it_end =pit->size();
    std::vector<FT::PointAndId> pointIds;
    do {
      FT::PointAndId pointId;

      pointId.point = soup->points[pit->at(it)]+offset;
      pointId.id = pit->at(it);
      pointIds.push_back(pointId);
    } while( ++it != it_end );
    //detect degenerated faces
    std::vector<FT::PointAndId> pid_stack = pointIds;
    for(std::size_t i = 0; i< pointIds.size(); ++i)
    {
     FT::PointAndId pid = pid_stack.back();
     pid_stack.pop_back();
     BOOST_FOREACH(FT::PointAndId poai, pid_stack)
     {
      if (pid.point== poai.point)
      {
        return;
      }
     }
    }
    FT triangulation(pointIds,normal,diagonal);
    //iterates on the internal faces to add the vertices to the positions
    //and the normals to the appropriate vectors
    for(FT::CDT::Finite_faces_iterator
        ffit = triangulation.cdt->finite_faces_begin(),
        end = triangulation.cdt->finite_faces_end();
        ffit != end; ++ffit)
    {
        if(ffit->info().is_external)
            continue;

        positions_poly.push_back(ffit->vertex(0)->point().x());
        positions_poly.push_back(ffit->vertex(0)->point().y());
        positions_poly.push_back(ffit->vertex(0)->point().z());
        positions_poly.push_back(1.0);


        positions_poly.push_back(ffit->vertex(1)->point().x());
        positions_poly.push_back(ffit->vertex(1)->point().y());
        positions_poly.push_back(ffit->vertex(1)->point().z());
        positions_poly.push_back(1.0);

        positions_poly.push_back(ffit->vertex(2)->point().x());
        positions_poly.push_back(ffit->vertex(2)->point().y());
        positions_poly.push_back(ffit->vertex(2)->point().z());
        positions_poly.push_back(1.0);

        CGAL::Color color;
        if(!soup->fcolors.empty())
          color = soup->fcolors[polygon_id];
        for(int i=0; i<3; i++)
        {
          normals.push_back(normal.x());
          normals.push_back(normal.y());
          normals.push_back(normal.z());
          if(!soup->fcolors.empty())
          {
            f_colors.push_back((float)color.red()/255);
            f_colors.push_back((float)color.green()/255);
            f_colors.push_back((float)color.blue()/255);
          }
          if(!soup->vcolors.empty())
          {
            CGAL::Color vcolor = soup->vcolors[triangulation.v2v[ffit->vertex(i)]];
            v_colors.push_back((float)vcolor.red()/255);
            v_colors.push_back((float)vcolor.green()/255);
            v_colors.push_back((float)vcolor.blue()/255);
          }
        }
    }
}
void
Scene_polygon_soup_item_priv::compute_normals_and_vertices() const{

    QApplication::setOverrideCursor(Qt::WaitCursor);
    //get the vertices and normals
    const CGAL::qglviewer::Vec offset = static_cast<CGAL::Three::Viewer_interface*>(CGAL::QGLViewer::QGLViewerPool().first())->offset();

    typedef Polygon_soup::Polygons::size_type size_type;
    positions_poly.resize(0);
    positions_lines.resize(0);
    normals.resize(0);
    positions_nm_lines.resize(0);
    f_colors.resize(0);
    v_colors.resize(0);
    soup->fill_edges();
    int nb = 0;
    for(Polygons_iterator it = soup->polygons.begin();
        it != soup->polygons.end(); ++it)
    {
        if(it->size()!=3)
        {
            triangulate_polygon(it, nb);
        }
        else{
            const Point_3& pa = soup->points[it->at(0)];
            const Point_3& pb = soup->points[it->at(1)];
            const Point_3& pc = soup->points[it->at(2)];

            EPICK::Vector_3 n = CGAL::cross_product(pb-pa, pc -pa);
            n = n / std::sqrt(n * n);

            normals.push_back(n.x());
            normals.push_back(n.y());
            normals.push_back(n.z());

            normals.push_back(n.x());
            normals.push_back(n.y());
            normals.push_back(n.z());


            normals.push_back(n.x());
            normals.push_back(n.y());
            normals.push_back(n.z());


            for(size_type i = 0; i < it->size(); ++i)
            {
                const Point_3& p = soup->points[it->at(i)];
                positions_poly.push_back(p.x()+offset.x);
                positions_poly.push_back(p.y()+offset.y);
                positions_poly.push_back(p.z()+offset.z);
                positions_poly.push_back(1.0);
                if(!soup->fcolors.empty())
                {
                  const CGAL::Color color = soup->fcolors[nb];
                    f_colors.push_back((float)color.red()/255);
                    f_colors.push_back((float)color.green()/255);
                    f_colors.push_back((float)color.blue()/255);
                }

                if(!soup->vcolors.empty())
                {
                  const CGAL::Color color = soup->vcolors[it->at(i)];
                  v_colors.push_back((float)color.red()/255);
                  v_colors.push_back((float)color.green()/255);
                  v_colors.push_back((float)color.blue()/255);
                }
            }
        }
        nb++;

        //Lines
        for(size_type i = 0; i < it->size(); ++i)
        {

            const Point_3& pa = soup->points[it->at(i)];
            const Point_3& pb = soup->points[it->at((i+1)%it->size())];
            positions_lines.push_back(pa.x()+offset.x);
            positions_lines.push_back(pa.y()+offset.y);
            positions_lines.push_back(pa.z()+offset.z);
            positions_lines.push_back(1.0);

            positions_lines.push_back(pb.x()+offset.x);
            positions_lines.push_back(pb.y()+offset.y);
            positions_lines.push_back(pb.z()+offset.z);
            positions_lines.push_back(1.0);
        }
    }

    //Non manifold edges
    BOOST_FOREACH(const Polygon_soup::Edge& edge,
                    soup->non_manifold_edges)
    {

        const Point_3& a = soup->points[edge[0]];
        const Point_3& b = soup->points[edge[1]];
        positions_nm_lines.push_back(a.x()+offset.x);
        positions_nm_lines.push_back(a.y()+offset.y);
        positions_nm_lines.push_back(a.z()+offset.z);
        positions_nm_lines.push_back(1.0);

        positions_nm_lines.push_back(b.x()+offset.x);
        positions_nm_lines.push_back(b.y()+offset.y);
        positions_nm_lines.push_back(b.z()+offset.z);
        positions_nm_lines.push_back(1.0);
    }
    QApplication::restoreOverrideCursor();
}


Scene_polygon_soup_item::Scene_polygon_soup_item()
    : Scene_item(Scene_polygon_soup_item_priv::NbOfVbos,Scene_polygon_soup_item_priv::NbOfVaos)
{
  d = new Scene_polygon_soup_item_priv(this);
}

Scene_polygon_soup_item::~Scene_polygon_soup_item()
{
  delete d;
}

Scene_polygon_soup_item* 
Scene_polygon_soup_item::clone() const {
  Scene_polygon_soup_item* new_soup = new Scene_polygon_soup_item();
  new_soup->d->soup = d->soup->clone();
  new_soup->d->oriented = d->oriented;
  return new_soup;
}


bool
Scene_polygon_soup_item::load(std::istream& in)
{
  if (!d->soup) d->soup=new Polygon_soup();
  else d->soup->clear();

  bool result = CGAL::read_OFF(in, d->soup->points, d->soup->polygons,
                               d->soup->fcolors, d->soup->vcolors);
  invalidateOpenGLBuffers();
  return result;
}

void Scene_polygon_soup_item::init_polygon_soup(std::size_t nb_pts, std::size_t nb_polygons){
  if(!d->soup)
    d->soup = new Polygon_soup;
  d->soup->clear();
  d->soup->points.reserve(nb_pts);
  d->soup->polygons.reserve(nb_polygons);
  d->soup->vcolors.resize(0);
  d->soup->fcolors.resize(0);
  d->oriented = false;
}


#include <iostream>
template<class PolygonMesh>
void polygon_mesh_to_soup(PolygonMesh& mesh, Polygon_soup& soup)
{
  soup.clear();
  typedef typename boost::property_map<PolygonMesh, boost::vertex_point_t>::type VPMap;
  VPMap vpmap = get(boost::vertex_point, mesh);
  std::map<typename boost::graph_traits<PolygonMesh>::vertex_descriptor, int> vim;
  int index=0;
  //fill points
  for(typename boost::graph_traits<PolygonMesh>::vertex_iterator vit =
      vertices(mesh).begin(); vit != vertices(mesh).end(); ++vit)
  {
    soup.points.push_back(get(vpmap, *vit));
    vim.insert(std::make_pair(*vit, index++));
  }
  //fill triangles
  for(typename boost::graph_traits<PolygonMesh>::face_iterator fit =
      faces(mesh).begin(); fit != faces(mesh).end(); ++fit)
  {
    Polygon_soup::Polygon_3 polygon;
    BOOST_FOREACH(typename boost::graph_traits<PolygonMesh>::halfedge_descriptor hd,
                  CGAL::halfedges_around_face(halfedge(*fit, mesh), mesh))
    {
      polygon.push_back(vim[target(hd, mesh)]);
    }
    soup.polygons.push_back(polygon);
  }
  soup.fill_edges();

}


void Scene_polygon_soup_item::load(Scene_surface_mesh_item* sm_item) {
  if(!sm_item) return;
  if(!sm_item->face_graph()) return;

  if(!d->soup)
    d->soup = new Polygon_soup;
  polygon_mesh_to_soup(*sm_item->face_graph(), *d->soup);
  invalidateOpenGLBuffers();
}
void
Scene_polygon_soup_item::setDisplayNonManifoldEdges(const bool b)
{

  d->soup->display_non_manifold_edges = b;
}

bool
Scene_polygon_soup_item::displayNonManifoldEdges() const {

  return d->soup->display_non_manifold_edges;
}

void Scene_polygon_soup_item::shuffle_orientations()
{
  for(Polygon_soup::size_type i = 0, end = d->soup->polygons.size();
      i < end; ++i)
  {
    if(std::rand() % 2 == 0) d->soup->inverse_orientation(i);
  }
  invalidateOpenGLBuffers();
}

void Scene_polygon_soup_item::inside_out()
{
  for(Polygon_soup::size_type i = 0, end = d->soup->polygons.size();
      i < end; ++i)
  {
    d->soup->inverse_orientation(i);
  }
  invalidateOpenGLBuffers();
}

bool 
Scene_polygon_soup_item::orient()
{

  if(isEmpty() || d->oriented)
    return true; // nothing to do
  QApplication::setOverrideCursor(Qt::WaitCursor);
  d->oriented=true;

  //first skip degenerate polygons
  Polygon_soup::Polygons valid_polygons;
  valid_polygons.reserve(d->soup->polygons.size());
  BOOST_FOREACH(Polygon_soup::Polygon_3& polygon, d->soup->polygons)
  {
    std::set<std::size_t> vids;
    bool to_remove=false;
    BOOST_FOREACH(std::size_t id, polygon)
    {
      if (!vids.insert(id).second){
        to_remove=true;
        break;
      }
    }
    if (!to_remove) valid_polygons.push_back(polygon);
  }
  QApplication::restoreOverrideCursor();
  if (valid_polygons.size()!=d->soup->polygons.size())
    d->soup->polygons.swap(valid_polygons);

  bool res;
  QApplication::setOverrideCursor(Qt::WaitCursor);
  res =  CGAL::Polygon_mesh_processing::
    orient_polygon_soup(d->soup->points, d->soup->polygons);
  QApplication::restoreOverrideCursor();
  return res;
}


bool 
Scene_polygon_soup_item::save(std::ostream& out) const
{

  typedef Polygon_soup::size_type size_type;
  CGAL::File_writer_OFF writer;
  writer.write_header(out,
                      d->soup->points.size(),
                      0,
                      d->soup->polygons.size());
  for(size_type i = 0, end = d->soup->points.size();
      i < end; ++i)
  {
    const Point_3& p = d->soup->points[i];
    writer.write_vertex( p.x(), p.y(), p.z() );
  }
  writer.write_facet_header();
  for(size_type i = 0, end = d->soup->polygons.size();
      i < end; ++i)
  {
    const Polygon_soup::Polygon_3& polygon = d->soup->polygons[i];
    const size_type size = polygon.size();
    writer.write_facet_begin(size);
    for(size_type j = 0; j < size; ++j) {
      writer.write_facet_vertex_index(polygon[j]);
    }
    writer.write_facet_end();
  }
  writer.write_footer();

  return (bool) out;
}

bool
Scene_polygon_soup_item::exportAsSurfaceMesh(SMesh *out_surface_mesh)
{
  orient();
  CGAL::Polygon_mesh_processing::polygon_soup_to_polygon_mesh< CGAL::Surface_mesh<Point_3> >(
    d->soup->points, d->soup->polygons, *out_surface_mesh);
  std::size_t rv = CGAL::Polygon_mesh_processing::remove_isolated_vertices(*out_surface_mesh);
  if(rv > 0){
    std::cerr << "Ignore isolated vertices: " << rv << std::endl;
    out_surface_mesh->collect_garbage();
  }
  if(out_surface_mesh->vertices().size() > 0) {
    return true;
  }
  return false;
}
QString 
Scene_polygon_soup_item::toolTip() const
{

  if(!d->soup)
    return QString();

  QString str = QObject::tr("<p><b>%1</b> (mode: %5, color: %6)<br />"
                     "<i>Polygons soup</i></p>"
                     "<p>Number of vertices: %2<br />"
                     "Number of polygons: %3</p>")
    .arg(this->name())
    .arg(d->soup->points.size())
    .arg(d->soup->polygons.size())
    .arg(this->renderingModeName())
    .arg(this->color().name());
    str += QString("<br />Number of isolated vertices: %1<br />").arg(getNbIsolatedvertices());
    return str;
}

void
Scene_polygon_soup_item::draw(CGAL::Three::Viewer_interface* viewer) const {
    if(!are_buffers_filled)
    {
     d->compute_normals_and_vertices();
     d->initializeBuffers(viewer);
    }
    if(d->soup == 0) return;
    attribBuffers(viewer,PROGRAM_WITH_LIGHT);
    d->program = getShaderProgram(PROGRAM_WITH_LIGHT);
    d->program->bind();

    if(renderingMode() == Flat || renderingMode() == FlatPlusEdges)
    {
      vaos[Scene_polygon_soup_item_priv::Flat_Facets]->bind();
      if(d->soup->fcolors.empty())
      {
        d->program->setAttributeValue("colors", this->color());
      }
    }
    else if(renderingMode() == Gouraud)
    {
     vaos[Scene_polygon_soup_item_priv::Smooth_Facets]->bind();
      if(d->soup->vcolors.empty())
        d->program->setAttributeValue("colors", this->color());
    }
    //draw the polygons
    // the third argument is the number of vec4 that will be entered
    viewer->glDrawArrays(GL_TRIANGLES, 0, static_cast<GLsizei>(d->nb_polys/4));
    // Clean-up
    d->program->release();
    vaos[Scene_polygon_soup_item_priv::Smooth_Facets]->release();
    vaos[Scene_polygon_soup_item_priv::Flat_Facets]->release();
  }

void
Scene_polygon_soup_item::drawPoints(CGAL::Three::Viewer_interface* viewer) const {
    if(!are_buffers_filled)
    {
      d->compute_normals_and_vertices();
      d->initializeBuffers(viewer);
    }
    if(d->soup == 0) return;
    vaos[Scene_polygon_soup_item_priv::Edges]->bind();
    attribBuffers(viewer,PROGRAM_WITHOUT_LIGHT);
    d->program = getShaderProgram(PROGRAM_WITHOUT_LIGHT);
    d->program->bind();
    QColor color = this->color();
    d->program->setAttributeValue("colors", color);
    //draw the points
    viewer->glDrawArrays(GL_POINTS, 0, static_cast<GLsizei>(d->nb_lines/4));
    // Clean-up
    d->program->release();
    vaos[Scene_polygon_soup_item_priv::Edges]->release();
}

void
Scene_polygon_soup_item::drawEdges(CGAL::Three::Viewer_interface* viewer) const {
    if(!are_buffers_filled)
  {
     d->compute_normals_and_vertices();
     d->initializeBuffers(viewer);
  }
    if(d->soup == 0) return;
    vaos[Scene_polygon_soup_item_priv::Edges]->bind();
    attribBuffers(viewer,PROGRAM_WITHOUT_LIGHT);
    d->program = getShaderProgram(PROGRAM_WITHOUT_LIGHT);
    d->program->bind();
    d->program->setAttributeValue("colors", QColor(Qt::black));
    //draw the edges
    viewer->glDrawArrays(GL_LINES, 0,static_cast<GLsizei>( d->nb_lines/4));
    // Clean-up
    d->program->release();
    vaos[Scene_polygon_soup_item_priv::Edges]->release();
    if(displayNonManifoldEdges())
    {
        vaos[Scene_polygon_soup_item_priv::NM_Edges]->bind();
        attribBuffers(viewer,PROGRAM_WITHOUT_LIGHT);
        d->program = getShaderProgram(PROGRAM_WITHOUT_LIGHT);
        d->program->bind();
        QColor c = QColor(Qt::red);
        d->program->setAttributeValue("colors", c);
        //draw the edges
        viewer->glDrawArrays(GL_LINES, 0,static_cast<GLsizei>( d->nb_nm_edges/4));
        // Clean-up
        d->program->release();
        vaos[Scene_polygon_soup_item_priv::NM_Edges]->release();
    }

}

bool
Scene_polygon_soup_item::isEmpty() const {

  return (d->soup == 0 || d->soup->points.empty());
}
void
Scene_polygon_soup_item::invalidateOpenGLBuffers()
{
    are_buffers_filled = false;
    compute_bbox();
}

void Scene_polygon_soup_item::compute_bbox() const {

  if (isEmpty())
    return;
  const Point_3& p = *(d->soup->points.begin());
  CGAL::Bbox_3 bbox(p.x(), p.y(), p.z(), p.x(), p.y(), p.z());
  for(Polygon_soup::Points::const_iterator it = d->soup->points.begin();
      it != d->soup->points.end();
      ++it) {
    bbox = bbox + it->bbox();
  }
  _bbox = Bbox(bbox.xmin(),bbox.ymin(),bbox.zmin(),
              bbox.xmax(),bbox.ymax(),bbox.zmax());
}

void 
Scene_polygon_soup_item::new_vertex(const double& x,
                                    const double& y,
                                    const double& z)
{

    d->soup->points.push_back(Point_3(x, y, z));
}
                               
void 
Scene_polygon_soup_item::new_triangle(const std::size_t i,
                                      const std::size_t j,
                                      const std::size_t k)
{

  Polygon_soup::Polygon_3 new_polygon(3);
  new_polygon[0] = i;
  new_polygon[1] = j;
  new_polygon[2] = k;
  d->soup->polygons.push_back(new_polygon);
}

template <class Point, class Polygon>
void Scene_polygon_soup_item::load(const std::vector<Point>& points, const std::vector<Polygon>& polygons)
{
    if(!d->soup)
        d->soup = new Polygon_soup;
    d->soup->clear();

    /// add points
    d->soup->points.reserve(points.size());
    BOOST_FOREACH(const Point& p, points)
            d->soup->points.push_back( Point_3(p[0], p[1], p[2]) );

    /// add polygons
    std::size_t nb_polygons=polygons.size();
    d->soup->polygons.resize(nb_polygons);
    for(std::size_t i=0; i<nb_polygons; ++i)
        d->soup->polygons[i].assign(polygons[i].begin(), polygons[i].end());

    /// fill non-manifold edges container
    //soup->fill_edges();
    d->oriented = false;
    invalidateOpenGLBuffers();
}

template <class Point, class Polygon>
void Scene_polygon_soup_item::load(const std::vector<Point>& points, const std::vector<Polygon>& polygons,
                                   const std::vector<CGAL::Color>& fcolors,
                                   const std::vector<CGAL::Color>& vcolors)
{
    load (points, polygons);

    d->soup->fcolors.reserve (fcolors.size());
    std::copy (fcolors.begin(), fcolors.end(), std::back_inserter (d->soup->fcolors));
    
    d->soup->vcolors.reserve (vcolors.size());
    std::copy (vcolors.begin(), vcolors.end(), std::back_inserter (d->soup->vcolors));
}
// Force the instanciation of the template function for the types used in the STL_io_plugin. This is needed
// because the d-pointer forbid the definition in the .h for this function.
template SCENE_POLYGON_SOUP_ITEM_EXPORT void Scene_polygon_soup_item::load<CGAL::cpp11::array<double, 3>, CGAL::cpp11::array<int, 3> >
(const std::vector<CGAL::cpp11::array<double, 3> >& points, const std::vector<CGAL::cpp11::array<int, 3> >& polygons);
template SCENE_POLYGON_SOUP_ITEM_EXPORT void Scene_polygon_soup_item::load<CGAL::Epick::Point_3, std::vector<std::size_t> >
(const std::vector<CGAL::Epick::Point_3>& points, const std::vector<std::vector<std::size_t> >& polygons);
template SCENE_POLYGON_SOUP_ITEM_EXPORT void Scene_polygon_soup_item::load<CGAL::Epick::Point_3, std::vector<std::size_t> >
(const std::vector<CGAL::Epick::Point_3>& points, const std::vector<std::vector<std::size_t> >& polygons,
 const std::vector<CGAL::Color>& fcolors,
 const std::vector<CGAL::Color>& vcolors);

// Local Variables:
// c-basic-offset: 4
// End:

const Scene_polygon_soup_item::Points& Scene_polygon_soup_item::points() const { return d->soup->points; }
const Scene_polygon_soup_item::Polygons& Scene_polygon_soup_item::polygons() const { return d->soup->polygons; }
bool Scene_polygon_soup_item::isDataColored() { return d->soup->fcolors.size()>0 || d->soup->vcolors.size()>0;}
std::vector<CGAL::Color> Scene_polygon_soup_item::getVColors() const{return d->soup->vcolors;}
std::vector<CGAL::Color> Scene_polygon_soup_item::getFColors() const{return d->soup->fcolors;}

void Scene_polygon_soup_item::itemAboutToBeDestroyed(Scene_item *item)
{
  Scene_item::itemAboutToBeDestroyed(item);
  if(d && item == this)
  {
    if(d->soup)
    {
      delete d->soup;
      d->soup=NULL;
    }
  }
}

const Polygon_soup::Edges& 
Scene_polygon_soup_item::non_manifold_edges() const
{
  return d->soup->non_manifold_edges;
}<|MERGE_RESOLUTION|>--- conflicted
+++ resolved
@@ -209,54 +209,19 @@
   
     //Computes the normal of the facet
     Traits::Vector_3 normal = CGAL::NULL_VECTOR;
-<<<<<<< HEAD
+
     //Newell's method
-    for (std::size_t i = 0; i < pit->size() ; ++ i)
-    {
-       const Point_3& pa = soup->points[pit->at(i)];
-       const Point_3& pb = soup->points[pit->at(i+1)%pit->size()];
-       double x = normal.x() + (pa.y()-pb.y())*(pa.z()+pb.z());
-       double y = normal.y() + (pa.z()-pb.z())*(pa.x()+pb.x());
-       double z = normal.z() + (pa.x()-pb.x())*(pa.y()+pb.y());
-       normal = Traits::Vector_3(x,y,z);
-=======
-
-    // The three first vertices may be aligned, we need to test other
-    // combinations
-    Point_3 pa, pb, pc;
-    for (std::size_t i = 0; i < pit->size() - 2; ++ i)
-    {
-       pa = soup->points[pit->at(i)];
-       pb = soup->points[pit->at(i+1)];
-       pc = soup->points[pit->at(i+2)];
-       if (!CGAL::collinear (pa, pb, pc))
-       {
-          normal = CGAL::cross_product(pb-pa, pc -pa);
-          break;
-       }
->>>>>>> 9c9d4ea6
-    }
-
+    for (std::size_t i = 0; i < pit->size() ; ++ i){
+      const Point_3& pa = soup->points[pit->at(i)];
+      const Point_3& pb = soup->points[pit->at((i+1)%pit->size())];
+      double x = normal.x() + (pa.y()-pb.y())*(pa.z()+pb.z());
+      double y = normal.y() + (pa.z()-pb.z())*(pa.x()+pb.x());
+      double z = normal.z() + (pa.x()-pb.x())*(pa.y()+pb.y());
+      normal = Traits::Vector_3(x,y,z);
+    }
     if (normal == CGAL::NULL_VECTOR) // No normal could be computed, return
       return;
-
-    normal = normal / std::sqrt (normal * normal);
-
-    // If the 3 points used to estimate the normal form a concavity,
-    // then the normal is wrongly oriented. To address this, we
-    // compute the resulting projected 2D polygon and check if it
-    // correctly oriented (counterclockwise). If it's not, we invert
-    // the normal.
-    {
-        EPICK::Plane_3 plane (pa, normal);
-        CGAL::Polygon_2<EPICK> poly;
-        for (std::size_t i = 0; i < pit->size(); ++ i)
-            poly.push_back (plane.to_2d(soup->points[pit->at(i)]));
-
-        if (poly.is_simple() && poly.is_clockwise_oriented())
-            normal = -normal;
-    }
-
+    
     typedef FacetTriangulator<SMesh, EPICK, std::size_t> FT;
 
     double diagonal;
