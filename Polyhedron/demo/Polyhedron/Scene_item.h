#ifndef SCENE_ITEM_H
#define SCENE_ITEM_H
#include <CGAL/Three/Scene_item_config.h>
#include <CGAL/Three/Scene_interface.h>
#include <QString>
#include <QPixmap>
#include <QFont>
#include <QOpenGLBuffer>
#include <QOpenGLShader>
#include <QOpenGLVertexArrayObject>
#include <vector>
#include <QMap>
#define PROGRAM_WITH_LIGHT 0
#define PROGRAM_WITHOUT_LIGHT 1
#define PROGRAM_WITH_TEXTURE 2
#define PROGRAM_WITH_TEXTURED_EDGES 3
#define PROGRAM_INSTANCED 4
#define PROGRAM_INSTANCED_WIRE 5
namespace CGAL {
namespace Three {
  class Viewer_interface;
}
}
namespace qglviewer {
  class ManipulatedFrame;
}

class QMenu;
class QKeyEvent;

//! This class represents an object in the OpenGL scene
class SCENE_ITEM_EXPORT Scene_item : public QObject {
  Q_OBJECT
  Q_PROPERTY(QColor color READ color WRITE setColor)
  Q_PROPERTY(QString name READ name WRITE setName)
  Q_PROPERTY(bool visible READ visible WRITE setVisible)
  Q_ENUMS(RenderingMode)
  Q_PROPERTY(RenderingMode renderingMode READ renderingMode WRITE setRenderingMode)
public:
  typedef CGAL::Three::Scene_interface::Bbox Bbox;
  typedef qglviewer::ManipulatedFrame ManipulatedFrame;
  //! The default color of a scene_item.
  static const QColor defaultColor; // defined in Scene_item.cpp

  //!The default Constructor.
  /*!
   * Initializes the number of VBOs to 20 and VAOs to 10 and creates them.
   */
  Scene_item()
    : name_("unamed"),
      color_(defaultColor),
      visible_(true),
      are_buffers_filled(false),
      rendering_mode(FlatPlusEdges),
      defaultContextMenu(0),
      buffersSize(20),
      vaosSize(10)
  {
      is_monochrome = true;
      for(int i=0; i<vaosSize; i++)
      {
          addVaos(i);
          vaos[i]->create();
      }

      for(int i=0; i<buffersSize; i++)
      {
          QOpenGLBuffer n_buf;
          buffers.push_back(n_buf);
          buffers[i].create();
      }
      nb_isolated_vertices = 0;
  }
  //!The Constructor.
  /*!
   * Initializes the number of VBOs and VAOs and creates them.
   */
  Scene_item(int buffers_size, int vaos_size)
    : name_("unamed"),
      color_(defaultColor),
      visible_(true),
      are_buffers_filled(false),
      rendering_mode(FlatPlusEdges),
      defaultContextMenu(0),
      buffersSize(buffers_size),
      vaosSize(vaos_size)
  {
      is_monochrome = true;
      for(int i=0; i<vaosSize; i++)
      {
          addVaos(i);
          vaos[i]->create();
      }

      for(int i=0; i<buffersSize; i++)
      {
          QOpenGLBuffer n_buf;
          buffers.push_back(n_buf);
          buffers[i].create();
      }
      nb_isolated_vertices = 0;
  }
  //! Setter for the number of isolated vertices.
  void setNbIsolatedvertices(std::size_t nb) { nb_isolated_vertices = nb;}
  //! Getter for the number of isolated vertices.
  std::size_t getNbIsolatedvertices() const {return nb_isolated_vertices;}
  //!The destructor. It is virtual as the item is virtual.
  virtual ~Scene_item();
  //! Creates a new item as a copy of the sender. Must be overloaded.
  virtual Scene_item* clone() const = 0;

  //! Indicates if rendering mode is supported
  virtual bool supportsRenderingMode(RenderingMode m) const = 0;
  //! Deprecated. Does nothing.
  virtual void draw() const {}
  /*! \brief The drawing function.
   * Draws the facets of the item in the viewer using OpenGL functions. The data
   * for the drawing is gathered in compute_elements(), and is sent
   * to buffers in initialize_buffers().
   * @see compute_elements()
   * @see initialize_buffers()
   */
  virtual void draw(CGAL::Three::Viewer_interface*) const  { draw(); }
  //! Deprecated. Does nothing.
  virtual void draw_edges() const { draw(); }
  /*! \brief The drawing function.
   * Draws the edges and lines of the item in the viewer using OpenGL functions. The data
   * for the drawing is gathered in compute_elements(), and is sent
   * to buffers in initialize_buffers().
   * @see compute_elements()
   * @see initialize_buffers()
   */
  virtual void draw_edges(CGAL::Three::Viewer_interface* viewer) const { draw(viewer); }
  //! Deprecated. Does nothing.
  virtual void draw_points() const { draw(); }
  /*! \brief The drawing function.
   * Draws the points of the item in the viewer using OpenGL functions. The data
   * for the drawing is gathered in compute_elements(), and is sent
   * to buffers in initialize_buffers().
   * @see compute_elements()
   * @see initialize_buffers()
   */
  virtual void draw_points(CGAL::Three::Viewer_interface*) const { draw_points(); }

  //! Draws the splats of the item in the viewer using GLSplat functions.
  virtual void draw_splats() const {}
  //! Draws the splats of the item in the viewer using GLSplat functions.
  virtual void draw_splats(CGAL::Three::Viewer_interface*) const {draw_splats();}

  //! Specifies which data must be updated when selection has changed.
  //! Must be overloaded.
  virtual void selection_changed(bool);

  // Functions for displaying meta-data of the item
  //! @returns a QString containing meta-data about the item.
  //! Must be overloaded.
  //! Data is :Number of vertices, Number of edges, Number of facets,
  //! Volume, Area, Bounding box limits and Number of isolated points.
  virtual QString toolTip() const = 0;
  //! @returns a QPixmap containing graphical meta-data about the item.
  virtual QPixmap graphicalToolTip() const { return QPixmap(); }
  //! @returns a QFont containing the font used for the data of the item.
  virtual QFont font() const { return QFont(); }

  // Functions that help the Scene to compute its bbox
  //! If isFinite() returns false, the BBox is not computed.
  virtual bool isFinite() const { return true; }
  //! Specifies if the item is empty or null.
  virtual bool isEmpty() const { return true; }
  //!@returns the item's bounding box.
  virtual Bbox bbox() const { return Bbox(); }

  // Function about manipulation
  //! Decides if the item can have a ManipulatedFrame.
  virtual bool manipulatable() const { return false; }
  //!@returns the manipulatedFrame of the item.
  virtual ManipulatedFrame* manipulatedFrame() { return 0; }

  // Getters for the four basic properties
  //! @returns the current color of the item.
  virtual QColor color() const { return color_; }
  //! @returns the current name of the item.
  virtual QString name() const { return name_; }
  //! @returns the current visibility of the item.
  virtual bool visible() const { return visible_; }
  //! @returns the current rendering mode of the item.
  //!@see RenderingMode
  virtual RenderingMode renderingMode() const { return rendering_mode; }
  //! @returns the current rendering mode of the item as a human readable string.
  virtual QString renderingModeName() const;

  //! Context menu
  virtual QMenu* contextMenu();

  //!Handles key press events.
  virtual bool keyPressEvent(QKeyEvent*){return false;}
public Q_SLOTS:

  //! Notifies the program that the internal data or the properties of
  //! an item has changed, and that it must be computed again.It is
  //! important to call this function whenever the internal data is changed,
  //! or the displayed item will not be updated.
  //!Must be overloaded.
  virtual void invalidate_buffers();
  //!Setter for the color of the item. Calls invalidate_buffers() so the new color is applied.
  virtual void setColor(QColor c) { color_ = c; invalidate_buffers(); }
  //!When invalidate_buffers() is not enough.
  virtual void contextual_changed(){}
  //!Setter for the RGB color of the item. Calls setColor(QColor).
  //!@see setColor(QColor c)
  void setRbgColor(int r, int g, int b) { setColor(QColor(r, g, b)); }
  //!Setter for the name of the item.
  virtual void setName(QString n) { name_ = n; }
  //!Setter for the visibility of the item.
  virtual void setVisible(bool b) { visible_ = b; }
  //!Setter for the rendering mode of the item.
  //!@see RenderingMode
  virtual void setRenderingMode(RenderingMode m) { 
    if (supportsRenderingMode(m))
      rendering_mode = m; 
    Q_EMIT renderingModeChanged();
  }
  //!Set the RenderingMode to Points.
  void setPointsMode() {
    setRenderingMode(Points);
  }
  //!Set the RenderingMode to Wireframe.
  void setWireframeMode() {
    setRenderingMode(Wireframe);
  }

  //!Set the RenderingMode to Flat.
  void setFlatMode() {
    setRenderingMode(Flat);
  }
  //!Set the RenderingMode to FlatPlusEdges.
  void setFlatPlusEdgesMode() {
    setRenderingMode(FlatPlusEdges);
  }
  //!Set the RenderingMode to Gouraud.
  void setGouraudMode() {
    setRenderingMode(Gouraud);
  }
  //!Set the RenderingMode to PointsPlusNormals.
  void setPointsPlusNormalsMode(){
    setRenderingMode(PointsPlusNormals);
  }
  //!Set the RenderingMode to Splatting.
  void setSplattingMode(){
    setRenderingMode(Splatting);
  }

  //! If b is true, the item will use buffers to render the color.
  //! If b is false, it will use a uniform value. For example, when
  //! using the mesh segmentation plugin, the item must be multicolor.
  void setItemIsMulticolor(bool b){
    is_monochrome = !b;
  }
  
  //!Emits an aboutToBeDestroyed() signal.
  virtual void itemAboutToBeDestroyed(Scene_item*);

  //!Selects a point through raycasting.
  virtual void select(double orig_x,
                      double orig_y,
                      double orig_z,
                      double dir_x,
                      double dir_y,
                      double dir_z);

Q_SIGNALS:
  void itemChanged();
  void aboutToBeDestroyed();
  void renderingModeChanged();

protected:
  // The four basic properties
  //!The name of the item.
  QString name_;
  //!The color of the item.
  QColor color_;
  //!The visibility of the item.
  bool visible_;
  //!Specifies if the item is currently selected.
  bool is_selected;
  //! Specifies if the item is monochrome and uses uniform attribute for its color
  //! or is multicolor and uses buffers.
  bool is_monochrome;
  //! Holds the number of vertices that are not linked to the polyhedron from the OFF
  //! file.
  std::size_t nb_isolated_vertices;
  /*! Decides if the draw function must call initialize_buffers() or not. It is set
   * to true in the end of initialize_buffers() and to false in invalidate_buffers(). The need of
   * this boolean comes from the need of a context from the OpenGLFunctions used in
   * initialize_buffers().
   * @see initialize_buffers()
   * @see invalidate_buffers()
   */
  mutable bool are_buffers_filled;
  //!The rendering mode of the item.
  //!@see RenderingMode
  RenderingMode rendering_mode;
  //!The default context menu.
  QMenu* defaultContextMenu;
  /*! Contains the previous RenderingMode.
   * This is used to determine if invalidate_buffers should be called or not
   * in certain cases.
   * @see invalidate_buffers()
   * @see contextual_changed()*/
  RenderingMode prev_shading;
  /*! \todo replace it by RenderingMode().
   * \brief
   *  Contains the current RenderingMode.
   * This is used to determine if invalidate_buffers should be called or not
   * in certain cases.
   * @see invalidate_buffers()
   * @see contextual_changed()*/
  RenderingMode cur_shading;
  //!Contains the size of the vector of VBOs
  int buffersSize;
  //!Contains the size of the map of VAOs
  int vaosSize;
  //!Contains the VBOs
  mutable std::vector<QOpenGLBuffer> buffers;
  /*! Contains the VAOs.
   * This is a map because vectors cannot be used for VAOs.*/
  QMap<int,QOpenGLVertexArrayObject*> vaos;
  //!Adds a VAO to the Map.
  void addVaos(int i)
  {
      QOpenGLVertexArrayObject* n_vao = new QOpenGLVertexArrayObject();
      vaos[i] = n_vao;
  }

  //! Contains all the programs for the item rendering.
  mutable QMap<int, QOpenGLShaderProgram*> shader_programs;
  /*! Returns a program according to name.
   * If the program does not exist yet, it is created and stored in #shader_programs.
   * name cans be :
   * - PROGRAM_WITH_LIGHT : used for the facets
   * - PROGRAM_WITHOUT_LIGHT : used for the points and lines
   * - PROGRAM_WITH_TEXTURE : used for textured facets
   * - PROGRAM_WITH_TEXTURED_EDGES : use dfor textured edges
   * - PROGRAM_INSTANCED : used for items that have to be rendered numerous times(spheres)
   * - PROGRAM_INSTANCED_WIRE : used for the wireframe mode of PROGRAM_INSTANCED
   * @returns a pointer to the corresponding program.*/
  QOpenGLShaderProgram* getShaderProgram(int name , CGAL::Three::Viewer_interface *viewer = 0) const;
  //! Used pass data to the shader.
  int vertexLoc;
  //! Used pass data to the shader.
  int normalLoc;
  //! Used pass data to the shader.
  int colorLoc;
  /*! Fills the VBOs with data. Must be called after each call to #compute_elements().
   * @see compute_elements()
   */
  virtual void initialize_buffers(){}
<<<<<<< HEAD
  virtual void compute_elements() const{}
  virtual void attrib_buffers(Viewer_interface*, int program_name) const;
=======
  /*! Collects all the data for the shaders. Must be called in #invalidate_buffers().
   * @see invalidate_buffers().
   */
  virtual void compute_elements(){}
  /*! Passes all the uniform data to the shaders.
   * According to program_name, this data may change.
   */
  virtual void attrib_buffers(CGAL::Three::Viewer_interface*, int program_name) const;
>>>>>>> fecfd711



}; // end class Scene_item


#include <QMetaType>
Q_DECLARE_METATYPE(Scene_item*)

#endif // SCENE_ITEM_H<|MERGE_RESOLUTION|>--- conflicted
+++ resolved
@@ -355,10 +355,7 @@
    * @see compute_elements()
    */
   virtual void initialize_buffers(){}
-<<<<<<< HEAD
-  virtual void compute_elements() const{}
-  virtual void attrib_buffers(Viewer_interface*, int program_name) const;
-=======
+
   /*! Collects all the data for the shaders. Must be called in #invalidate_buffers().
    * @see invalidate_buffers().
    */
@@ -367,7 +364,6 @@
    * According to program_name, this data may change.
    */
   virtual void attrib_buffers(CGAL::Three::Viewer_interface*, int program_name) const;
->>>>>>> fecfd711
 
 
 
