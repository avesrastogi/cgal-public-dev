#ifndef SCENE_ITEM_H
#define SCENE_ITEM_H
#include <CGAL/Three/Scene_item_config.h>
#include <CGAL/Three/Scene_interface.h>
#include <QString>
#include <QPixmap>
#include <QFont>
#include <QOpenGLBuffer>
#include <QOpenGLShader>
#include <QOpenGLVertexArrayObject>
#include <vector>
#include <QMap>
#define PROGRAM_WITH_LIGHT 0
#define PROGRAM_WITHOUT_LIGHT 1
#define PROGRAM_WITH_TEXTURE 2
#define PROGRAM_WITH_TEXTURED_EDGES 3
#define PROGRAM_INSTANCED 4
#define PROGRAM_INSTANCED_WIRE 5
namespace CGAL {
namespace Three {
  class Viewer_interface;
}
}
namespace qglviewer {
  class ManipulatedFrame;
}

class QMenu;
class QKeyEvent;

//! This class represents an object in the OpenGL scene
class SCENE_ITEM_EXPORT Scene_item : public QObject {
  Q_OBJECT
  Q_PROPERTY(QColor color READ color WRITE setColor)
  Q_PROPERTY(QString name READ name WRITE setName)
  Q_PROPERTY(bool visible READ visible WRITE setVisible)
  Q_ENUMS(RenderingMode)
  Q_PROPERTY(RenderingMode renderingMode READ renderingMode WRITE setRenderingMode)
public:
  typedef CGAL::Three::Scene_interface::Bbox Bbox;
  typedef qglviewer::ManipulatedFrame ManipulatedFrame;
  //! The default color of a scene_item.
  static const QColor defaultColor; // defined in Scene_item.cpp

  //!The default Constructor.
  /*!
   * Initializes the number of VBOs to 20 and VAOs to 10 and creates them.
   */
  Scene_item()
    : name_("unamed"),
      color_(defaultColor),
      visible_(true),
      are_buffers_filled(false),
      rendering_mode(FlatPlusEdges),
      defaultContextMenu(0),
      buffersSize(20),
      vaosSize(10)
  {
<<<<<<< HEAD
      is_monochrome = true;
      nbVaos = 0;
=======

>>>>>>> ff0a41ff
      for(int i=0; i<vaosSize; i++)
      {
          addVaos(i);
          vaos[i]->create();
      }

      for(int i=0; i<buffersSize; i++)
      {
          QOpenGLBuffer n_buf;
          buffers.push_back(n_buf);
          buffers[i].create();
      }
      nb_isolated_vertices = 0;
  }
  //!The Constructor.
  /*!
   * Initializes the number of VBOs and VAOs and creates them.
   */
  Scene_item(int buffers_size, int vaos_size)
    : name_("unamed"),
      color_(defaultColor),
      visible_(true),
      are_buffers_filled(false),
      rendering_mode(FlatPlusEdges),
      defaultContextMenu(0),
      buffersSize(buffers_size),
      vaosSize(vaos_size)
  {
<<<<<<< HEAD
      is_monochrome = true;
      nbVaos = 0;
=======
>>>>>>> ff0a41ff
      for(int i=0; i<vaosSize; i++)
      {
          addVaos(i);
          vaos[i]->create();
      }

      for(int i=0; i<buffersSize; i++)
      {
          QOpenGLBuffer n_buf;
          buffers.push_back(n_buf);
          buffers[i].create();
      }
      nb_isolated_vertices = 0;
  }
<<<<<<< HEAD
  void setNbIsolatedvertices(std::size_t nb) { nb_isolated_vertices = nb;}
  std::size_t getNbIsolatedvertices() const {return nb_isolated_vertices;}
=======
  //!The destructor. It is virtual as the item is virtual.
>>>>>>> ff0a41ff
  virtual ~Scene_item();
  //! Creates a new item as a copy of the sender. Must be overloaded.
  virtual Scene_item* clone() const = 0;

  //! Indicates if rendering mode is supported
  virtual bool supportsRenderingMode(RenderingMode m) const = 0;
  //! Deprecated. Does nothing.
  virtual void draw() const {}
  /*! \brief The drawing function.
   * Draws the facets of the item in the viewer using OpenGL functions. The data
   * for the drawing is gathered in compute_elements(), and is sent
   * to buffers in initialize_buffers().
   * @see compute_elements()
   * @see initialize_buffers()
   */
  virtual void draw(CGAL::Three::Viewer_interface*) const  { draw(); }
  //! Deprecated. Does nothing.
  virtual void draw_edges() const { draw(); }
  /*! \brief The drawing function.
   * Draws the edges and lines of the item in the viewer using OpenGL functions. The data
   * for the drawing is gathered in compute_elements(), and is sent
   * to buffers in initialize_buffers().
   * @see compute_elements()
   * @see initialize_buffers()
   */
  virtual void draw_edges(CGAL::Three::Viewer_interface* viewer) const { draw(viewer); }
  //! Deprecated. Does nothing.
  virtual void draw_points() const { draw(); }
  /*! \brief The drawing function.
   * Draws the points of the item in the viewer using OpenGL functions. The data
   * for the drawing is gathered in compute_elements(), and is sent
   * to buffers in initialize_buffers().
   * @see compute_elements()
   * @see initialize_buffers()
   */
  virtual void draw_points(CGAL::Three::Viewer_interface*) const { draw_points(); }

  //! Draws the splats of the item in the viewer using GLSplat functions.
  virtual void draw_splats() const {}
  //! Draws the splats of the item in the viewer using GLSplat functions.
  virtual void draw_splats(CGAL::Three::Viewer_interface*) const {draw_splats();}

  //! Specifies which data must be updated when selection has changed.
  //! Must be overloaded.
  virtual void selection_changed(bool);

  // Functions for displaying meta-data of the item
  //! @returns a QString containing meta-data about the item.
  //! Must be overloaded.
  //! Data is :Number of vertices, Number of edges, Number of facets,
  //! Volume, Area, Bounding box limits and Number of isolated points.
  virtual QString toolTip() const = 0;
  //! @returns a QPixmap containing graphical meta-data about the item.
  virtual QPixmap graphicalToolTip() const { return QPixmap(); }
  //! @returns a QFont containing the font used for the data of the item.
  virtual QFont font() const { return QFont(); }

  // Functions that help the Scene to compute its bbox
  //! If isFinite() returns false, the BBox is not computed.
  virtual bool isFinite() const { return true; }
  //! Specifies if the item is empty or null.
  virtual bool isEmpty() const { return true; }
  //!@returns the item's bounding box.
  virtual Bbox bbox() const { return Bbox(); }

  // Function about manipulation
  //! Decides if the item can have a ManipulatedFrame.
  virtual bool manipulatable() const { return false; }
  //!@returns the manipulatedFrame of the item.
  virtual ManipulatedFrame* manipulatedFrame() { return 0; }

  // Getters for the four basic properties
  //! @returns the current color of the item.
  virtual QColor color() const { return color_; }
  //! @returns the current name of the item.
  virtual QString name() const { return name_; }
  //! @returns the current visibility of the item.
  virtual bool visible() const { return visible_; }
  //! @returns the current rendering mode of the item.
  //!@see RenderingMode
  virtual RenderingMode renderingMode() const { return rendering_mode; }
  //! @returns the current rendering mode of the item as a human readable string.
  virtual QString renderingModeName() const;

  //! Context menu
  virtual QMenu* contextMenu();

  //!Handles key press events.
  virtual bool keyPressEvent(QKeyEvent*){return false;}
public Q_SLOTS:

  //! Notifies the program that the internal data or the properties of
  //! an item has changed, and that it must be computed again.It is
  //! important to call this function whenever the internal data is changed,
  //! or the displayed item will not be updated.
  //!Must be overloaded.
  virtual void invalidate_buffers();
  //!Setter for the color of the item. Calls invalidate_buffers() so the new color is applied.
  virtual void setColor(QColor c) { color_ = c; invalidate_buffers(); }
  //!When invalidate_buffers() is not enough.
  virtual void contextual_changed(){}

<<<<<<< HEAD
  // Setters for the four basic properties
  virtual void setColor(QColor c) {
    color_ = c;
    if(!is_monochrome)
    {
        setItemIsMulticolor(false);
        invalidate_buffers();
    }
  }
=======
  //!Setter for the RGB color of the item. Calls setColor(QColor).
  //!@see setColor(QColor c)
>>>>>>> ff0a41ff
  void setRbgColor(int r, int g, int b) { setColor(QColor(r, g, b)); }
  //!Setter for the name of the item.
  virtual void setName(QString n) { name_ = n; }
  //!Setter for the visibility of the item.
  virtual void setVisible(bool b) { visible_ = b; }
  //!Setter for the rendering mode of the item.
  //!@see RenderingMode
  virtual void setRenderingMode(RenderingMode m) { 
    if (supportsRenderingMode(m))
      rendering_mode = m; 
    Q_EMIT renderingModeChanged();
  }
  //!Set the RenderingMode to Points.
  void setPointsMode() {
    setRenderingMode(Points);
  }
  //!Set the RenderingMode to Wireframe.
  void setWireframeMode() {
    setRenderingMode(Wireframe);
  }

  //!Set the RenderingMode to Flat.
  void setFlatMode() {
    setRenderingMode(Flat);
  }
  //!Set the RenderingMode to FlatPlusEdges.
  void setFlatPlusEdgesMode() {
    setRenderingMode(FlatPlusEdges);
  }
  //!Set the RenderingMode to Gouraud.
  void setGouraudMode() {
    setRenderingMode(Gouraud);
  }
  //!Set the RenderingMode to PointsPlusNormals.
  void setPointsPlusNormalsMode(){
    setRenderingMode(PointsPlusNormals);
  }
  //!Set the RenderingMode to Splatting.
  void setSplattingMode(){
    setRenderingMode(Splatting);
  }

  //! If b is true, the item will use buffers to render the color.
  //! If b is false, it will use a uniform value. For example, when
  //! using the mesh segmentation plugin, the item must be multicolor.
  void setItemIsMulticolor(bool b){
    is_monochrome = !b;
  }
  
  //!Emits an aboutToBeDestroyed() signal.
  virtual void itemAboutToBeDestroyed(Scene_item*);

  //!Selects a point through raycasting.
  virtual void select(double orig_x,
                      double orig_y,
                      double orig_z,
                      double dir_x,
                      double dir_y,
                      double dir_z);

Q_SIGNALS:
  void itemChanged();
  void aboutToBeDestroyed();
  void renderingModeChanged();

protected:
  // The four basic properties
  //!The name of the item.
  QString name_;
  //!The color of the item.
  QColor color_;
  //!The visibility of the item.
  bool visible_;
  //!Specifies if the item is currently selected.
  bool is_selected;
<<<<<<< HEAD
  //! Specifies if the item is monochrome and uses uniform attribute for its color
  //! or is multicolor and uses buffers.
  bool is_monochrome;
  std::size_t nb_isolated_vertices;
=======
  /*! Decides if the draw function must call initialize_buffers() or not. It is set
   * to true in the end of initialize_buffers() and to false in invalidate_buffers(). The need of
   * this boolean comes from the need of a context from the OpenGLFunctions used in
   * initialize_buffers().
   * @see initialize_buffers()
   * @see invalidate_buffers()
   */
>>>>>>> ff0a41ff
  mutable bool are_buffers_filled;
  //!The rendering mode of the item.
  //!@see RenderingMode
  RenderingMode rendering_mode;
  //!The default context menu.
  QMenu* defaultContextMenu;
  /*! Contains the previous RenderingMode.
   * This is used to determine if invalidate_buffers should be called or not
   * in certain cases.
   * @see invalidate_buffers()
   * @see contextual_changed()*/
  RenderingMode prev_shading;
  /*! \todo replace it by RenderingMode().
   * \brief
   *  Contains the current RenderingMode.
   * This is used to determine if invalidate_buffers should be called or not
   * in certain cases.
   * @see invalidate_buffers()
   * @see contextual_changed()*/
  RenderingMode cur_shading;
  //!Contains the size of the vector of VBOs
  int buffersSize;
  //!Contains the size of the map of VAOs
  int vaosSize;
  //!Contains the VBOs
  mutable std::vector<QOpenGLBuffer> buffers;
  /*! Contains the VAOs.
   * This is a map because vectors cannot be used for VAOs.*/
  QMap<int,QOpenGLVertexArrayObject*> vaos;
  //!Adds a VAO to the Map.
  void addVaos(int i)
  {
      QOpenGLVertexArrayObject* n_vao = new QOpenGLVertexArrayObject();
      vaos[i] = n_vao;
  }

  //! Contains all the programs for the item rendering.
  mutable QMap<int, QOpenGLShaderProgram*> shader_programs;
  /*! Returns a program according to name.
   * If the program does not exist yet, it is created and stored in #shader_programs.
   * name cans be :
   * - PROGRAM_WITH_LIGHT : used for the facets
   * - PROGRAM_WITHOUT_LIGHT : used for the points and lines
   * - PROGRAM_WITH_TEXTURE : used for textured facets
   * - PROGRAM_WITH_TEXTURED_EDGES : use dfor textured edges
   * - PROGRAM_INSTANCED : used for items that have to be rendered numerous times(spheres)
   * - PROGRAM_INSTANCED_WIRE : used for the wireframe mode of PROGRAM_INSTANCED
   * @returns a pointer to the corresponding program.*/
  QOpenGLShaderProgram* getShaderProgram(int name , CGAL::Three::Viewer_interface *viewer = 0) const;
  //! Used pass data to the shader.
  int vertexLoc;
  //! Used pass data to the shader.
  int normalLoc;
  //! Used pass data to the shader.
  int colorLoc;
  /*! Fills the VBOs with data. Must be called after each call to #compute_elements().
   * @see compute_elements()
   */
  virtual void initialize_buffers(){}
  /*! Collects all the data for the shaders. Must be called in #invalidate_buffers().
   * @see invalidate_buffers().
   */
  virtual void compute_elements(){}
  /*! Passes all the uniform data to the shaders.
   * According to program_name, this data may change.
   */
  virtual void attrib_buffers(CGAL::Three::Viewer_interface*, int program_name) const;



}; // end class Scene_item


#include <QMetaType>
Q_DECLARE_METATYPE(Scene_item*)

#endif // SCENE_ITEM_H<|MERGE_RESOLUTION|>--- conflicted
+++ resolved
@@ -56,12 +56,7 @@
       buffersSize(20),
       vaosSize(10)
   {
-<<<<<<< HEAD
       is_monochrome = true;
-      nbVaos = 0;
-=======
-
->>>>>>> ff0a41ff
       for(int i=0; i<vaosSize; i++)
       {
           addVaos(i);
@@ -90,11 +85,7 @@
       buffersSize(buffers_size),
       vaosSize(vaos_size)
   {
-<<<<<<< HEAD
       is_monochrome = true;
-      nbVaos = 0;
-=======
->>>>>>> ff0a41ff
       for(int i=0; i<vaosSize; i++)
       {
           addVaos(i);
@@ -109,12 +100,11 @@
       }
       nb_isolated_vertices = 0;
   }
-<<<<<<< HEAD
+  //! Setter for the number of isolated vertices.
   void setNbIsolatedvertices(std::size_t nb) { nb_isolated_vertices = nb;}
+  //! Getter for the number of isolated vertices.
   std::size_t getNbIsolatedvertices() const {return nb_isolated_vertices;}
-=======
   //!The destructor. It is virtual as the item is virtual.
->>>>>>> ff0a41ff
   virtual ~Scene_item();
   //! Creates a new item as a copy of the sender. Must be overloaded.
   virtual Scene_item* clone() const = 0;
@@ -216,21 +206,8 @@
   virtual void setColor(QColor c) { color_ = c; invalidate_buffers(); }
   //!When invalidate_buffers() is not enough.
   virtual void contextual_changed(){}
-
-<<<<<<< HEAD
-  // Setters for the four basic properties
-  virtual void setColor(QColor c) {
-    color_ = c;
-    if(!is_monochrome)
-    {
-        setItemIsMulticolor(false);
-        invalidate_buffers();
-    }
-  }
-=======
   //!Setter for the RGB color of the item. Calls setColor(QColor).
   //!@see setColor(QColor c)
->>>>>>> ff0a41ff
   void setRbgColor(int r, int g, int b) { setColor(QColor(r, g, b)); }
   //!Setter for the name of the item.
   virtual void setName(QString n) { name_ = n; }
@@ -306,12 +283,12 @@
   bool visible_;
   //!Specifies if the item is currently selected.
   bool is_selected;
-<<<<<<< HEAD
   //! Specifies if the item is monochrome and uses uniform attribute for its color
   //! or is multicolor and uses buffers.
   bool is_monochrome;
+  //! Holds the number of vertices that are not linked to the polyhedron from the OFF
+  //! file.
   std::size_t nb_isolated_vertices;
-=======
   /*! Decides if the draw function must call initialize_buffers() or not. It is set
    * to true in the end of initialize_buffers() and to false in invalidate_buffers(). The need of
    * this boolean comes from the need of a context from the OpenGLFunctions used in
@@ -319,7 +296,6 @@
    * @see initialize_buffers()
    * @see invalidate_buffers()
    */
->>>>>>> ff0a41ff
   mutable bool are_buffers_filled;
   //!The rendering mode of the item.
   //!@see RenderingMode
