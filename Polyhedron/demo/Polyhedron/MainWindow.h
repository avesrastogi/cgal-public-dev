#ifndef MAINWINDOW_H
#define MAINWINDOW_H
#include "config.h"

#include <QtOpenGL/qgl.h>
#include <CGAL/Qt/DemosMainWindow.h>
#ifdef QT_SCRIPT_LIB
#  include  <QScriptEngine>
#endif

#include <QVector>
#include <QList>
#include <QFileInfo>
#include <QStringList>
#include <QSet>

class Scene;
class Viewer;
class QTreeView;
class QMenu;
namespace CGAL {
namespace Three{
class Polyhedron_demo_io_plugin_interface;
class Polyhedron_demo_plugin_interface;
}
}

class Scene_item;
class QSortFilterProxyModel;
class QModelIndex;

namespace Ui {
  class MainWindow;
}

#include "Polyhedron_type_fwd.h"

#include "Messages_interface.h"

/*!
 * \brief The main window of the applicatipon.
 * It contains all the widgets, the menus and the elements of interface
 * of the application.*/

class MainWindow : 
  public CGAL::Qt::DemosMainWindow,
  public Messages_interface
{
  Q_OBJECT
  Q_INTERFACES(Messages_interface)
public:
  /*! \brief The constructor
   * It links the class with its UI file and sets it up.
   * It also saves pointers to viewer and the sceneView.
   * Then it creates and initializes the scene and do the
   * connexions with the UI. Finally it loads the plugins.*/

  MainWindow(QWidget* parent = 0);
  ~MainWindow();

  /*! Find an IO plugin.
   * throws std::invalid_argument if no loader with that argument can be found
   @returns the IO plugin associated with `loader_name`*/
  CGAL::Three::Polyhedron_demo_io_plugin_interface* find_loader(const QString& loader_name) const;
  
  /*! \brief Load an item with a given loader.
   * throws `std::logic_error` if loading does not succeed or
   * `std::invalid_argument` if `fileinfo` specifies an invalid file*/
  Scene_item* load_item(QFileInfo fileinfo, CGAL::Three::Polyhedron_demo_io_plugin_interface*);

public Q_SLOTS:
  void updateViewerBBox();
  void open(QString);

<<<<<<< HEAD
  //! given an extension file, returns true if `filename` matches the filter
=======
  void restoreCollapseState();
  /// given a file extension file, returns true if `filename` matches the filter
>>>>>>> 2722c76b
  bool file_matches_filter(const QString& filters, const QString& filename);

  /*! Open a file with a given loader, and return true if it was successful.
   This slot is for use by scripts.*/
  bool open(QString filename, QString loader_name);

  /*! Reloads an item. Expects to be called by a QAction with the
   index of the item to be reloaded as data attached to the action.
   The index must identify a valid `Scene_item`.*/
  void reload_item();
  
  /*!
   * This is an overloaded function.
   * If QT_SCRIPT_LIB is defined, returns true if the script is valid.
   * If not, returns false.
   */
  bool load_script(QString filename);

  /*! If QT_SCRIPT_LIB is defined, returns true if the script is valid.
  * If not, returns false.
  */
  bool load_script(QFileInfo);

  /*!
   * Gives the keyboard input focus to the widget searchEdit.
   */
  void setFocusToQuickSearch();

  /*!
   * Clears the current selection and select the scene_item with
   * the index i in the sceneView. Calls itemChanged(i) from the scene.
   */
  void selectSceneItem(int i);
  /*!
   * Prints coordinates of a point and its distance to the last
   * position printed by this function.
   */
  void showSelectedPoint(double, double, double);
  /*!
   * Calls removeSceneItemFromSelection(i).
   */
  void unSelectSceneItem(int i);
  /*!
   * Clears the current selection and select all the scene_items
   * in the sceneView.
   */
  void selectAll();
  /*!
   * Adds the scene_item with the index i in the sceneView to the
   * current selection. Calls itemChanged(i) from the scene.
   */
  void addSceneItemInSelection(int i);

  /*!
   * Removes the scene_item with the index i in the sceneView to the
   * current selection. Calls itemChanged(i) from the scene.
   */
  void removeSceneItemFromSelection(int i);

  /*!
   * Calls setAddKeyFrameKeyboardModifiers(m) from the viewer.
   */
  void setAddKeyFrameKeyboardModifiers(Qt::KeyboardModifiers);
  /*!
   * Set the visibility of all actions from the targeted menu
   * and its submenus to false and disables them.
   */
  void clearMenu(QMenu*);
  /*!
   * Enables and sets the targeted action's visibility to true.
   * Does the same in all the menus of the widgets associated with
   * this action.
   */
  void addAction(QAction*);
  /*!
   * Creates an action with text actionText named actionName and
   * adds it to the menu menuName. If menuName does not exist,
   * it is created.
   */
  void addAction(QString actionName,
                 QString actionText,
                 QString menuName);
  /*!
   * Sets the scene center to the target position and makes the
   * scene slide to this new center. Also sets the pivotPoint of
   * the camera to this position.
   */
  void viewerShow(float, float, float);
  /*!
   * Sets the scene center to be the center of the target BBox.
   * Also sets the pivotPoint of the camera to this position.
   */
  void viewerShow(float, float, float, float, float, float);
  /*!
   * Centers the scene on the target object.
   */
  void viewerShowObject();
  /*!
   * Displays a text preceded by the mention "INFO :".
   */
  void information(QString);
  /*!
   * Displays a blue text preceded by the mention "WARNING :".
   */
  void warning(QString);
  /*!
   * Displays a red text preceded by the mention "ERROR :".
   */
  void error(QString);

    //!Displays a text in the chosen html color with the chosen html font.

  void message(QString, QString, QString = QString("normal"));

    //!Returns true if the target plugin is present. If not, returns false.
  bool hasPlugin(const QString&) const;
  /*!
   * If able, finds a script debugger and interrupts current action. Default
   * value for parameter is true.
   */
  void enableScriptDebugger(bool = true);

protected Q_SLOTS:

   //!Gets the new selected item(s) from the sceneView and updates the scene
   //!and viewer accordingly.
  /*!
   * Set the scene selected item or selected item list. Sets the manipulated
   * frame of the viewer to the new selected item's and calls updateGL().
   */
  void selectionChanged();
  /*!
   * Invoques a context menu for the currently selected item at the requested
   * position.
   */
  void contextMenuRequested(const QPoint& global_pos);
  /*!
   * Invoques a context menu for the requested item at the requested
   * position.
   */
  void showSceneContextMenu(int selectedItemIndex,
                            const QPoint& global_pos);

  //!This is an overloaded function. Invoques a context menu at the requested
  //!position.
  /*!
   * If the widget which received the request is not the sceneView, the index
   * chosen by default for the menu is the one of the currently selected item.
   * If it is the sceneView, then the index of the clicked item is collected.
   * If this index is valid, then it is used for the menu. If not, the function
   * returns.
   */
  void showSceneContextMenu(const QPoint& local_pos_of_treeview);

  //!Prints information about the currently selected item if able.
  void updateInfo();
  //!Prints graphical information about the currently selected item if able.
  void updateDisplayInfo();
  //!Sets the current manipulated frame to 0.
  void removeManipulatedFrame(Scene_item*);

  // settings
  //!Closes the main window.
  void quit();
  //!Reads the plugin_blacklist contents and apply them.
  void readSettings();
  //!Sets up the plugin_blacklist.
  void writeSettings();

  // load, erase, duplicate
  //!Loops on on_actionErase_triggered();
  void on_actionEraseAll_triggered();
  //!Opens a dialog to open one or several files.
  void on_actionLoad_triggered();
  //!Erases the selected items. Returns true if items remain in the sceneView.
  bool on_actionErase_triggered();
  //!Duplicates the selected item and selects the new item.
  void on_actionDuplicate_triggered();
  //!If QT_SCRIPT_LIB is defined, opens a dialog to choose a script.
  void on_actionLoad_Script_triggered();

  // Show/Hide
  //!Swap the visibility of the selected item(s).
  void on_actionShowHide_triggered();

  // Select A/B
  //!Sets the selected item as item_A.
  void on_actionSetPolyhedronA_triggered();
  //!Sets the selected item as Item_B.
  void on_actionSetPolyhedronB_triggered();

  //Preferences edition
  //!Opens the Preferences dialog.
  void on_actionPreferences_triggered();
  // save as...
  //!Opens a dialog to save selected item if able.
  void on_actionSaveAs_triggered(); 
  //!Calls the function save of the current plugin if able.
  void save(QString filename, Scene_item* item);
  //!Calls the function saveSnapShot of the viewer.
  void on_actionSaveSnapshot_triggered();
  //!Opens a Dialog to choose a color and make it the background color.
  void on_actionSetBackgroundColor_triggered();
  /*! Opens a Dialog to enter coordinates of the new center point and sets it
   * with viewerShow.
   *@see viewerShow(float, float, float, float, float, float)
   */
  void on_action_Look_at_triggered();
  //!Returns the position and orientation of the current camera frame.
  QString camera_string() const;
  /*! Prints the position and orientation of the current camera frame.
   * @see camera_string()
   */
  void on_actionDumpCamera_triggered();
  //!Sets the coordinates of the camera in the clipboard text.
  void on_action_Copy_camera_triggered();
  //!Gets coordinates from the clipboard and sets them as the current ones for
  //!the camera.
  void on_action_Paste_camera_triggered();
  //!Hides not available operations and show available operations in all the
  //!menus.
  void filterOperations();
  //!Updates the bounding box and moves the camera to fits the scene.
  void on_actionRecenterScene_triggered();
protected:
  QList<QAction*> createSubMenus(QList<QAction*>);
  /*! For each objects in the sceneView, loads the associated plugins.
   * Gets the property "submenuName" of all the actions and creates submenus.
   * Sorts the Operations menu by name.
   * @see initPlugin(QObject*);
   * @see initIOPlugin(QObject*);
   */
  void loadPlugins();
  /*!
   * \brief Initializes the plugins.
   * Makes pairs between plugins and object names and fills the Operations menu.
   * Called only once.
   */
  bool initPlugin(QObject*);
  //!Initializes the IO plugin for the target object.
  bool initIOPlugin(QObject*);
  /*!
   * Calls writeSettings() and set the flag accepted for the event.
   * @see writeSettings()
   */
  void closeEvent(QCloseEvent *event);
  /*! Returns the currently selected item in the sceneView. Returns -1
   * if none is selected.
   */
  int getSelectedSceneItemIndex() const;
  //! Returns a list of the selected items in the sceneView.
  QList<int> getSelectedSceneItemIndices() const;

private:
  QModelIndex recurseExpand(QModelIndex index);
  QString strippedName(const QString &fullFileName);
  void setMenus(QString, QString, QAction *a);
  /// plugin black-list
  QSet<QString> plugin_blacklist;
  Scene* scene;
  Viewer* viewer;
  QSortFilterProxyModel* proxyModel;
  QTreeView* sceneView;
  Ui::MainWindow* ui;
  QVector<CGAL::Three::Polyhedron_demo_io_plugin_interface*> io_plugins;
  QMap<QString,QString> default_plugin_selection;
  // typedef to make Q_FOREACH work
  typedef QPair<CGAL::Three::Polyhedron_demo_plugin_interface*, QString> PluginNamePair;
  QVector<PluginNamePair > plugins;
#ifdef QT_SCRIPT_LIB
  QScriptEngine* script_engine;
public:
  /*! Evaluates a script and search for uncaught exceptions. If quiet is false, prints the
   *backtrace of the uncaught exceptions.
   */
  void evaluate_script(QString script, 
                       const QString & fileName = QString(),
                       const bool quiet = false);
  //! Calls evaluate_script(script, filename, true).
  void evaluate_script_quiet(QString script, 
                             const QString & fileName = QString());
#endif
};

#endif // ifndef MAINWINDOW_H<|MERGE_RESOLUTION|>--- conflicted
+++ resolved
@@ -72,12 +72,8 @@
   void updateViewerBBox();
   void open(QString);
 
-<<<<<<< HEAD
-  //! given an extension file, returns true if `filename` matches the filter
-=======
   void restoreCollapseState();
   /// given a file extension file, returns true if `filename` matches the filter
->>>>>>> 2722c76b
   bool file_matches_filter(const QString& filters, const QString& filename);
 
   /*! Open a file with a given loader, and return true if it was successful.
