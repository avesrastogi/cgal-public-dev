#! /bin/sh

# This is a script for the CGAL test suite. Such a script must obey
# the following rules:
#
# - the name of the script is cgal_test_with_cmake
# - for every target two one line messages are written to the file 'error.txt'
#     the first one indicates if the compilation was successful
#     the second one indicates if the execution was successful
#   if one of the two was not successful, the line should start with 'ERROR:'
# - running the script should not require any user interaction
# - the script should clean up object files and executables

  ERRORFILE=error.txt
  DO_RUN=
  if [ -z "${MAKE_CMD}" ]; then
    MAKE_CMD=make
  fi
  NEED_CLEAN=

#---------------------------------------------------------------------#
#                    configure
#---------------------------------------------------------------------#

configure()
{
  echo "Configuring... "
  
  if eval 'cmake "$CMAKE_GENERATOR" -DRUNNING_CGAL_AUTO_TEST=TRUE  \
                                     -DCGAL_DIR="$CGAL_DIR" \
                                     .' ; then
                                     
    echo "   successful configuration" >> $ERRORFILE
  else
    echo "   ERROR:    configuration" >> $ERRORFILE
  fi
}

#---------------------------------------------------------------------#
#                    compile_and_run <target>
#---------------------------------------------------------------------#

compile_and_run()
{
  echo "Compiling $1 ... "
  SUCCES="y"
  
  if eval '${MAKE_CMD} VERBOSE=ON -fMakefile $1' ; then
    echo "   successful compilation of $1" >> $ERRORFILE
  else
    echo "   ERROR:    compilation of $1" >> $ERRORFILE
    SUCCES=""
  fi

  if [ -n "$DO_RUN" ] ; then
    if [ -n "${SUCCES}" ] ; then
      OUTPUTFILE=ProgramOutput.$1.$PLATFORM
      rm -f $OUTPUTFILE
      COMMAND="./$1"
      if [ -f $1.cmd ] ; then
        COMMAND="$COMMAND `cat $1.cmd`"
      fi
      if [ -f $1.cin ] ; then
        COMMAND="cat $1.cin | $COMMAND"
      fi
      echo "Executing $1 ... "
      echo
      ulimit -t 3600 2> /dev/null
      if eval $COMMAND > $OUTPUTFILE 2>&1 ; then
        echo "   successful execution   of $1" >> $ERRORFILE
      else
        echo "   ERROR:    execution   of $1" >> $ERRORFILE
      fi
    else
      echo   "   ERROR:    not executed   $1" >> $ERRORFILE
    fi
  fi
}

#---------------------------------------------------------------------#
#                    remove the previous error file
#---------------------------------------------------------------------#

rm -f $ERRORFILE
touch $ERRORFILE

#---------------------------------------------------------------------#
#                    configure, compile and run the tests
#---------------------------------------------------------------------#

configure

if [ $# -ne 0 ] ; then
  for file in $* ; do
    compile_and_run $file
  done
else
  echo "Run all tests."

  for target in  \
      Polyhedron_3 \
      camera_positions_plugin \
      convex_hull_plugin \
      corefinement_plugin \
      cut_plugin \
      demo_framework \
      edit_polyhedron_plugin \
      features_detection_plugin \
      gocad_plugin \
      inside_out_plugin \
      intersection_plugin \
      io_implicit_function_plugin \
      jet_fitting_plugin \
      join_polyhedra_plugin \
      kernel_plugin \
      mesh_3_plugin \
      mesh_segmentation_plugin \
      mesh_simplification_plugin \
      nef_io_plugin \
      nef_plugin \
      normal_estimation_plugin \
      off_plugin \
      off_to_nef_plugin \
      off_to_xyz_plugin \
      orient_soup_plugin \
      parameterization_plugin \
      pca_plugin \
      point_dialog \
      point_inside_polyhedron_plugin \
      point_set_average_spacing_plugin \
      point_set_outliers_removal_plugin \
      point_set_simplification_plugin \
      point_set_smoothing_plugin \
      poisson_plugin \
      polyhedron_slicer_plugin \
      polyhedron_stitching_plugin \
      polylines_io_plugin \
      remeshing_plugin \
      scene_basic_objects \
      scene_c2t3_item \
      scene_combinatorial_map_item \
      scene_edit_polyhedron_item \
      scene_implicit_function_item \
      scene_nef_polyhedron_item \
      scene_points_with_normal_item \
      scene_polygon_soup_item \
      scene_polyhedron_item \
      scene_polyhedron_item_decorator \
      scene_polyhedron_item_k_ring_selection \
      scene_polyhedron_selection_item \
      scene_polyhedron_transform_item \
      scene_polylines_item \
      scene_textured_polyhedron_item \
      selection_io_plugin \
      selection_plugin \
      self_intersection_plugin \
      stl_plugin \
      subdivision_methods_plugin \
      transform_polyhedron_plugin \
      triangulate_facets_plugin \
      trivial_plugin \
      vcm_normal_estimation_plugin \
      xyz_plugin \
      p_klein_function_plugin \
      p_sphere_function_plugin \
      p_tanglecube_function_plugin \
<<<<<<< HEAD
      shortest_path_plugin \
=======
      advancing_front_plugin \
>>>>>>> 5549a9e3
      all
  do
      if  ${MAKE_CMD} -f Makefile help | grep "$target" > /dev/null; then 
          compile_and_run "$target"
          NEED_CLEAN=y
      fi
  done
fi

#
# The clean target generated by CMake under cygwin 
# always fails for some reason
#
if [ -n "${NEED_CLEAN}" ]; then 
  if ! ( uname | grep -q "CYGWIN" ) ; then
    ${MAKE_CMD} -fMakefile clean
  fi
fi<|MERGE_RESOLUTION|>--- conflicted
+++ resolved
@@ -164,11 +164,8 @@
       p_klein_function_plugin \
       p_sphere_function_plugin \
       p_tanglecube_function_plugin \
-<<<<<<< HEAD
       shortest_path_plugin \
-=======
       advancing_front_plugin \
->>>>>>> 5549a9e3
       all
   do
       if  ${MAKE_CMD} -f Makefile help | grep "$target" > /dev/null; then 
