--- conflicted
+++ resolved
@@ -528,7 +528,6 @@
 
   if(spheres_are_shown)
   {
-<<<<<<< HEAD
     vaos[Spheres]->bind();
     program_sphere->bind();
     //ModelViewMatrix used for the transformation of the camera.
@@ -553,7 +552,9 @@
     QVector4D specular(0.0f, 0.0f, 0.0f, 1.0f);
     viewer->glGetIntegerv(GL_LIGHT_MODEL_TWO_SIDE, &is_both_sides);
 
-
+    QVector4D cp(this->plane().a(),this->plane().b(),this->plane().c(),this->plane().d());
+
+    program_sphere->setUniformValue("cutplane", cp);
     program_sphere->setUniformValue("mvp_matrix", mvp_mat);
     program_sphere->setUniformValue("mv_matrix", mv_mat);
     program_sphere->setUniformValue("light_pos", position);
@@ -564,44 +565,6 @@
     program_sphere->setUniformValue("is_two_side", is_both_sides);
 
     viewer->glDrawArraysInstanced(GL_TRIANGLES, 0,
-=======
-      vaos[Spheres]->bind();
-      program_sphere->bind();
-      //ModelViewMatrix used for the transformation of the camera.
-      QMatrix4x4 mvp_mat;
-      // ModelView Matrix used for the lighting system
-      QMatrix4x4 mv_mat;
-      GLdouble d_mat[16];
-      GLint is_both_sides = 0;
-      viewer->camera()->getModelViewProjectionMatrix(d_mat);
-      //Convert the GLdoubles matrices in GLfloats
-      for (int i=0; i<16; ++i){
-          mvp_mat.data()[i] = GLfloat(d_mat[i]);
-      }
-      viewer->camera()->getModelViewMatrix(d_mat);
-      for (int i=0; i<16; ++i)
-          mv_mat.data()[i] = GLfloat(d_mat[i]);
-      QVector4D position(0.0f,0.0f,1.0f, 1.0f );
-      QVector4D ambient(0.4f, 0.4f, 0.4f, 0.4f);
-      // Diffuse
-      QVector4D diffuse(1.0f, 1.0f, 1.0f, 1.0f);
-      // Specular
-      QVector4D specular(0.0f, 0.0f, 0.0f, 1.0f);
-      viewer->glGetIntegerv(GL_LIGHT_MODEL_TWO_SIDE, &is_both_sides);
-
-      QVector4D cp(this->plane().a(),this->plane().b(),this->plane().c(),this->plane().d());
-      program_sphere->setUniformValue("cutplane", cp);
-      program_sphere->setUniformValue("mvp_matrix", mvp_mat);
-      program_sphere->setUniformValue("mv_matrix", mv_mat);
-      program_sphere->setUniformValue("light_pos", position);
-      program_sphere->setUniformValue("light_diff",diffuse);
-      program_sphere->setUniformValue("light_spec", specular);
-      program_sphere->setUniformValue("light_amb", ambient);
-      program_sphere->setUniformValue("spec_power", 51.8f);
-      program_sphere->setUniformValue("is_two_side", is_both_sides);
-
-      viewer->glDrawArraysInstanced(GL_TRIANGLES, 0,
->>>>>>> b116b8ed
                                   static_cast<GLsizei>(s_vertex.size()/3),
                                   static_cast<GLsizei>(s_radius.size()));
     program_sphere->release();
@@ -956,15 +919,9 @@
   }
 
   //vao containing the data for the lines
-<<<<<<< HEAD
-  {
-    program = getShaderProgram(PROGRAM_WITHOUT_LIGHT, viewer);
+  {
+    program = getShaderProgram(PROGRAM_C3T3_EDGES, viewer);
     program->bind();
-=======
-      {
-        program = getShaderProgram(PROGRAM_C3T3_EDGES, viewer);
-        program->bind();
->>>>>>> b116b8ed
 
     vaos[Edges]->bind();
     buffers[Edges_vertices].bind();
@@ -977,7 +934,10 @@
     vaos[Edges]->release();
     program->release();
 
-<<<<<<< HEAD
+    positions_lines_size = positions_lines.size();
+    positions_lines.clear();
+    positions_lines.swap(positions_lines);
+    
   }
 
   //vao containing the data for the grid
@@ -985,39 +945,16 @@
     program = getShaderProgram(PROGRAM_WITHOUT_LIGHT, viewer);
     program->bind();
 
-    vaos[2]->bind();
+    vaos[Grid]->bind();
     buffers[Grid_vertices].bind();
     buffers[Grid_vertices].allocate(positions_grid.data(),
                                     static_cast<int>(positions_grid.size()*sizeof(float)));
     program->enableAttributeArray("vertex");
     program->setAttributeBuffer("vertex", GL_FLOAT, 0, 3);
     buffers[Grid_vertices].release();
-    vaos[2]->release();
+    vaos[Grid]->release();
     program->release();
   }
-=======
-        positions_lines_size = positions_lines.size();
-        positions_lines.clear();
-        positions_lines.swap(positions_lines);
-
-      }
-
-  //vao containing the data for the grid
-      {
-        program = getShaderProgram(PROGRAM_WITHOUT_LIGHT, viewer);
-        program->bind();
-
-        vaos[Grid]->bind();
-        buffers[Grid_vertices].bind();
-        buffers[Grid_vertices].allocate(positions_grid.data(),
-          static_cast<int>(positions_grid.size()*sizeof(float)));
-        program->enableAttributeArray("vertex");
-        program->setAttributeBuffer("vertex", GL_FLOAT, 0, 3);
-        buffers[Grid_vertices].release();
-        vaos[Grid]->release();
-        program->release();
-      }
->>>>>>> b116b8ed
 
   //vao containing the data for the spheres
   {
@@ -1264,11 +1201,7 @@
   }
   //The Spheres
   {
-<<<<<<< HEAD
     for(Tr::Finite_vertices_iterator
-=======
-      for(Tr::Finite_vertices_iterator
->>>>>>> b116b8ed
           vit = d->c3t3.triangulation().finite_vertices_begin(),
           end =  d->c3t3.triangulation().finite_vertices_end();
         vit != end; ++vit)
