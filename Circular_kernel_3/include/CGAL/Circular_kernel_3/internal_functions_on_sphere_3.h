// Copyright (c) 2008  INRIA Sophia-Antipolis (France).
// All rights reserved.
//
// This file is part of CGAL (www.cgal.org).
// You can redistribute it and/or modify it under the terms of the GNU
// General Public License as published by the Free Software Foundation,
// either version 3 of the License, or (at your option) any later version.
//
// Licensees holding a valid commercial license may use this file in
// accordance with the commercial license agreement provided with the software.
//
// This file is provided AS IS with NO WARRANTY OF ANY KIND, INCLUDING THE
// WARRANTY OF DESIGN, MERCHANTABILITY AND FITNESS FOR A PARTICULAR PURPOSE.
//
// $URL$
// $Id$
//
// Author(s) : Monique Teillaud, Sylvain Pion, Pedro Machado

// Partially supported by the IST Programme of the EU as a 
// STREP (FET Open) Project under Contract No  IST-006413 
// (ACS -- Algorithms for Complex Shapes)

#ifndef CGAL_SPHERICAL_KERNEL_PREDICATES_ON_SPHERE_3_H
#define CGAL_SPHERICAL_KERNEL_PREDICATES_ON_SPHERE_3_H

namespace CGAL {
  namespace SphericalFunctors {

    template < class SK >
    typename SK::Algebraic_kernel::Polynomials_for_line_3
    get_equation( const typename SK::Line_3 & l)
    {
      typedef typename SK::Algebraic_kernel Algebraic_kernel;
      return Algebraic_kernel().construct_polynomials_for_line_3_object()
	  (l.to_vector().x(), l.point().x(), 
           l.to_vector().y(), l.point().y(),
           l.to_vector().z(), l.point().z());
    }

    template < class SK >
    typename SK::Polynomial_1_3
    get_equation( const typename SK::Plane_3 & s )
    {
      typedef typename SK::Algebraic_kernel Algebraic_kernel;
      return Algebraic_kernel().construct_polynomial_1_3_object()
	  ( s.a(), s.b(), s.c(), s.d() );
    }

    template < class SK >
    typename SK::Polynomial_for_spheres_2_3
    get_equation( const typename SK::Sphere_3 & s )
    {
      typedef typename SK::Point_3    Point_3;
      typedef typename SK::Algebraic_kernel   Algebraic_kernel;
      Point_3 center = s.center();
      return Algebraic_kernel().construct_polynomial_for_spheres_2_3_object()
	  ( center.x(), center.y(), center.z(), s.squared_radius() );
    }

    template < class SK >
    typename SK::Polynomials_for_circle_3
    get_equation( const typename SK::Circle_3 & c )
    {
      typedef typename SK::Algebraic_kernel Algebraic_kernel;
      return std::make_pair ( Algebraic_kernel().construct_polynomial_for_spheres_2_3_object()
                               (c.center().x(), c.center().y(), 
                                c.center().z(), c.squared_radius()),
                              Algebraic_kernel().construct_polynomial_1_3_object()
                               (c.supporting_plane().a(),
                                c.supporting_plane().b(),
                                c.supporting_plane().c(),
                                c.supporting_plane().d()));
    }

    template < class SK >
    typename SK::Sphere_3
    construct_sphere_3(const typename SK::Polynomial_for_spheres_2_3 &eq)
    {
      typedef typename SK::Sphere_3 Sphere_3;
      typedef typename SK::Point_3  Point_3;
      return Sphere_3(Point_3(eq.a(),eq.b(),eq.c()),eq.r_sq());
    }

   
    template < class SK >
    inline
    typename SK::Linear_kernel::Bounded_side_3::result_type
    bounded_side(const typename SK::Sphere_3 &s,
                 const typename SK::Circular_arc_point_3 &p) {
      typedef typename SK::Algebraic_kernel Algebraic_kernel;
      typedef typename SK::Polynomial_for_spheres_2_3 Equation;
      Equation equation = get_equation<SK>(s);
      Sign sign = Algebraic_kernel().sign_at_object()(equation,p.rep().coordinates());
      if(sign == NEGATIVE) return ON_BOUNDED_SIDE;
      else if(sign == POSITIVE) return ON_UNBOUNDED_SIDE;
      else return ON_BOUNDARY;
    }

    template < class SK >
    inline
    typename SK::Linear_kernel::Bounded_side
    bounded_side(const typename SK::Circle_3 &c,
                 const typename SK::Circular_arc_point_3 &p) {
      typedef typename SK::Algebraic_kernel Algebraic_kernel;
      typedef typename SK::Polynomial_for_spheres_2_3 Equation;
      CGAL_kernel_assertion(SK().has_on_3_object()(c.supporting_plane(),p));
      Equation equation = get_equation<SK>(c.diametral_sphere());
      Sign sign = Algebraic_kernel().sign_at_object()(equation,p.rep().coordinates());
      if(sign == NEGATIVE) return ON_BOUNDED_SIDE;
      else if(sign == POSITIVE) return ON_UNBOUNDED_SIDE;
      else return ON_BOUNDARY;
    }

    template < class SK >
    inline
    bool
    non_oriented_equal(const typename SK::Sphere_3 & s1,
                       const typename SK::Sphere_3 & s2)
    {
      // Should we compare anyway even if they are degenerated?
      CGAL_kernel_assertion(!(s1.is_degenerate() || s2.is_degenerate()));
      return s1.center() == s2.center() &&
      s1.squared_radius() == s2.squared_radius();
    }

    template < class SK >
    inline
    bool
    non_oriented_equal(const typename SK::Plane_3 & p1,
                       const typename SK::Plane_3 & p2)
    {
      // Should we compare anyway even if they are degenerated?
      CGAL_kernel_assertion(!(p1.is_degenerate() || p2.is_degenerate()));
      if(is_zero(p1.a())) {
        if(!is_zero(p2.a())) return false;
        if(is_zero(p1.b())) {
          if(!is_zero(p2.b())) return false;
          return p1.c() * p2.d() == p1.d() * p2.c();
        }
        return (p2.c() * p1.b() == p1.c() * p2.b()) &&
               (p2.d() * p1.b() == p1.d() * p2.b());
      }
      return (p2.b() * p1.a() == p1.b() * p2.a()) &&
             (p2.c() * p1.a() == p1.c() * p2.a()) &&
             (p2.d() * p1.a() == p1.d() * p2.a());
    }

    template < class SK >
    inline
    bool
    non_oriented_equal(const typename SK::Circle_3 & c1,
                       const typename SK::Circle_3 & c2) {
      // We see degeneracies on the other non_oriented_equal functions
      if(!non_oriented_equal<SK>(c1.diametral_sphere(), c2.diametral_sphere())) return false;
      if(!non_oriented_equal<SK>(c1.supporting_plane(), c2.supporting_plane())) return false;
      return true;
    }

    template< class SK>
    bool
    non_oriented_equal(const typename SK::Line_3 &l1,
                       const typename SK::Line_3 &l2)
    {
      typedef typename SK::Vector_3 Vector_3;
      if(!SK().has_on_3_object()(l1, l2.point())) return false;

      const Vector_3& v1 = l1.to_vector();
      const Vector_3& v2 = l2.to_vector();

      if(v1.x() * v2.y() != v1.y() * v2.x()) return false;
      if(v1.x() * v2.z() != v1.z() * v2.x()) return false;
      if(v1.y() * v2.z() != v1.z() * v2.y()) return false;

      return true;
    }

    template< class SK>
    bool
    non_oriented_equal( const typename SK::Line_arc_3 &l1,
                        const typename SK::Line_arc_3 &l2)
    {
      if(!non_oriented_equal<SK>(l1.supporting_line(),
                                 l2.supporting_line())) return false;
      return (l1.lower_xyz_extremity() == l2.lower_xyz_extremity()) &&
             (l1.higher_xyz_extremity() == l2.higher_xyz_extremity());
    }

    template< class SK>
    bool
    non_oriented_equal( const typename SK::Circular_arc_3 &c1,
                        const typename SK::Circular_arc_3 &c2)
    {
      if(!non_oriented_equal<SK>(c1.supporting_circle(),
                                 c2.supporting_circle())) return false;
      if(c1.rep().is_full() && c2.rep().is_full())
        return true;
      return (c1.source() == c2.source()) &&
             (c1.target() == c2.target());
    }

   namespace internal {
     // we need to pass the result_type, to hack around the fact that
     // object doesn't support operator=(const T&) and so we keep backwards compatibility
     template<typename SK, typename RT>
     struct pair_transform {
       RT operator()(const std::pair< typename SK::Root_for_spheres_2_3, unsigned >& p) {
         return RT(std::make_pair(typename SK::Circular_arc_point_3(p.first), p.second));
       }
     };

     template<typename SK>
     struct pair_transform<SK, CGAL::Object> {
       CGAL::Object operator()(const std::pair< typename SK::Root_for_spheres_2_3, unsigned >& p) {
         return CGAL::make_object(std::make_pair(typename SK::Circular_arc_point_3(p.first), p.second));
       }
     };

   // obscure trick: calculate the regular intersection between two
   // objects, throw it away if empty, else check if the result was a
   // point_3, if so turn in into a (circular_arc_point, unsigned)
   // pair, otherwise just dump the value with conversion to RT
   // (again: converting to RT before assigning to the Iterator is
   // just to keep object working)
   template<typename SK, typename RT, typename OutputIterator>
   struct Point_conversion_visitor : public boost::static_visitor<OutputIterator> {
     Point_conversion_visitor(const OutputIterator& it) : it(it) {}
     template<typename T>
     OutputIterator operator()(const T& t) { *it++ = RT(t); return it; }

     OutputIterator operator()(const typename SK::Point_3& p) { 
       // 2 multiplicities
       *it++ = RT(std::make_pair(typename SK::Circular_arc_point_3(p), 2u));
       return it;
     }
     OutputIterator it;
   };

   } // namespace internal

    template < class SK, class OutputIterator >
    OutputIterator
    intersect_3(const typename SK::Sphere_3 & s, 
                const typename SK::Line_3 & l, 
	        OutputIterator res)
    {
      typedef typename Intersection_traits<SK, typename SK::Sphere_3, typename SK::Line_3>
        ::result_type result_type;
      typedef typename SK::Algebraic_kernel                          Algebraic_kernel;
      typedef typename SK::Polynomial_for_spheres_2_3  Equation_sphere; 
      typedef typename SK::Polynomials_for_line_3      Equation_line; 
      typedef typename SK::Root_for_spheres_2_3        Root_for_spheres_2_3;
      typedef typename SK::Circular_arc_point_3        Circular_arc_point_3;
      CGAL_kernel_precondition(!s.is_degenerate());
      CGAL_kernel_precondition(!l.is_degenerate());      
      Equation_sphere e1 = get_equation<SK>(s);
      Equation_line e2 = get_equation<SK>(l);
      typedef std::vector< std::pair < Root_for_spheres_2_3, unsigned > > 
        solutions_container;
      solutions_container solutions;
      Algebraic_kernel().solve_object()(e1, e2, std::back_inserter(solutions)); 

      return std::transform(solutions.begin(), solutions.end(), res, internal::pair_transform<SK, result_type>());
    }

    // The special 3 object functions
    template < class SK, class OutputIterator >
    OutputIterator
    intersect_3(const typename SK::Sphere_3 & s1, 
                const typename SK::Sphere_3 & s2, 
	        const typename SK::Sphere_3 & s3, 
                OutputIterator res)
    {
       // circle_3, sphere_3, (circular_arc_point_3, uint)
       typedef typename SK::Polynomial_for_spheres_2_3  Equation_sphere;
       typedef typename SK::Root_for_spheres_2_3  Root_for_spheres_2_3;
       typedef typename SK::Circular_arc_point_3  Circular_arc_point_3;
       typedef typename SK::Circle_3  Circle_3;
       typedef typename SK::Point_3   Point_3;
       typedef typename SK::Sphere_3  Sphere_3;
       typedef typename SK::Plane_3  Plane_3;
       typedef typename SK::Algebraic_kernel  Algebraic_kernel;
<<<<<<< HEAD
=======
       typedef typename ITs<SK>::result_type result_type;

>>>>>>> d1c531a1
       CGAL_kernel_precondition(!s1.is_degenerate());
       CGAL_kernel_precondition(!s2.is_degenerate());
       CGAL_kernel_precondition(!s3.is_degenerate());
       if(non_oriented_equal<SK>(s1,s2) && non_oriented_equal<SK>(s2,s3)) {
         #if CGAL_INTERSECTION_VERSION < 2
         *res++ = make_object(s1);
         #else
         *res++ = result_type(s1);
         #endif
         return res;
       }
       if(non_oriented_equal<SK>(s1,s2)) {
         if(typename Intersection_traits<SK, Sphere_3, Sphere_3>::result_type v = 
            SK().intersect_3_object()(s1, s3)) {
           #if CGAL_INTERSECTION_VERSION < 2
           if( const Point_3* p = object_cast<Point_3>(&v) )
             *res++ = make_object(std::make_pair(Circular_arc_point_3(*p), 2u));
           else
             *res++ = v;
           #else
           internal::Point_conversion_visitor<SK, result_type, OutputIterator> visitor(res);
           return boost::apply_visitor(visitor,
             *v);
           #endif
         }
         return res;
       }
       if(non_oriented_equal<SK>(s1,s3) || non_oriented_equal<SK>(s2,s3)) {
         if(typename Intersection_traits<SK, Sphere_3, Sphere_3>::result_type v = 
            SK().intersect_3_object()(s1, s2)) {
           #if CGAL_INTERSECTION_VERSION < 2
           if( const Point_3* p = object_cast<Point_3>(&v) )
             *res++ = make_object(std::make_pair(Circular_arc_point_3(*p), 2u));
           else
             *res++ = v;
           #else
           internal::Point_conversion_visitor<SK, result_type, OutputIterator> visitor(res);
           return boost::apply_visitor(
             visitor,
             *v);
           #endif
         }
         return res;
       }
       if(SK().collinear_3_object()(s1.center(),s2.center(),s3.center())) {
         typename Intersection_traits<SK, Sphere_3, Sphere_3>::result_type v = 
           SK().intersect_3_object()(s1, s2);
         if(!v) return res;
         if(const Point_3* p = CGAL::internal::intersect_get<Point_3>(v)) {
            if(SK().has_on_3_object()(s3, *p)) {
              #if CGAL_INTERSECTION_VERSION < 2
              *res++ = make_object(std::make_pair(Circular_arc_point_3(*p),2u));
              #else
              *res++ = result_type(std::make_pair(Circular_arc_point_3(*p),2u));
              #endif
            }
            return res;
         }
         if(const Circle_3* c = CGAL::internal::intersect_get<Circle_3>(v)) {
            if(SK().has_on_3_object()(s3, *c)) {
              #if CGAL_INTERSECTION_VERSION < 2
              *res++ = make_object(*c);
              #else
              *res++ = result_type(*c);
              #endif
            }
            return res;
         }
         return res;
       }
       Equation_sphere e1 = get_equation<SK>(s1);
       Equation_sphere e2 = get_equation<SK>(s2);
       Equation_sphere e3 = get_equation<SK>(s3);
       typedef std::vector< std::pair < Root_for_spheres_2_3, unsigned > > 
         algebraic_solutions_container;
       algebraic_solutions_container solutions;
       Algebraic_kernel().solve_object()(e1, e2, e3, std::back_inserter(solutions)); 

       return std::transform(solutions.begin(), solutions.end(), res, internal::pair_transform<SK, result_type>());
    }

    template < class SK, class OutputIterator >
    OutputIterator
    intersect_3(const typename SK::Plane_3 & p, 
                const typename SK::Sphere_3 & s1, 
	        const typename SK::Sphere_3 & s2, 
                OutputIterator res)
    {
      typedef typename boost::variant< std::pair< typename SK::Circular_arc_point_3, unsigned int>,
                                       typename SK::Circle_3 > result_type;
      typedef typename SK::Root_for_spheres_2_3  Root_for_spheres_2_3;
      typedef typename SK::Circular_arc_point_3  Circular_arc_point_3;
      typedef typename SK::Polynomial_for_spheres_2_3  Equation_sphere;
      typedef typename SK::Polynomial_1_3  Equation_plane;
      typedef typename SK::Plane_3  Plane_3;
      typedef typename SK::Sphere_3 Sphere_3;
      typedef typename SK::Algebraic_kernel  Algebraic_kernel;
      CGAL_kernel_precondition(!p.is_degenerate());
      CGAL_kernel_precondition(!s1.is_degenerate());
      CGAL_kernel_precondition(!s2.is_degenerate());
      if(non_oriented_equal<SK>(s1,s2)) {
         if(typename Intersection_traits<SK, Plane_3, Sphere_3>::result_type v = 
            SK().intersect_3_object()(p, s1)) {
           #if CGAL_INTERSECTION_VERSION < 2
           if( const typename SK::Point_3* p = CGAL::object_cast<typename SK::Point_3>(&v) )
             *res++ = make_object(std::make_pair(Circular_arc_point_3(*p), 2u));
           else
             *res++ = v;
           #else
           internal::Point_conversion_visitor<SK, result_type, OutputIterator> visitor(res);
           return boost::apply_visitor(
             visitor,
             *v);
           #endif
         }
         return res;
      }
      Plane_3 radical_p = SK().construct_radical_plane_3_object()(s1,s2);
      if(non_oriented_equal<SK>(p,radical_p)) {
         if(typename Intersection_traits<SK, Plane_3, Sphere_3>::result_type v = 
            SK().intersect_3_object()(p, s1)) {
           #if CGAL_INTERSECTION_VERSION < 2
           if( const typename SK::Point_3* p = CGAL::object_cast<typename SK::Point_3>(&v) )
             *res++ = make_object(std::make_pair(Circular_arc_point_3(*p), 2u));
           else
             *res++ = v;
           #else
           internal::Point_conversion_visitor<SK, result_type, OutputIterator> visitor(res);
           return boost::apply_visitor(
             visitor,
             *v);
           #endif
         }
         return res;
      }
      Equation_sphere e1 = get_equation<SK>(s1);
      Equation_sphere e2 = get_equation<SK>(s2);
      Equation_plane e3 = get_equation<SK>(p);
      typedef std::vector< std::pair < Root_for_spheres_2_3, unsigned > > 
        algebraic_solutions_container;
      algebraic_solutions_container solutions;
      Algebraic_kernel().solve_object()(e1, e2, e3, std::back_inserter(solutions)); 
      return std::transform(solutions.begin(), solutions.end(), res, internal::pair_transform<SK, result_type>());
    }

    template < class SK, class OutputIterator >
    OutputIterator
    intersect_3(const typename SK::Plane_3 & p1, 
                const typename SK::Plane_3 & p2, 
	        const typename SK::Sphere_3 & s, 
                OutputIterator res)
    { 
      typedef typename boost::variant< std::pair< typename SK::Circular_arc_point_3, unsigned int>, 
                                       typename SK::Circle_3 > result_type;
      typedef typename SK::Root_for_spheres_2_3  Root_for_spheres_2_3;
      typedef typename SK::Circular_arc_point_3  Circular_arc_point_3;
      typedef typename SK::Polynomial_for_spheres_2_3  Equation_sphere;
      typedef typename SK::Polynomial_1_3  Equation_plane;
      typedef typename SK::Algebraic_kernel  Algebraic_kernel;
      typedef typename SK::Plane_3 Plane_3;
      typedef typename SK::Sphere_3 Sphere_3;
      CGAL_kernel_precondition(!p1.is_degenerate());
      CGAL_kernel_precondition(!p2.is_degenerate());
      CGAL_kernel_precondition(!s.is_degenerate());      
      if(non_oriented_equal<SK>(p1,p2)) {
         if(typename Intersection_traits<SK, Plane_3, Sphere_3>::result_type v = 
            SK().intersect_3_object()(p1, s)) {
           #if CGAL_INTERSECTION_VERSION < 2
           if( const typename SK::Point_3* p = CGAL::object_cast<typename SK::Point_3>(&v) )
             *res++ = make_object(std::make_pair(Circular_arc_point_3(*p), 2u));
           else
             *res++ = v;
           #else
           internal::Point_conversion_visitor<SK, result_type, OutputIterator> visitor(res);
           return boost::apply_visitor(
             visitor,
             *v);
           #endif
         }
         return res;
      }
      Equation_plane e1 = get_equation<SK>(p1);
      Equation_plane e2 = get_equation<SK>(p2);
      Equation_sphere e3 = get_equation<SK>(s);
      typedef std::vector< std::pair < Root_for_spheres_2_3, unsigned > > 
        algebraic_solutions_container;
      algebraic_solutions_container solutions;
      Algebraic_kernel().solve_object()(e1, e2, e3, std::back_inserter(solutions)); 
      return std::transform(solutions.begin(), solutions.end(), res, internal::pair_transform<SK, result_type>());
    }

    template < class SK, class OutputIterator >
    OutputIterator
    intersect_3(const typename SK::Circle_3 & c, 
                const typename SK::Plane_3 & p,
                OutputIterator res)
    { 
      return intersect_3<SK>(p,c.supporting_plane(),c.diametral_sphere(),res);
    }

    template < class SK, class OutputIterator >
    OutputIterator
    intersect_3(const typename SK::Circle_3 & c, 
                const typename SK::Sphere_3 & s,
                OutputIterator res)
    { 
      return intersect_3<SK>(c.supporting_plane(),s,c.diametral_sphere(),res);
    }

    template < class SK, class OutputIterator >
    OutputIterator
    intersect_3(const typename SK::Circle_3 & c1, 
                const typename SK::Circle_3 & c2,
                OutputIterator res)
    { 
      typedef typename SK::Root_for_spheres_2_3  Root_for_spheres_2_3;
      typedef typename SK::Circular_arc_point_3  Circular_arc_point_3;
      typedef typename SK::Polynomials_for_circle_3  Equation_circle;
      typedef typename SK::Algebraic_kernel  Algebraic_kernel;
      typedef typename Intersection_traits<SK, Circle_3, Circle_3>
        ::result_type result_type;

      if(non_oriented_equal<SK>(c1,c2)) {
         *res++ = CGAL::internal::intersection_return<SK, Circle_3, Circle_3>(c1);
         return res;
      }
      Equation_circle e1 = get_equation<SK>(c1);
      Equation_circle e2 = get_equation<SK>(c2);
      typedef std::vector< std::pair < Root_for_spheres_2_3, unsigned > > 
        algebraic_solutions_container;
      algebraic_solutions_container solutions;
      Algebraic_kernel().solve_object()(e1, e2, std::back_inserter(solutions)); 
      return std::transform(solutions.begin(), solutions.end(), res, internal::pair_transform<SK, result_type>());
    }

    template < class SK, class OutputIterator >
    OutputIterator
    intersect_3(const typename SK::Circle_3 & c, 
                const typename SK::Line_3 & l,
                OutputIterator res)
    { 
      typedef typename SK::Root_for_spheres_2_3  Root_for_spheres_2_3;
      typedef typename SK::Circular_arc_point_3  Circular_arc_point_3;
      typedef typename SK::Polynomials_for_circle_3  Equation_circle;
      typedef typename SK::Polynomials_for_line_3    Equation_line;
<<<<<<< HEAD
=======
      typedef typename SK::Circle_3  Circle_3;
      typedef typename Intersection_traits<SK, Circle_3, typename SK::Line_3>::result_type result_type;
>>>>>>> d1c531a1
      typedef typename SK::Algebraic_kernel  Algebraic_kernel;
      CGAL_kernel_precondition(!l.is_degenerate());
      Equation_circle e1 = get_equation<SK>(c);
      Equation_line e2 = get_equation<SK>(l);
      typedef std::vector< std::pair < Root_for_spheres_2_3, unsigned > > 
        algebraic_solutions_container;
      algebraic_solutions_container solutions;
      Algebraic_kernel().solve_object()(e1, e2, std::back_inserter(solutions)); 
      return std::transform(solutions.begin(), solutions.end(), res, internal::pair_transform<SK, result_type>());
    }

    // At the moment we dont need those functions
    // But in the future maybe (some make_x_monotone? etc..)
    template <class SK>
    typename SK::Circular_arc_point_3
    x_extremal_point(const typename SK::Sphere_3 & c, bool i)
    {
      typedef typename SK::Algebraic_kernel   Algebraic_kernel;
      return Algebraic_kernel().x_critical_points_object()(typename SK::Get_equation()(c),i);
    }

    template <class SK,class OutputIterator>
    OutputIterator
    x_extremal_points(const typename SK::Sphere_3 & c, OutputIterator res)
    {
      typedef typename SK::Algebraic_kernel   Algebraic_kernel;
      return Algebraic_kernel().x_critical_points_object()(typename SK::Get_equation()(c),res);
    }

    template <class SK>
    typename SK::Circular_arc_point_3
    y_extremal_point(const typename SK::Sphere_3 & c, bool i)
    {
      typedef typename SK::Algebraic_kernel   Algebraic_kernel;
      return Algebraic_kernel().y_critical_points_object()(typename SK::Get_equation()(c),i);
    }

    template <class SK,class OutputIterator>
    OutputIterator
    y_extremal_points(const typename SK::Sphere_3 & c, OutputIterator res)
    {
      typedef typename SK::Algebraic_kernel   Algebraic_kernel;
      return Algebraic_kernel().y_critical_points_object()(typename SK::Get_equation()(c),res);
    }

    template <class SK>
    typename SK::Circular_arc_point_3
    z_extremal_point(const typename SK::Sphere_3 & c, bool i)
    {
      typedef typename SK::Algebraic_kernel   Algebraic_kernel;
      return Algebraic_kernel().z_critical_points_object()(typename SK::Get_equation()(c),i);
    }

    template <class SK,class OutputIterator>
    OutputIterator
    z_extremal_points(const typename SK::Sphere_3 & c, OutputIterator res)
    {
      typedef typename SK::Algebraic_kernel   Algebraic_kernel;
      return Algebraic_kernel().z_critical_points_object()(typename SK::Get_equation()(c),res);
    }

    template <class SK>
    typename SK::Circular_arc_point_3
    x_extremal_point(const typename SK::Circle_3 & c, bool i)
    {
      typedef typename SK::Algebraic_kernel   Algebraic_kernel;
      return Algebraic_kernel().x_critical_points_object()(typename SK::Get_equation()(c),i);
    }

    template <class SK,class OutputIterator>
    OutputIterator
    x_extremal_points(const typename SK::Circle_3 & c, OutputIterator res)
    {
      typedef typename SK::Algebraic_kernel   Algebraic_kernel;
      return Algebraic_kernel().x_critical_points_object()(typename SK::Get_equation()(c),res);
    }

    template <class SK>
    typename SK::Circular_arc_point_3
    y_extremal_point(const typename SK::Circle_3 & c, bool i)
    {
      typedef typename SK::Algebraic_kernel   Algebraic_kernel;
      return Algebraic_kernel().y_critical_points_object()(typename SK::Get_equation()(c),i);
    }

    template <class SK,class OutputIterator>
    OutputIterator
    y_extremal_points(const typename SK::Circle_3 & c, OutputIterator res)
    {
      typedef typename SK::Algebraic_kernel   Algebraic_kernel;
      return Algebraic_kernel().y_critical_points_object()(typename SK::Get_equation()(c),res);
    }

    template <class SK>
    typename SK::Circular_arc_point_3
    z_extremal_point(const typename SK::Circle_3 & c, bool i)
    {
      typedef typename SK::Algebraic_kernel   Algebraic_kernel;
      return Algebraic_kernel().z_critical_points_object()(typename SK::Get_equation()(c),i);
    }

    template <class SK,class OutputIterator>
    OutputIterator
    z_extremal_points(const typename SK::Circle_3 & c, OutputIterator res)
    {
      typedef typename SK::Algebraic_kernel   Algebraic_kernel;
      return Algebraic_kernel().z_critical_points_object()(typename SK::Get_equation()(c),res);
    }

  }//SphericalFunctors
}//CGAL

#endif //CGAL_SPHERICAL_KERNEL_PREDICATES_ON_SPHERE_3_H<|MERGE_RESOLUTION|>--- conflicted
+++ resolved
@@ -276,15 +276,12 @@
        typedef typename SK::Root_for_spheres_2_3  Root_for_spheres_2_3;
        typedef typename SK::Circular_arc_point_3  Circular_arc_point_3;
        typedef typename SK::Circle_3  Circle_3;
-       typedef typename SK::Point_3   Point_3;
+       typedef typename SK::Point_3  Point_3;
        typedef typename SK::Sphere_3  Sphere_3;
        typedef typename SK::Plane_3  Plane_3;
        typedef typename SK::Algebraic_kernel  Algebraic_kernel;
-<<<<<<< HEAD
-=======
        typedef typename ITs<SK>::result_type result_type;
 
->>>>>>> d1c531a1
        CGAL_kernel_precondition(!s1.is_degenerate());
        CGAL_kernel_precondition(!s2.is_degenerate());
        CGAL_kernel_precondition(!s3.is_degenerate());
@@ -341,7 +338,7 @@
               *res++ = result_type(std::make_pair(Circular_arc_point_3(*p),2u));
               #endif
             }
-            return res;
+             return res;
          }
          if(const Circle_3* c = CGAL::internal::intersect_get<Circle_3>(v)) {
             if(SK().has_on_3_object()(s3, *c)) {
@@ -351,7 +348,7 @@
               *res++ = result_type(*c);
               #endif
             }
-            return res;
+           return res;
          }
          return res;
        }
@@ -530,11 +527,9 @@
       typedef typename SK::Circular_arc_point_3  Circular_arc_point_3;
       typedef typename SK::Polynomials_for_circle_3  Equation_circle;
       typedef typename SK::Polynomials_for_line_3    Equation_line;
-<<<<<<< HEAD
-=======
       typedef typename SK::Circle_3  Circle_3;
       typedef typename Intersection_traits<SK, Circle_3, typename SK::Line_3>::result_type result_type;
->>>>>>> d1c531a1
+
       typedef typename SK::Algebraic_kernel  Algebraic_kernel;
       CGAL_kernel_precondition(!l.is_degenerate());
       Equation_circle e1 = get_equation<SK>(c);
