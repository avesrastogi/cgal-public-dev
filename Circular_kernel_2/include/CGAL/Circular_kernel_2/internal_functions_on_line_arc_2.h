--- conflicted
+++ resolved
@@ -556,15 +556,12 @@
 	       const typename CK::Circular_arc_2 &c,
 	       OutputIterator res )
   {
-<<<<<<< HEAD
     typedef std::vector<CGAL::Object > solutions_container;
-=======
     typedef typename boost::result_of<typename CK::Intersect_2(typename CK::Line_arc_2, typename CK::Circular_arc_2 )>
       ::type result_type;
     typedef typename CK::Circular_arc_2 Circular_arc_2;
     typedef typename CK::Circular_arc_point_2 Circular_arc_point_2;
     typedef typename CK::Line_arc_2 Line_arc_2;
->>>>>>> 39ae0f98
 
 #ifdef CGAL_CK_EXPLOIT_IDENTITY
     typedef typename CK::Circular_arc_point_2 Circular_arc_point_2;
@@ -765,11 +762,8 @@
   {
     typedef typename CK::Circular_arc_point_2  Circular_arc_point_2;
     typedef typename CK::Point_2                  Point_2;
-<<<<<<< HEAD
-=======
     typedef typename CK::Line_2                   Line_2;
     typedef typename boost::result_of<typename CK::Intersect_2(Line_2, Line_arc_2)>::type result_type;
->>>>>>> 39ae0f98
 
     if(LinearFunctors::non_oriented_equal<CK>(l, la.supporting_line())) {
       *res++ = result_type(la);
@@ -811,18 +805,15 @@
 
     for (typename solutions_container::const_iterator it = solutions.begin();
 	 it != solutions.end(); ++it) {
-<<<<<<< HEAD
       const std::pair<Circular_arc_point_2, unsigned>
         *result = CGAL::object_cast
 	  <std::pair<Circular_arc_point_2, unsigned> > (&(*it));
       if (has_on<CK>(c,result->first,true)) {
-=======
       #if CGAL_INTERSECTION_VERSION < 2
       if( const std::pair<Circular_arc_point_2, unsigned>* p =
           object_cast<std::pair<Circular_arc_point_2, unsigned> >(& (*it)) ) {
         Has_on_visitor<CK, Circular_arc_2> vis(&c);
         if(vis(*p)) {
->>>>>>> 39ae0f98
 	*res++ = *it;
       }
     }
