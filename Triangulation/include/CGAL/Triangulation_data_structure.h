--- conflicted
+++ resolved
@@ -39,139 +39,138 @@
 namespace CGAL {
 
 template<   class Dimen,
-      class Vb = Default,
-      class Fcb = Default >
+            class Vb = Default,
+            class Fcb = Default >
 class Triangulation_data_structure
 {
-  typedef Triangulation_data_structure<Dimen, Vb, Fcb>                     Self;
-  typedef typename Default::Get<Vb, Triangulation_ds_vertex<> >::type     V_base;
-  typedef typename Default::Get<Fcb, Triangulation_ds_full_cell<> >::type  FC_base;
+    typedef Triangulation_data_structure<Dimen, Vb, Fcb>                     Self;
+    typedef typename Default::Get<Vb, Triangulation_ds_vertex<> >::type     V_base;
+    typedef typename Default::Get<Fcb, Triangulation_ds_full_cell<> >::type  FC_base;
 
 public:
-  typedef typename V_base::template Rebind_TDS<Self>::Other   Vertex; /* Concept */
-  typedef typename FC_base::template Rebind_TDS<Self>::Other  Full_cell; /* Concept */
+    typedef typename V_base::template Rebind_TDS<Self>::Other   Vertex; /* Concept */
+    typedef typename FC_base::template Rebind_TDS<Self>::Other  Full_cell; /* Concept */
 
   // Tools to change the Vertex and Cell types of the TDS.
   template < typename Vb2 >
   struct Rebind_vertex {
-  typedef Triangulation_data_structure<Dimen, Vb2, Fcb>  Other;
+    typedef Triangulation_data_structure<Dimen, Vb2, Fcb>  Other;
   };
 
   template < typename Fcb2 >
   struct Rebind_full_cell {
-  typedef Triangulation_data_structure<Dimen, Vb, Fcb2>  Other;
+    typedef Triangulation_data_structure<Dimen, Vb, Fcb2>  Other;
   };
 
 
 
-  // we want to store an object of this class in every Full_cell:
-  class Full_cell_data
-  {
-    unsigned char bits_;
+    // we want to store an object of this class in every Full_cell:
+    class Full_cell_data
+    {
+        unsigned char bits_;
+        public:
+        Full_cell_data() : bits_(0) {}
+        Full_cell_data(const Full_cell_data & fcd) : bits_(fcd.bits_) {}
+
+        void clear()         { bits_ = 0; }
+        void mark_visited()  { bits_ = 1; }
+        void clear_visited() { bits_ = 0; }
+
+        bool is_clear()   const { return bits_ == 0; }
+        bool is_visited() const { return bits_ == 1; }
+        // WARNING: if we use more bits and several bits can be set at once,
+        // then make sure to use bitwise operation above, instead of direct
+        // affectation.
+    };
+
+protected:
+    typedef Compact_container<Vertex>   Vertex_container;
+    typedef Compact_container<Full_cell>  Full_cell_container;
+
+public:
+    typedef Dimen                      Maximal_dimension;
+
+    typedef typename Vertex_container::size_type        size_type; /* Concept */
+    typedef typename Vertex_container::difference_type  difference_type; /* Concept */
+
+    typedef typename Vertex_container::iterator         Vertex_handle; /* Concept */
+    typedef typename Vertex_container::iterator         Vertex_iterator; /* Concept */
+    typedef typename Vertex_container::const_iterator   Vertex_const_handle;
+    typedef typename Vertex_container::const_iterator   Vertex_const_iterator;
+
+    typedef typename Full_cell_container::iterator        Full_cell_handle; /* Concept */
+    typedef typename Full_cell_container::iterator        Full_cell_iterator; /* Concept */
+    typedef typename Full_cell_container::const_iterator  Full_cell_const_handle;
+    typedef typename Full_cell_container::const_iterator  Full_cell_const_iterator;
+
+    typedef internal::Triangulation::
+            Triangulation_ds_facet_iterator<Self>         Facet_iterator; /* Concept */
+
+    /* The 2 types defined below, |Facet| and |Rotor| are used when traversing
+     the boundary `B' of the union of a set of full cells. |Rotor| makes it
+     easy to rotate around itself, in the search of neighbors in `B' (see
+     |rotate_rotor| and |insert_in_tagged_hole|) */
+
+    // A co-dimension 1 sub-simplex.
+    class Facet /* Concept */
+    {
+        Full_cell_handle full_cell_;
+        int index_of_covertex_;
     public:
-    Full_cell_data() : bits_(0) {}
-    Full_cell_data(const Full_cell_data & fcd) : bits_(fcd.bits_) {}
-
-    void clear()         { bits_ = 0; }
-    void mark_visited()  { bits_ = 1; }
-    void clear_visited() { bits_ = 0; }
-
-    bool is_clear()   const { return bits_ == 0; }
-    bool is_visited() const { return bits_ == 1; }
-    // WARNING: if we use more bits and several bits can be set at once,
-    // then make sure to use bitwise operation above, instead of direct
-    // affectation.
-  };
-
-protected:
-  typedef Compact_container<Vertex>   Vertex_container;
-  typedef Compact_container<Full_cell>  Full_cell_container;
+        Facet() : full_cell_(), index_of_covertex_(0) {}
+        Facet(Full_cell_handle f, int i) : full_cell_(f), index_of_covertex_(i) {}
+        Full_cell_handle full_cell() const { return full_cell_; }
+        int index_of_covertex() const { return index_of_covertex_; }
+    };
+
+    // A co-dimension 2 sub-simplex. called a Rotor because we can rotate
+    // the two "covertices" around the sub-simplex. Useful for traversing the
+    // boundary of a hole. NOT DOCUMENTED
+    class Rotor : public Facet
+    {
+        int index_of_second_covertex_;
+    public:
+        Rotor() : Facet(), index_of_second_covertex_(0) {}
+        Rotor(Full_cell_handle f, int first, int second) : Facet(f, first), index_of_second_covertex_(second) {}
+        int index_of_second_covertex() const { return index_of_second_covertex_; }
+    };
+
+    typedef Triangulation_face<Self>                    Face; /* Concept */
+
+protected: // DATA MEMBERS
+
+    int dmax_, dcur_; // dimension of the current triangulation
+    Vertex_container  vertices_;  // list of all vertices
+    Full_cell_container full_cells_; // list of all full cells
+
+private:
+
+    void clean_dynamic_memory()
+    {
+        vertices_.clear();
+        full_cells_.clear();
+    }
+
+    template < class Dim_tag >
+    struct get_maximal_dimension
+    {
+        static int value(const int D) { return D; }
+    };
+    // specialization
+    template < int D >
+    struct get_maximal_dimension<Dimension_tag<D> >
+    {
+        static int value(const int) { return D; }
+    };
 
 public:
-  typedef Dimen                      Maximal_dimension;
-
-  typedef typename Vertex_container::size_type        size_type; /* Concept */
-  typedef typename Vertex_container::difference_type  difference_type; /* Concept */
-
-  typedef typename Vertex_container::iterator         Vertex_handle; /* Concept */
-  typedef typename Vertex_container::iterator         Vertex_iterator; /* Concept */
-  typedef typename Vertex_container::const_iterator   Vertex_const_handle;
-  typedef typename Vertex_container::const_iterator   Vertex_const_iterator;
-
-  typedef typename Full_cell_container::iterator        Full_cell_handle; /* Concept */
-  typedef typename Full_cell_container::iterator        Full_cell_iterator; /* Concept */
-  typedef typename Full_cell_container::const_iterator  Full_cell_const_handle;
-  typedef typename Full_cell_container::const_iterator  Full_cell_const_iterator;
-
-  typedef internal::Triangulation::
-      Triangulation_ds_facet_iterator<Self>         Facet_iterator; /* Concept */
-
-  /* The 2 types defined below, |Facet| and |Rotor| are used when traversing
-   the boundary `B' of the union of a set of full cells. |Rotor| makes it
-   easy to rotate around itself, in the search of neighbors in `B' (see
-   |rotate_rotor| and |insert_in_tagged_hole|) */
-
-  // A co-dimension 1 sub-simplex.
-  class Facet /* Concept */
-  {
-    Full_cell_handle full_cell_;
-    int index_of_covertex_;
-  public:
-    Facet() : full_cell_(), index_of_covertex_(0) {}
-    Facet(Full_cell_handle f, int i) : full_cell_(f), index_of_covertex_(i) {}
-    Full_cell_handle full_cell() const { return full_cell_; }
-    int index_of_covertex() const { return index_of_covertex_; }
-  };
-
-  // A co-dimension 2 sub-simplex. called a Rotor because we can rotate
-  // the two "covertices" around the sub-simplex. Useful for traversing the
-  // boundary of a hole. NOT DOCUMENTED
-  class Rotor : public Facet
-  {
-    int index_of_second_covertex_;
-  public:
-    Rotor() : Facet(), index_of_second_covertex_(0) {}
-    Rotor(Full_cell_handle f, int first, int second) : Facet(f, first), index_of_second_covertex_(second) {}
-    int index_of_second_covertex() const { return index_of_second_covertex_; }
-  };
-
-  typedef Triangulation_face<Self>                    Face; /* Concept */
-
-protected: // DATA MEMBERS
-
-  int dmax_, dcur_; // dimension of the current triangulation
-  Vertex_container  vertices_;  // list of all vertices
-  Full_cell_container full_cells_; // list of all full cells
-
-private:
-
-  void clean_dynamic_memory()
-  {
-    vertices_.clear();
-    full_cells_.clear();
-  }
-
-  template < class Dim_tag >
-  struct get_maximal_dimension
-  {
-    static int value(const int D) { return D; }
-  };
-  // specialization
-  template < int D >
-  struct get_maximal_dimension<Dimension_tag<D> >
-  {
-    static int value(const int) { return D; }
-  };
-
-public:
-  Triangulation_data_structure( int dim=0)  /* Concept */
-    : dmax_(get_maximal_dimension<Dimen>::value(dim)), dcur_(-2), 
-      vertices_(), full_cells_()
-  {
-    CGAL_assertion_msg(dmax_ > 0, "maximal dimension must be positive.");
-  }
+    Triangulation_data_structure( int dim=0)  /* Concept */
+        : dmax_(get_maximal_dimension<Dimen>::value(dim)), dcur_(-2), 
+          vertices_(), full_cells_()
+    {
+        CGAL_assertion_msg(dmax_ > 0, "maximal dimension must be positive.");
+    }
   
-<<<<<<< HEAD
     ~Triangulation_data_structure()
     {
         clean_dynamic_memory();
@@ -206,223 +205,187 @@
     }
 
     // QUERIES
-=======
-  ~Triangulation_data_structure()
-  {
-    clean_dynamic_memory();
-  }
-
-  Triangulation_data_structure(const Triangulation_data_structure & tds)
-    : dmax_(tds.dmax_), dcur_(tds.dcur_),
-    vertices_(tds.vertices_), full_cells_(tds.full_cells_)
-  {
-    typedef std::map<Vertex_const_handle, Vertex_handle> V_map;
-    typedef std::map<Full_cell_const_handle, Full_cell_handle> C_map;
-    V_map vmap;
-    C_map cmap;
-    Vertex_const_iterator vfrom = tds.vertices_begin();
-    Vertex_iterator vto = vertices_begin();
-    Full_cell_const_iterator cfrom = tds.full_cells_begin();
-    Full_cell_iterator cto = full_cells_begin();
-    while( vfrom != tds.vertices_end() )
-      vmap[vfrom++] = vto++;
-    while( cfrom != tds.full_cells_end() )
-      cmap[cfrom++] = cto++;
-    cto = full_cells_begin();
-    while( cto != full_cells_end() )
-    {
-      for( int i = 0; i <= (std::max)(0, current_dimension()); ++i )
-      {
-        associate_vertex_with_full_cell(cto, i, vmap[cto->vertex(i)]);
-        cto->set_neighbor(i, cmap[cto->neighbor(i)]);
-      }
-      ++cto;
-    }
-  }
-
-  // QUERIES
->>>>>>> 64674627
 
 protected:
 
-  bool check_range(const int i) const
-  {
-    if( current_dimension() < 0 )
-    {
-      return (0 == i);
-    }
-    return ( (0 <= i) && (i <= current_dimension()) );
-  }
+    bool check_range(const int i) const
+    {
+        if( current_dimension() < 0 )
+        {
+            return (0 == i);
+        }
+        return ( (0 <= i) && (i <= current_dimension()) );
+    }
 
 public:
 
-  /* returns the current dimension of the full cells in the triangulation. */
-  int maximal_dimension() const { return dmax_; } /* Concept */
-  int current_dimension() const { return dcur_; } /* Concept */
-
-  size_type number_of_vertices() const /* Concept */
-  {
-    return this->vertices_.size();
-  }
-  size_type number_of_full_cells() const /* Concept */
-  {
-    return this->full_cells_.size();
-  }
-
-  bool empty() const /* Concept */
-  {
-    return current_dimension() == -2;
-  }
-
-  Vertex_container & vertices() { return vertices_; }
-  const Vertex_container & vertices() const { return vertices_; }
-  Full_cell_container & full_cells() { return full_cells_; }
-  const Full_cell_container & full_cells() const { return full_cells_; }
-
-  Vertex_handle vertex(const Full_cell_handle s, const int i) const /* Concept */
-  {
-    CGAL_precondition(s != Full_cell_handle() && check_range(i));
-    return s->vertex(i);
-  }
-
-  Vertex_const_handle vertex(const Full_cell_const_handle s, const int i) const /* Concept */
-  {
-    CGAL_precondition(s != Full_cell_handle() && check_range(i));
-    return s->vertex(i);
-  }
-
-  bool is_vertex(const Vertex_const_handle & v) const /* Concept */
-  {
-    if( Vertex_const_handle() == v )
-      return false;
-    Vertex_const_iterator vit = vertices_begin();
-    while( vit != vertices_end() && ( v != vit ) )
-      ++vit;
-    return v == vit;
-  }
-
-  bool is_full_cell(const Full_cell_const_handle & s) const /* Concept */
-  {
-    if( Full_cell_const_handle() == s )
-      return false;
-    Full_cell_const_iterator sit = full_cells_begin();
-    while( sit != full_cells_end() && ( s != sit ) )
-      ++sit;
-    return s == sit;
-  }
-
-  Full_cell_handle full_cell(const Vertex_handle v) const /* Concept */
-  {
-    CGAL_precondition(v != Vertex_handle());
-    return v->full_cell();
-  }
-
-  Full_cell_const_handle full_cell(const Vertex_const_handle v) const /* Concept */
-  {
-    CGAL_precondition(Vertex_const_handle() != v);
-    return v->full_cell();
-  }
-
-  Full_cell_handle neighbor(const Full_cell_handle s, const int i) const /* Concept */
-  {
-    CGAL_precondition(Full_cell_handle() != s && check_range(i));
-    return s->neighbor(i);
-  }
-
-  Full_cell_const_handle neighbor(const Full_cell_const_handle s, const int i) const/* Concept */
-  {
-    CGAL_precondition(Full_cell_const_handle() != s && check_range(i));
-    return s->neighbor(i);
-  }
-
-  int mirror_index(const Full_cell_handle s, const int i) const /* Concept */
-  {
-    CGAL_precondition(Full_cell_handle() != s && check_range(i));
-    return s->mirror_index(i);
-  }
-
-  int mirror_index(const Full_cell_const_handle s, const int i) const
-  {
-    CGAL_precondition(Full_cell_const_handle() != s && check_range(i)); /* Concept */
-    return s->mirror_index(i);
-  }
-
-  int mirror_vertex(const Full_cell_handle s, const int i) const /* Concept */
-  {
-    CGAL_precondition(Full_cell_handle() != s && check_range(i));
-    return s->mirror_vertex(i);
-  }
-
-  // - - - - - - - - - - - - - - - - - - - - - - - - - - - - - - FACETS OPERATIONS
-
-  // works for Face_ = Facet and Face_ = Rotor.
-  // NOT DOCUMENTED for the Rotor case...
-  template< typename Face_ >
-  Full_cell_handle full_cell(const Face_ & f) const /* Concept */
-  {
-    return f.full_cell();
-  }
-
-  // works for Face_ = Facet and Face_ = Rotor.
-  // NOT DOCUMENTED for the Rotor case...
-  template< class Face_ >
-  int index_of_covertex(const Face_ & f) const /* Concept */
-  {
-    return f.index_of_covertex();
-  }
-
-  // NOT DOCUMENTED
-  // A Rotor has two covertices
-  int index_of_second_covertex(const Rotor & f) const
-  {
-    return f.index_of_second_covertex();
-  }
-
-  // works for Face_ = Facet and Face_ = Rotor.
-  // NOT DOCUMENTED...
-  template< class Face_ >
-  bool is_boundary_facet(const Face_ & f) const
-  {
-    if( get_visited(neighbor(full_cell(f), index_of_covertex(f))) )
-      return false;
-    if( ! get_visited(full_cell(f)) )
-      return false;
-    return true;
-  }
-
-  // NOT DOCUMENTED...
-  Rotor rotate_rotor(Rotor & f)
-  {
-    int opposite = mirror_index(full_cell(f), index_of_covertex(f));
-    Full_cell_handle s = neighbor(full_cell(f), index_of_covertex(f));
-    int new_second = s->index(vertex(full_cell(f), index_of_second_covertex(f)));
-    return Rotor(s, new_second, opposite);
-  }
-
-  //       NICE UPDATE OPERATIONS
+    /* returns the current dimension of the full cells in the triangulation. */
+    int maximal_dimension() const { return dmax_; } /* Concept */
+    int current_dimension() const { return dcur_; } /* Concept */
+
+    size_type number_of_vertices() const /* Concept */
+    {
+        return this->vertices_.size();
+    }
+    size_type number_of_full_cells() const /* Concept */
+    {
+        return this->full_cells_.size();
+    }
+
+    bool empty() const /* Concept */
+    {
+        return current_dimension() == -2;
+    }
+
+    Vertex_container & vertices() { return vertices_; }
+    const Vertex_container & vertices() const { return vertices_; }
+    Full_cell_container & full_cells() { return full_cells_; }
+    const Full_cell_container & full_cells() const { return full_cells_; }
+
+    Vertex_handle vertex(const Full_cell_handle s, const int i) const /* Concept */
+    {
+        CGAL_precondition(s != Full_cell_handle() && check_range(i));
+        return s->vertex(i);
+    }
+
+    Vertex_const_handle vertex(const Full_cell_const_handle s, const int i) const /* Concept */
+    {
+        CGAL_precondition(s != Full_cell_handle() && check_range(i));
+        return s->vertex(i);
+    }
+
+    bool is_vertex(const Vertex_const_handle & v) const /* Concept */
+    {
+        if( Vertex_const_handle() == v )
+            return false;
+        Vertex_const_iterator vit = vertices_begin();
+        while( vit != vertices_end() && ( v != vit ) )
+            ++vit;
+        return v == vit;
+    }
+
+    bool is_full_cell(const Full_cell_const_handle & s) const /* Concept */
+    {
+        if( Full_cell_const_handle() == s )
+            return false;
+        Full_cell_const_iterator sit = full_cells_begin();
+        while( sit != full_cells_end() && ( s != sit ) )
+            ++sit;
+        return s == sit;
+    }
+
+    Full_cell_handle full_cell(const Vertex_handle v) const /* Concept */
+    {
+        CGAL_precondition(v != Vertex_handle());
+        return v->full_cell();
+    }
+
+    Full_cell_const_handle full_cell(const Vertex_const_handle v) const /* Concept */
+    {
+        CGAL_precondition(Vertex_const_handle() != v);
+        return v->full_cell();
+    }
+
+    Full_cell_handle neighbor(const Full_cell_handle s, const int i) const /* Concept */
+    {
+        CGAL_precondition(Full_cell_handle() != s && check_range(i));
+        return s->neighbor(i);
+    }
+
+    Full_cell_const_handle neighbor(const Full_cell_const_handle s, const int i) const/* Concept */
+    {
+        CGAL_precondition(Full_cell_const_handle() != s && check_range(i));
+        return s->neighbor(i);
+    }
+
+    int mirror_index(const Full_cell_handle s, const int i) const /* Concept */
+    {
+        CGAL_precondition(Full_cell_handle() != s && check_range(i));
+        return s->mirror_index(i);
+    }
+
+    int mirror_index(const Full_cell_const_handle s, const int i) const
+    {
+        CGAL_precondition(Full_cell_const_handle() != s && check_range(i)); /* Concept */
+        return s->mirror_index(i);
+    }
+
+    int mirror_vertex(const Full_cell_handle s, const int i) const /* Concept */
+    {
+        CGAL_precondition(Full_cell_handle() != s && check_range(i));
+        return s->mirror_vertex(i);
+    }
+
+    // - - - - - - - - - - - - - - - - - - - - - - - - - - - - - - FACETS OPERATIONS
+
+    // works for Face_ = Facet and Face_ = Rotor.
+    // NOT DOCUMENTED for the Rotor case...
+    template< typename Face_ >
+    Full_cell_handle full_cell(const Face_ & f) const /* Concept */
+    {
+        return f.full_cell();
+    }
+
+    // works for Face_ = Facet and Face_ = Rotor.
+    // NOT DOCUMENTED for the Rotor case...
+    template< class Face_ >
+    int index_of_covertex(const Face_ & f) const /* Concept */
+    {
+        return f.index_of_covertex();
+    }
+
+    // NOT DOCUMENTED
+    // A Rotor has two covertices
+    int index_of_second_covertex(const Rotor & f) const
+    {
+        return f.index_of_second_covertex();
+    }
+
+    // works for Face_ = Facet and Face_ = Rotor.
+    // NOT DOCUMENTED...
+    template< class Face_ >
+    bool is_boundary_facet(const Face_ & f) const
+    {
+        if( get_visited(neighbor(full_cell(f), index_of_covertex(f))) )
+            return false;
+        if( ! get_visited(full_cell(f)) )
+            return false;
+        return true;
+    }
+
+    // NOT DOCUMENTED...
+    Rotor rotate_rotor(Rotor & f)
+    {
+        int opposite = mirror_index(full_cell(f), index_of_covertex(f));
+        Full_cell_handle s = neighbor(full_cell(f), index_of_covertex(f));
+        int new_second = s->index(vertex(full_cell(f), index_of_second_covertex(f)));
+        return Rotor(s, new_second, opposite);
+    }
+
+    //       NICE UPDATE OPERATIONS
 
 protected:
-  void do_insert_increase_dimension(const Vertex_handle, const Vertex_handle);
+    void do_insert_increase_dimension(const Vertex_handle, const Vertex_handle);
 public:
 // - - - - - - - - - - - - - - - - - - - - - - - - - - - - - - - - - - - REMOVALS
 
-  Vertex_handle collapse_face(const Face &); /* Concept */
-  void remove_decrease_dimension(Vertex_handle, Vertex_handle); /* Concept */
+    Vertex_handle collapse_face(const Face &); /* Concept */
+    void remove_decrease_dimension(Vertex_handle, Vertex_handle); /* Concept */
 
 // - - - - - - - - - - - - - - - - - - - - - - - - - - - - - - - - - - - INSERTIONS
 
-  Vertex_handle insert_in_full_cell(Full_cell_handle); /* Concept */
-  Vertex_handle insert_in_face(const Face &); /* Concept */
-  Vertex_handle insert_in_facet(const Facet &); /* Concept */
-  template< typename Forward_iterator >
-  Vertex_handle insert_in_hole(Forward_iterator, const Forward_iterator, Facet); /* Concept */
-  template< typename Forward_iterator, typename OutputIterator >
-  Vertex_handle insert_in_hole(Forward_iterator, const Forward_iterator, Facet, OutputIterator); /* Concept */
-
-  template< typename OutputIterator >
-  Full_cell_handle insert_in_tagged_hole(Vertex_handle, Facet, OutputIterator);
-
-  Vertex_handle insert_increase_dimension(Vertex_handle=Vertex_handle()); /* Concept */
+    Vertex_handle insert_in_full_cell(Full_cell_handle); /* Concept */
+    Vertex_handle insert_in_face(const Face &); /* Concept */
+    Vertex_handle insert_in_facet(const Facet &); /* Concept */
+    template< typename Forward_iterator >
+    Vertex_handle insert_in_hole(Forward_iterator, const Forward_iterator, Facet); /* Concept */
+    template< typename Forward_iterator, typename OutputIterator >
+    Vertex_handle insert_in_hole(Forward_iterator, const Forward_iterator, Facet, OutputIterator); /* Concept */
+
+    template< typename OutputIterator >
+    Full_cell_handle insert_in_tagged_hole(Vertex_handle, Facet, OutputIterator);
+
+    Vertex_handle insert_increase_dimension(Vertex_handle=Vertex_handle()); /* Concept */
 
 private:
 
@@ -450,227 +413,227 @@
     int index_of_future_neighbor_in_new_cell;
   };
 
-  // NOT DOCUMENTED
-  void clear_visited_marks(Full_cell_handle) const;
-
-  //  - - - - - - - - - - - - - - - - - - - - - - - - - - - - - -  DANGEROUS UPDATE OPERATIONS
+    // NOT DOCUMENTED
+    void clear_visited_marks(Full_cell_handle) const;
+
+    //  - - - - - - - - - - - - - - - - - - - - - - - - - - - - - -  DANGEROUS UPDATE OPERATIONS
 
 private:
 
-  // NOT DOCUMENTED
-  template< typename FCH > // FCH = Full_cell_[const_]handle
-  bool get_visited(FCH c) const
-  {
-    return c->tds_data().is_visited();
-  }
-
-  // NOT DOCUMENTED
-  template< typename FCH > // FCH = Full_cell_[const_]handle
-  void set_visited(FCH c, bool m) const
-  {
-    if( m )
-      c->tds_data().mark_visited();
-    else
-      c->tds_data().clear_visited();
-  }
+    // NOT DOCUMENTED
+    template< typename FCH > // FCH = Full_cell_[const_]handle
+    bool get_visited(FCH c) const
+    {
+        return c->tds_data().is_visited();
+    }
+
+    // NOT DOCUMENTED
+    template< typename FCH > // FCH = Full_cell_[const_]handle
+    void set_visited(FCH c, bool m) const
+    {
+        if( m )
+            c->tds_data().mark_visited();
+        else
+            c->tds_data().clear_visited();
+    }
 
 public:
 
-  void clear() /* Concept */
-  {
-    clean_dynamic_memory();
-    dcur_ = -2;
-  }
-
-  void set_current_dimension(const int d) /* Concept */
-  {
-    CGAL_precondition(-2<=d && d<=maximal_dimension());
-    dcur_ = d;
-  }
-
-  Full_cell_handle new_full_cell(const Full_cell_handle s)
-  {
-    return full_cells_.emplace(*s);
-  }
-
-  Full_cell_handle new_full_cell() /* Concept */
-  {
-    return full_cells_.emplace(dmax_);
-  }
-
-  void delete_full_cell(Full_cell_handle s) /* Concept */
-  {
-    CGAL_precondition(Full_cell_handle() != s);
-    // CGAL_expensive_precondition(is_full_cell(s));
-    full_cells_.erase(s);
-  }
-
-  template< typename Forward_iterator >
-  void delete_full_cells(Forward_iterator start, Forward_iterator end) /* Concept */
-  {
-    Forward_iterator s = start;
-    while( s != end )
-      full_cells_.erase(*s++);
-  }
-
-  template< class T >
-  Vertex_handle new_vertex( const T & t )
-  {
-    return vertices_.emplace(t);
-  }
-
-  Vertex_handle new_vertex() /* Concept */
-  {
-    return vertices_.emplace();
-  }
-
-  void delete_vertex(Vertex_handle v) /* Concept */
-  {
-    CGAL_precondition( Vertex_handle() != v );
-    vertices_.erase(v);
-  }
-
-  void associate_vertex_with_full_cell(Full_cell_handle s, const int i, Vertex_handle v) /* Concept */
-  {
-    CGAL_precondition(check_range(i));
-    CGAL_precondition(s != Full_cell_handle());
-    CGAL_precondition(v != Vertex_handle());
-    s->set_vertex(i, v);
-    v->set_full_cell(s);
-  }
-
-  void set_neighbors(Full_cell_handle s, int i, Full_cell_handle s1, int j) /* Concept */
-  {
-    CGAL_precondition(check_range(i));
-    CGAL_precondition(check_range(j));
-    CGAL_precondition(s  != Full_cell_handle());
-    CGAL_precondition(s1 != Full_cell_handle());
-    s->set_neighbor(i, s1);
-    s1->set_neighbor(j, s);
-    s->set_mirror_index(i, j);
-    s1->set_mirror_index(j, i);
-  }
-
-  // SANITY CHECKS
-
-  bool is_valid(bool = true, int = 0) const; /* Concept */
-
-  // NOT DOCUMENTED
-  template< class OutStream> void write_graph(OutStream &);
-
-  Vertex_iterator vertices_begin() { return vertices_.begin(); } /* Concept */
-  Vertex_iterator vertices_end()   { return vertices_.end();   } /* Concept */
-  Full_cell_iterator full_cells_begin() { return full_cells_.begin(); } /* Concept */
-  Full_cell_iterator full_cells_end()   { return full_cells_.end();   } /* Concept */
-
-  Vertex_const_iterator vertices_begin() const { return vertices_.begin(); } /* Concept */
-  Vertex_const_iterator vertices_end()   const { return vertices_.end();   } /* Concept */
-  Full_cell_const_iterator full_cells_begin() const { return full_cells_.begin(); } /* Concept */
-  Full_cell_const_iterator full_cells_end()   const { return full_cells_.end();   } /* Concept */
-
-  Facet_iterator facets_begin() /* Concept */
-  {
-    if( current_dimension() <= 0 )
-      return facets_end();
-    return Facet_iterator(*this);
-  }
-  Facet_iterator facets_end() /* Concept */
-  {
-    return Facet_iterator(*this, 0);
-  }
+    void clear() /* Concept */
+    {
+        clean_dynamic_memory();
+        dcur_ = -2;
+    }
+
+    void set_current_dimension(const int d) /* Concept */
+    {
+        CGAL_precondition(-2<=d && d<=maximal_dimension());
+        dcur_ = d;
+    }
+
+    Full_cell_handle new_full_cell(const Full_cell_handle s)
+    {
+        return full_cells_.emplace(*s);
+    }
+
+    Full_cell_handle new_full_cell() /* Concept */
+    {
+        return full_cells_.emplace(dmax_);
+    }
+
+    void delete_full_cell(Full_cell_handle s) /* Concept */
+    {
+        CGAL_precondition(Full_cell_handle() != s);
+        // CGAL_expensive_precondition(is_full_cell(s));
+        full_cells_.erase(s);
+    }
+
+    template< typename Forward_iterator >
+    void delete_full_cells(Forward_iterator start, Forward_iterator end) /* Concept */
+    {
+        Forward_iterator s = start;
+        while( s != end )
+            full_cells_.erase(*s++);
+    }
+
+    template< class T >
+    Vertex_handle new_vertex( const T & t )
+    {
+        return vertices_.emplace(t);
+    }
+
+    Vertex_handle new_vertex() /* Concept */
+    {
+        return vertices_.emplace();
+    }
+
+    void delete_vertex(Vertex_handle v) /* Concept */
+    {
+        CGAL_precondition( Vertex_handle() != v );
+        vertices_.erase(v);
+    }
+
+    void associate_vertex_with_full_cell(Full_cell_handle s, const int i, Vertex_handle v) /* Concept */
+    {
+        CGAL_precondition(check_range(i));
+        CGAL_precondition(s != Full_cell_handle());
+        CGAL_precondition(v != Vertex_handle());
+        s->set_vertex(i, v);
+        v->set_full_cell(s);
+    }
+
+    void set_neighbors(Full_cell_handle s, int i, Full_cell_handle s1, int j) /* Concept */
+    {
+        CGAL_precondition(check_range(i));
+        CGAL_precondition(check_range(j));
+        CGAL_precondition(s  != Full_cell_handle());
+        CGAL_precondition(s1 != Full_cell_handle());
+        s->set_neighbor(i, s1);
+        s1->set_neighbor(j, s);
+        s->set_mirror_index(i, j);
+        s1->set_mirror_index(j, i);
+    }
+
+    // SANITY CHECKS
+
+    bool is_valid(bool = true, int = 0) const; /* Concept */
+
+    // NOT DOCUMENTED
+    template< class OutStream> void write_graph(OutStream &);
+
+    Vertex_iterator vertices_begin() { return vertices_.begin(); } /* Concept */
+    Vertex_iterator vertices_end()   { return vertices_.end();   } /* Concept */
+    Full_cell_iterator full_cells_begin() { return full_cells_.begin(); } /* Concept */
+    Full_cell_iterator full_cells_end()   { return full_cells_.end();   } /* Concept */
+
+    Vertex_const_iterator vertices_begin() const { return vertices_.begin(); } /* Concept */
+    Vertex_const_iterator vertices_end()   const { return vertices_.end();   } /* Concept */
+    Full_cell_const_iterator full_cells_begin() const { return full_cells_.begin(); } /* Concept */
+    Full_cell_const_iterator full_cells_end()   const { return full_cells_.end();   } /* Concept */
+
+    Facet_iterator facets_begin() /* Concept */
+    {
+        if( current_dimension() <= 0 )
+            return facets_end();
+        return Facet_iterator(*this);
+    }
+    Facet_iterator facets_end() /* Concept */
+    {
+        return Facet_iterator(*this, 0);
+    }
 
 // - - - - - - - - - - - - - - - - - - - - - - - - - - - FULL CELL GATHERING
 
-  // a traversal predicate for gathering full_cells incident to a given face
-  // ``incident'' means that the given face is a subface of the full_cell
-  class Incident_full_cell_traversal_predicate
-  {
-    const Face & f_;
-    int dim_;
-    const Triangulation_data_structure & tds_;
-  public:
-    Incident_full_cell_traversal_predicate(const Triangulation_data_structure & tds,
-                      const Face & f)
-    : f_(f), tds_(tds)
-    {
-      dim_ = f.face_dimension();
-    }
-    bool operator()(const Facet & facet) const
-    {
-      Vertex_handle v = tds_.full_cell(facet)->vertex(tds_.index_of_covertex(facet));
-      for( int i = 0; i <= dim_; ++i )
-      {
-        if( v == f_.vertex(i) )
-          return false;
-      }
-      return true;
-    }
-  };
-
-  // a traversal predicate for gathering full_cells having a given face as subface
-  class Star_traversal_predicate
-  {
-    const Face & f_;
-    int dim_;
-    const Triangulation_data_structure & tds_;
-  public:
-    Star_traversal_predicate(const Triangulation_data_structure & tds,
-                      const Face & f)
-    : f_(f), tds_(tds)
-    {
-      dim_ = f.face_dimension();
-    }
-    bool operator()(const Facet & facet) const
-    {
-      Full_cell_handle s = tds_.full_cell(facet)->neighbor(tds_.index_of_covertex(facet));
-      for( int j = 0; j <= tds_.current_dimension(); ++j )
-      {
-        for( int i = 0; i <= dim_; ++i )
-          if( s->vertex(j) == f_.vertex(i) )
+    // a traversal predicate for gathering full_cells incident to a given face
+    // ``incident'' means that the given face is a subface of the full_cell
+    class Incident_full_cell_traversal_predicate
+    {
+        const Face & f_;
+        int dim_;
+        const Triangulation_data_structure & tds_;
+    public:
+        Incident_full_cell_traversal_predicate(const Triangulation_data_structure & tds,
+                                            const Face & f)
+        : f_(f), tds_(tds)
+        {
+            dim_ = f.face_dimension();
+        }
+        bool operator()(const Facet & facet) const
+        {
+            Vertex_handle v = tds_.full_cell(facet)->vertex(tds_.index_of_covertex(facet));
+            for( int i = 0; i <= dim_; ++i )
+            {
+                if( v == f_.vertex(i) )
+                    return false;
+            }
             return true;
-      }
-      return false;
-    }
-  };
-
-  template< typename TraversalPredicate, typename OutputIterator >
-  Facet gather_full_cells(Full_cell_handle, TraversalPredicate &, OutputIterator &) const; /* Concept */
-  template< typename OutputIterator >
-  OutputIterator incident_full_cells(const Face &, OutputIterator) const; /* Concept */
-  template< typename OutputIterator >
-  OutputIterator incident_full_cells(Vertex_const_handle, OutputIterator) const; /* Concept */
-  template< typename OutputIterator >
-  OutputIterator star(const Face &, OutputIterator) const; /* Concept */
+        }
+    };
+
+    // a traversal predicate for gathering full_cells having a given face as subface
+    class Star_traversal_predicate
+    {
+        const Face & f_;
+        int dim_;
+        const Triangulation_data_structure & tds_;
+    public:
+        Star_traversal_predicate(const Triangulation_data_structure & tds,
+                                            const Face & f)
+        : f_(f), tds_(tds)
+        {
+            dim_ = f.face_dimension();
+        }
+        bool operator()(const Facet & facet) const
+        {
+            Full_cell_handle s = tds_.full_cell(facet)->neighbor(tds_.index_of_covertex(facet));
+            for( int j = 0; j <= tds_.current_dimension(); ++j )
+            {
+                for( int i = 0; i <= dim_; ++i )
+                    if( s->vertex(j) == f_.vertex(i) )
+                        return true;
+            }
+            return false;
+        }
+    };
+
+    template< typename TraversalPredicate, typename OutputIterator >
+    Facet gather_full_cells(Full_cell_handle, TraversalPredicate &, OutputIterator &) const; /* Concept */
+    template< typename OutputIterator >
+    OutputIterator incident_full_cells(const Face &, OutputIterator) const; /* Concept */
+    template< typename OutputIterator >
+    OutputIterator incident_full_cells(Vertex_const_handle, OutputIterator) const; /* Concept */
+    template< typename OutputIterator >
+    OutputIterator star(const Face &, OutputIterator) const; /* Concept */
 #ifndef CGAL_CFG_NO_CPP0X_DEFAULT_TEMPLATE_ARGUMENTS_FOR_FUNCTION_TEMPLATES
-  template< typename OutputIterator, typename Comparator = std::less<Vertex_const_handle> >
-  OutputIterator incident_upper_faces(Vertex_const_handle v, const int dim, OutputIterator out, Comparator cmp = Comparator())
-  {
-    return incident_faces(v, dim, out, cmp, true);
-  }
-  template< typename OutputIterator, typename Comparator = std::less<Vertex_const_handle> >
-  OutputIterator incident_faces(Vertex_const_handle, const int, OutputIterator, Comparator = Comparator(), bool = false);
+    template< typename OutputIterator, typename Comparator = std::less<Vertex_const_handle> >
+    OutputIterator incident_upper_faces(Vertex_const_handle v, const int dim, OutputIterator out, Comparator cmp = Comparator())
+    {
+        return incident_faces(v, dim, out, cmp, true);
+    }
+    template< typename OutputIterator, typename Comparator = std::less<Vertex_const_handle> >
+    OutputIterator incident_faces(Vertex_const_handle, const int, OutputIterator, Comparator = Comparator(), bool = false);
 #else
-  template< typename OutputIterator, typename Comparator >
-  OutputIterator incident_upper_faces(Vertex_const_handle v, const int dim, OutputIterator out, Comparator cmp = Comparator())
-  {
-    return incident_faces(v, dim, out, cmp, true);
-  }
-  template< typename OutputIterator >
-  OutputIterator incident_upper_faces(Vertex_const_handle v, const int dim, OutputIterator out)
-  {
-    return incident_faces(v, dim, out, std::less<Vertex_const_handle>(), true);
-  }
-  template< typename OutputIterator, typename Comparator >
-  OutputIterator incident_faces(Vertex_const_handle, const int, OutputIterator, Comparator = Comparator(), bool = false);
-  template< typename OutputIterator >
-  OutputIterator incident_faces(Vertex_const_handle, const int, OutputIterator,
-    std::less<Vertex_const_handle> = std::less<Vertex_const_handle>(), bool = false);
+    template< typename OutputIterator, typename Comparator >
+    OutputIterator incident_upper_faces(Vertex_const_handle v, const int dim, OutputIterator out, Comparator cmp = Comparator())
+    {
+        return incident_faces(v, dim, out, cmp, true);
+    }
+    template< typename OutputIterator >
+    OutputIterator incident_upper_faces(Vertex_const_handle v, const int dim, OutputIterator out)
+    {
+        return incident_faces(v, dim, out, std::less<Vertex_const_handle>(), true);
+    }
+    template< typename OutputIterator, typename Comparator >
+    OutputIterator incident_faces(Vertex_const_handle, const int, OutputIterator, Comparator = Comparator(), bool = false);
+    template< typename OutputIterator >
+    OutputIterator incident_faces(Vertex_const_handle, const int, OutputIterator,
+        std::less<Vertex_const_handle> = std::less<Vertex_const_handle>(), bool = false);
 #endif
 
 // - - - - - - - - - - - - - - - - - - - - - - - - - - - - - - - - - INPUT / OUTPUT
 
-  std::istream & read_full_cells(std::istream &, const std::vector<Vertex_handle> &);
-  std::ostream & write_full_cells(std::ostream &, std::map<Vertex_const_handle, int> &) const;
+    std::istream & read_full_cells(std::istream &, const std::vector<Vertex_handle> &);
+    std::ostream & write_full_cells(std::ostream &, std::map<Vertex_const_handle, int> &) const;
 
 }; // end of ``declaration/definition'' of Triangulation_data_structure<...>
 
@@ -687,10 +650,10 @@
 Triangulation_data_structure<Dim, Vb, Fcb>
 ::incident_full_cells(const Face & f, OutputIterator out) const /* Concept */
 {
-  // CGAL_expensive_precondition_msg(is_full_cell(f.full_cell()), "the facet does not belong to the Triangulation");
-  Incident_full_cell_traversal_predicate tp(*this, f);
-  gather_full_cells(f.full_cell(), tp, out);
-  return out;
+    // CGAL_expensive_precondition_msg(is_full_cell(f.full_cell()), "the facet does not belong to the Triangulation");
+    Incident_full_cell_traversal_predicate tp(*this, f);
+    gather_full_cells(f.full_cell(), tp, out);
+    return out;
 }
 
 template< class Dim, class Vb, class Fcb >
@@ -700,10 +663,10 @@
 ::incident_full_cells(Vertex_const_handle v, OutputIterator out) const /* Concept */
 {
 //    CGAL_expensive_precondition(is_vertex(v));
-  CGAL_precondition(Vertex_handle() != v);
-  Face f(v->full_cell());
-  f.set_index(0, v->full_cell()->index(v));
-  return incident_full_cells(f, out);
+    CGAL_precondition(Vertex_handle() != v);
+    Face f(v->full_cell());
+    f.set_index(0, v->full_cell()->index(v));
+    return incident_full_cells(f, out);
 }
 
 template< class Dim, class Vb, class Fcb >
@@ -712,10 +675,10 @@
 Triangulation_data_structure<Dim, Vb, Fcb>
 ::star(const Face & f, OutputIterator out) const /* Concept */
 {
-  // CGAL_precondition_msg(is_full_cell(f.full_cell()), "the facet does not belong to the Triangulation");
-  Star_traversal_predicate tp(*this, f);
-  gather_full_cells(f.full_cell(), tp, out);
-  return out;
+    // CGAL_precondition_msg(is_full_cell(f.full_cell()), "the facet does not belong to the Triangulation");
+    Star_traversal_predicate tp(*this, f);
+    gather_full_cells(f.full_cell(), tp, out);
+    return out;
 }
 
 template< class Dim, class Vb, class Fcb >
@@ -723,35 +686,35 @@
 typename Triangulation_data_structure<Dim, Vb, Fcb>::Facet
 Triangulation_data_structure<Dim, Vb, Fcb>
 ::gather_full_cells(Full_cell_handle start,
-          TraversalPredicate & tp,
-          OutputIterator & out) const /* Concept */
-{
-  std::queue<Full_cell_handle> queue;
-  set_visited(start, true);
-  queue.push(start);
-  const int cur_dim = current_dimension();
-  Facet ft;
-  while( ! queue.empty() )
-  {
-    Full_cell_handle s = queue.front();
-    queue.pop();
-    *out = s;
-    ++out;
-    for( int i = 0; i <= cur_dim; ++i )
-    {
-      Full_cell_handle n = s->neighbor(i);
-      if( ! get_visited(n) )
-      {
-        set_visited(n, true);
-        if( tp(Facet(s, i)) )
-          queue.push(n);
-        else
-          ft = Facet(s, i);
-      }
-    }
-  }
-  clear_visited_marks(start);
-  return ft;
+                    TraversalPredicate & tp,
+                    OutputIterator & out) const /* Concept */
+{
+    std::queue<Full_cell_handle> queue;
+    set_visited(start, true);
+    queue.push(start);
+    const int cur_dim = current_dimension();
+    Facet ft;
+    while( ! queue.empty() )
+    {
+        Full_cell_handle s = queue.front();
+        queue.pop();
+        *out = s;
+        ++out;
+        for( int i = 0; i <= cur_dim; ++i )
+        {
+            Full_cell_handle n = s->neighbor(i);
+            if( ! get_visited(n) )
+            {
+                set_visited(n, true);
+                if( tp(Facet(s, i)) )
+                    queue.push(n);
+                else
+                    ft = Facet(s, i);
+            }
+        }
+    }
+    clear_visited_marks(start);
+    return ft;
 }
 
 #ifdef CGAL_CFG_NO_CPP0X_DEFAULT_TEMPLATE_ARGUMENTS_FOR_FUNCTION_TEMPLATES
@@ -760,9 +723,9 @@
 OutputIterator
 Triangulation_data_structure<Dim, Vb, Fcb>
 ::incident_faces(Vertex_const_handle v, const int dim, OutputIterator out,
-  std::less<Vertex_const_handle> cmp, bool upper_faces)
-{
-  return incident_faces<OutputIterator, std::less<Vertex_const_handle> >(v, dim, out, cmp, upper_faces);
+    std::less<Vertex_const_handle> cmp, bool upper_faces)
+{
+    return incident_faces<OutputIterator, std::less<Vertex_const_handle> >(v, dim, out, cmp, upper_faces);
 }
 #endif
 
@@ -772,73 +735,73 @@
 Triangulation_data_structure<Dim, Vb, Fcb>
 ::incident_faces(Vertex_const_handle v, const int dim, OutputIterator out, Comparator cmp, bool upper_faces)
 {
-  CGAL_precondition( 0 < dim );
-  if( dim >= current_dimension() )
+    CGAL_precondition( 0 < dim );
+    if( dim >= current_dimension() )
+        return out;
+    typedef std::vector<Full_cell_handle> Simplices;
+    Simplices simps;
+    simps.reserve(64);
+    // gather incident full_cells
+    std::back_insert_iterator<Simplices> sout(simps);
+    incident_full_cells(v, sout);
+    // for storing the handles to the vertices of a full_cell
+    typedef std::vector<Vertex_const_handle> Vertices;
+    typedef std::vector<int> Indices;
+    Vertices vertices(1 + current_dimension());
+    Indices sorted_idx(1 + current_dimension());
+    // setup Face comparator and Face_set
+    typedef internal::Triangulation::Compare_faces_with_common_first_vertex<Self>
+        Upper_face_comparator;
+    Upper_face_comparator ufc(dim);
+    typedef std::set<Face, Upper_face_comparator> Face_set;
+    Face_set face_set(ufc);
+    for( typename Simplices::const_iterator s = simps.begin(); s != simps.end(); ++s )
+    {
+        int v_idx(0); // the index of |v| in the sorted full_cell
+        // get the vertices of the full_cell and sort them
+        for( int i = 0; i <= current_dimension(); ++i )
+            vertices[i] = (*s)->vertex(i);
+        if( upper_faces )
+        {
+            std::sort(vertices.begin(), vertices.end(), cmp);
+            while( vertices[v_idx] != v )
+                ++v_idx;
+        }
+        else
+        {
+            while( vertices[v_idx] != v )
+                ++v_idx;
+            if( 0 != v_idx )
+                std::swap(vertices[0], vertices[v_idx]);
+            v_idx = 0;
+            typename Vertices::iterator vbegin(vertices.begin());
+            ++vbegin;
+            std::sort(vbegin, vertices.end(), cmp);
+        }
+        if( v_idx + dim > current_dimension() )
+            continue; // |v| is too far to the right
+        // stores the index of the vertices of s in the same order
+        // as in |vertices|:
+        for( int i = 0; i <= current_dimension(); ++i )
+            sorted_idx[i] = (*s)->index(vertices[i]);
+        // init state for enumerating all candidate faces:
+        internal::Combination_enumerator f_idx(dim, v_idx + 1, current_dimension());
+        Face f(*s);
+        f.set_index(0, v_idx);
+        while( ! f_idx.end() )
+        {
+            // check if face has already been found
+            for( int i = 0; i < dim; ++i )
+                f.set_index(1 + i, sorted_idx[f_idx[i]]);
+            face_set.insert(f);
+            // compute next sorted face (lexicographic enumeration)
+            ++f_idx;
+        }
+    }
+    typename Face_set::iterator fit = face_set.begin();
+    while( fit != face_set.end() )
+        *out++ = *fit++;
     return out;
-  typedef std::vector<Full_cell_handle> Simplices;
-  Simplices simps;
-  simps.reserve(64);
-  // gather incident full_cells
-  std::back_insert_iterator<Simplices> sout(simps);
-  incident_full_cells(v, sout);
-  // for storing the handles to the vertices of a full_cell
-  typedef std::vector<Vertex_const_handle> Vertices;
-  typedef std::vector<int> Indices;
-  Vertices vertices(1 + current_dimension());
-  Indices sorted_idx(1 + current_dimension());
-  // setup Face comparator and Face_set
-  typedef internal::Triangulation::Compare_faces_with_common_first_vertex<Self>
-    Upper_face_comparator;
-  Upper_face_comparator ufc(dim);
-  typedef std::set<Face, Upper_face_comparator> Face_set;
-  Face_set face_set(ufc);
-  for( typename Simplices::const_iterator s = simps.begin(); s != simps.end(); ++s )
-  {
-    int v_idx(0); // the index of |v| in the sorted full_cell
-    // get the vertices of the full_cell and sort them
-    for( int i = 0; i <= current_dimension(); ++i )
-      vertices[i] = (*s)->vertex(i);
-    if( upper_faces )
-    {
-      std::sort(vertices.begin(), vertices.end(), cmp);
-      while( vertices[v_idx] != v )
-        ++v_idx;
-    }
-    else
-    {
-      while( vertices[v_idx] != v )
-        ++v_idx;
-      if( 0 != v_idx )
-        std::swap(vertices[0], vertices[v_idx]);
-      v_idx = 0;
-      typename Vertices::iterator vbegin(vertices.begin());
-      ++vbegin;
-      std::sort(vbegin, vertices.end(), cmp);
-    }
-    if( v_idx + dim > current_dimension() )
-      continue; // |v| is too far to the right
-    // stores the index of the vertices of s in the same order
-    // as in |vertices|:
-    for( int i = 0; i <= current_dimension(); ++i )
-      sorted_idx[i] = (*s)->index(vertices[i]);
-    // init state for enumerating all candidate faces:
-    internal::Combination_enumerator f_idx(dim, v_idx + 1, current_dimension());
-    Face f(*s);
-    f.set_index(0, v_idx);
-    while( ! f_idx.end() )
-    {
-      // check if face has already been found
-      for( int i = 0; i < dim; ++i )
-        f.set_index(1 + i, sorted_idx[f_idx[i]]);
-      face_set.insert(f);
-      // compute next sorted face (lexicographic enumeration)
-      ++f_idx;
-    }
-  }
-  typename Face_set::iterator fit = face_set.begin();
-  while( fit != face_set.end() )
-    *out++ = *fit++;
-  return out;
 }
 
 // - - - - - - - - - - - - - - - - - - - - - - - - - - - - - - - - -
@@ -849,21 +812,21 @@
 Triangulation_data_structure<Dim, Vb, Fcb>
 ::collapse_face(const Face & f) /* Concept */
 {
-  const int fd = f.face_dimension();
-  CGAL_precondition( (1 <= fd ) && (fd < current_dimension()));
-  std::vector<Full_cell_handle> simps;
-  // save the Face's vertices:
-  Full_cell s;
-  for( int i = 0; i <= fd; ++i )
-    s.set_vertex(i, f.vertex(i));
-  // compute the star of f
-  simps.reserve(64);
-  std::back_insert_iterator<std::vector<Full_cell_handle> > out(simps);
-  star(f, out);
-  Vertex_handle v = insert_in_hole(simps.begin(), simps.end(), Facet(f.full_cell(), f.index(0)));
-  for( int i = 0; i <= fd; ++i )
-    delete_vertex(s.vertex(i));
-  return v;
+    const int fd = f.face_dimension();
+    CGAL_precondition( (1 <= fd ) && (fd < current_dimension()));
+    std::vector<Full_cell_handle> simps;
+    // save the Face's vertices:
+    Full_cell s;
+    for( int i = 0; i <= fd; ++i )
+        s.set_vertex(i, f.vertex(i));
+    // compute the star of f
+    simps.reserve(64);
+    std::back_insert_iterator<std::vector<Full_cell_handle> > out(simps);
+    star(f, out);
+    Vertex_handle v = insert_in_hole(simps.begin(), simps.end(), Facet(f.full_cell(), f.index(0)));
+    for( int i = 0; i <= fd; ++i )
+        delete_vertex(s.vertex(i));
+    return v;
 }
 
 template <class Dim, class Vb, class Fcb>
@@ -871,68 +834,68 @@
 Triangulation_data_structure<Dim, Vb, Fcb>
 ::remove_decrease_dimension(Vertex_handle v, Vertex_handle star) /* Concept */
 {
-  CGAL_assertion( current_dimension() >= -1 );
-  if( -1 == current_dimension() )
-  {
-    clear();
-    return;
-  }
-  else if( 0 == current_dimension() )
-  {
-    delete_full_cell(v->full_cell());
+    CGAL_assertion( current_dimension() >= -1 );
+    if( -1 == current_dimension() )
+    {
+        clear();
+        return;
+    }
+    else if( 0 == current_dimension() )
+    {
+        delete_full_cell(v->full_cell());
+        delete_vertex(v);
+        star->full_cell()->set_neighbor(0, Full_cell_handle());
+        set_current_dimension(-1);
+        return;
+    }
+    else if( 1 == current_dimension() )
+    {
+        Full_cell_handle s = v->full_cell();
+        int star_index;
+        if( s->has_vertex(star, star_index) )
+            s = s->neighbor(star_index);
+        // Here, |star| is not a vertex of |s|, so it's the only finite
+        // full_cell
+        Full_cell_handle inf1 = s->neighbor(0);
+        Full_cell_handle inf2 = s->neighbor(1);
+        Vertex_handle v2 = s->vertex(1 - s->index(v));
+        delete_vertex(v);
+        delete_full_cell(s);
+        inf1->set_vertex(1, Vertex_handle());
+        inf1->set_vertex(1, Vertex_handle());
+        inf2->set_neighbor(1, Full_cell_handle());
+        inf2->set_neighbor(1, Full_cell_handle());
+        associate_vertex_with_full_cell(inf1, 0, star);
+        associate_vertex_with_full_cell(inf2, 0, v2);
+        set_neighbors(inf1, 0, inf2, 0);
+        set_current_dimension(0);
+        return;
+    }
+    typedef std::vector<Full_cell_handle> Simplices;
+    Simplices simps;
+    incident_full_cells(v, std::back_inserter(simps));
+    for( typename Simplices::iterator it = simps.begin(); it != simps.end(); ++it )
+    {
+        int v_idx = (*it)->index(v);
+        if( ! (*it)->has_vertex(star) )
+        {
+            delete_full_cell((*it)->neighbor(v_idx));
+            for( int i = 0; i <= current_dimension(); ++i )
+                (*it)->vertex(i)->set_full_cell(*it);
+        }
+        else
+            star->set_full_cell(*it);
+        if( v_idx != current_dimension() )
+        {
+            (*it)->swap_vertices(v_idx, current_dimension());
+            if( ( ! (*it)->has_vertex(star) ) || (current_dimension() > 2) )
+                (*it)->swap_vertices(current_dimension() - 2, current_dimension() - 1);
+        }
+        (*it)->set_vertex(current_dimension(), Vertex_handle());
+        (*it)->set_neighbor(current_dimension(), Full_cell_handle());
+    }
+    set_current_dimension(current_dimension()-1);
     delete_vertex(v);
-    star->full_cell()->set_neighbor(0, Full_cell_handle());
-    set_current_dimension(-1);
-    return;
-  }
-  else if( 1 == current_dimension() )
-  {
-    Full_cell_handle s = v->full_cell();
-    int star_index;
-    if( s->has_vertex(star, star_index) )
-      s = s->neighbor(star_index);
-    // Here, |star| is not a vertex of |s|, so it's the only finite
-    // full_cell
-    Full_cell_handle inf1 = s->neighbor(0);
-    Full_cell_handle inf2 = s->neighbor(1);
-    Vertex_handle v2 = s->vertex(1 - s->index(v));
-    delete_vertex(v);
-    delete_full_cell(s);
-    inf1->set_vertex(1, Vertex_handle());
-    inf1->set_vertex(1, Vertex_handle());
-    inf2->set_neighbor(1, Full_cell_handle());
-    inf2->set_neighbor(1, Full_cell_handle());
-    associate_vertex_with_full_cell(inf1, 0, star);
-    associate_vertex_with_full_cell(inf2, 0, v2);
-    set_neighbors(inf1, 0, inf2, 0);
-    set_current_dimension(0);
-    return;
-  }
-  typedef std::vector<Full_cell_handle> Simplices;
-  Simplices simps;
-  incident_full_cells(v, std::back_inserter(simps));
-  for( typename Simplices::iterator it = simps.begin(); it != simps.end(); ++it )
-  {
-    int v_idx = (*it)->index(v);
-    if( ! (*it)->has_vertex(star) )
-    {
-      delete_full_cell((*it)->neighbor(v_idx));
-      for( int i = 0; i <= current_dimension(); ++i )
-        (*it)->vertex(i)->set_full_cell(*it);
-    }
-    else
-      star->set_full_cell(*it);
-    if( v_idx != current_dimension() )
-    {
-      (*it)->swap_vertices(v_idx, current_dimension());
-      if( ( ! (*it)->has_vertex(star) ) || (current_dimension() > 2) )
-        (*it)->swap_vertices(current_dimension() - 2, current_dimension() - 1);
-    }
-    (*it)->set_vertex(current_dimension(), Vertex_handle());
-    (*it)->set_neighbor(current_dimension(), Full_cell_handle());
-  }
-  set_current_dimension(current_dimension()-1);
-  delete_vertex(v);
 }
 
 // - - - - - - - - - - - - - - - - - - - - - - - - - - - - - - - - -
@@ -943,31 +906,31 @@
 Triangulation_data_structure<Dim, Vb, Fcb>
 ::insert_in_full_cell(Full_cell_handle s) /* Concept */
 {
-  CGAL_precondition(0 < current_dimension());
-  CGAL_precondition(Full_cell_handle() != s);
-  // CGAL_expensive_precondition(is_full_cell(s));
-
-  const int cur_dim = current_dimension();
-  Vertex_handle v = new_vertex();
-  // the full_cell 'fc' is just used to store the handle to all the new full_cells.
-  Full_cell fc(maximal_dimension());
-  for( int i = 1; i <= cur_dim; ++i )
-  {
-    Full_cell_handle new_s = new_full_cell(s);
-    fc.set_neighbor(i, new_s);
-    associate_vertex_with_full_cell(new_s, i, v);
-    s->vertex(i-1)->set_full_cell(new_s);
-    set_neighbors(new_s, i, neighbor(s, i), mirror_index(s, i));
-  }
-  fc.set_neighbor(0, s);
-  associate_vertex_with_full_cell(s, 0, v);
-  for( int i = 0; i <= cur_dim; ++i )
-    for( int j = 0; j <= cur_dim; ++j )
-    {
-      if( j == i ) continue;
-      set_neighbors(fc.neighbor(i), j, fc.neighbor(j), i);
-    }
-  return v;
+    CGAL_precondition(0 < current_dimension());
+    CGAL_precondition(Full_cell_handle() != s);
+    // CGAL_expensive_precondition(is_full_cell(s));
+
+    const int cur_dim = current_dimension();
+    Vertex_handle v = new_vertex();
+    // the full_cell 'fc' is just used to store the handle to all the new full_cells.
+    Full_cell fc(maximal_dimension());
+    for( int i = 1; i <= cur_dim; ++i )
+    {
+        Full_cell_handle new_s = new_full_cell(s);
+        fc.set_neighbor(i, new_s);
+        associate_vertex_with_full_cell(new_s, i, v);
+        s->vertex(i-1)->set_full_cell(new_s);
+        set_neighbors(new_s, i, neighbor(s, i), mirror_index(s, i));
+    }
+    fc.set_neighbor(0, s);
+    associate_vertex_with_full_cell(s, 0, v);
+    for( int i = 0; i <= cur_dim; ++i )
+        for( int j = 0; j <= cur_dim; ++j )
+        {
+            if( j == i ) continue;
+            set_neighbors(fc.neighbor(i), j, fc.neighbor(j), i);
+        }
+    return v;
 }
 
 template <class Dim, class Vb, class Fcb >
@@ -975,23 +938,23 @@
 Triangulation_data_structure<Dim, Vb, Fcb>
 ::insert_in_face(const Face & f) /* Concept */
 {
-  std::vector<Full_cell_handle> simps;
-  simps.reserve(64);
-  std::back_insert_iterator<std::vector<Full_cell_handle> > out(simps);
-  incident_full_cells(f, out);
-  return insert_in_hole(simps.begin(), simps.end(), Facet(f.full_cell(), f.index(0)));
+    std::vector<Full_cell_handle> simps;
+    simps.reserve(64);
+    std::back_insert_iterator<std::vector<Full_cell_handle> > out(simps);
+    incident_full_cells(f, out);
+    return insert_in_hole(simps.begin(), simps.end(), Facet(f.full_cell(), f.index(0)));
 }
 template <class Dim, class Vb, class Fcb >
 typename Triangulation_data_structure<Dim, Vb, Fcb>::Vertex_handle
 Triangulation_data_structure<Dim, Vb, Fcb>
 ::insert_in_facet(const Facet & ft) /* Concept */
 {
-  Full_cell_handle s[2];
-  s[0] = full_cell(ft);
-  int i = index_of_covertex(ft);
-  s[1] = s[0]->neighbor(i);
-  i = ( i + 1 ) % current_dimension();
-  return insert_in_hole(s, s+2, Facet(s[0], i));
+    Full_cell_handle s[2];
+    s[0] = full_cell(ft);
+    int i = index_of_covertex(ft);
+    s[1] = s[0]->neighbor(i);
+    i = ( i + 1 ) % current_dimension();
+    return insert_in_hole(s, s+2, Facet(s[0], i));
 }
 
 template <class Dim, class Vb, class Fcb >
@@ -999,11 +962,11 @@
 typename Triangulation_data_structure<Dim, Vb, Fcb>::Full_cell_handle
 Triangulation_data_structure<Dim, Vb, Fcb>
 ::insert_in_tagged_hole(Vertex_handle v, Facet f,
-            OutputIterator new_full_cells)
-{
-  CGAL_assertion_msg(is_boundary_facet(f), "starting facet should be on the hole boundary");
-
-  const int cur_dim = current_dimension();
+                        OutputIterator new_full_cells)
+{
+    CGAL_assertion_msg(is_boundary_facet(f), "starting facet should be on the hole boundary");
+
+    const int cur_dim = current_dimension();
   Full_cell_handle new_s;
 
   std::queue<IITH_task> task_queue;
@@ -1027,33 +990,33 @@
     {
       new_s = new_full_cell();
 
-      int i(0);
-      for ( ; i < facet_index ; ++i)
+    int i(0);
+    for( ; i < facet_index; ++i )
         associate_vertex_with_full_cell(new_s, i, old_s->vertex(i));
-      ++i; // skip facet_index
-      for ( ; i <= cur_dim ; ++i)
+    ++i; // skip facet_index
+    for( ; i <= cur_dim; ++i )
         associate_vertex_with_full_cell(new_s, i, old_s->vertex(i));
-      associate_vertex_with_full_cell(new_s, facet_index, v);
-      set_neighbors(new_s,
+    associate_vertex_with_full_cell(new_s, facet_index, v);
+    set_neighbors(  new_s,
                     facet_index,
                     neighbor(old_s, facet_index),
                     mirror_index(old_s, facet_index));
 
-      // add the new full_cell to the list of new full_cells
-      *new_full_cells++ = new_s;
-  
-      // check all of |Facet f|'s neighbors
-      for (i = 0 ; i <= cur_dim ; ++i)
-      {
-        if (facet_index == i)
-          continue;
+    // add the new full_cell to the list of new full_cells
+    *new_full_cells++ = new_s;
+
+    // check all of |Facet f|'s neighbors
+    for( i = 0; i <= cur_dim; ++i )
+    {
+        if( facet_index == i )
+            continue;
         // we define a |Rotor| because it makes it easy to rotate around
         // in a self contained fashion. The corresponding potential
         // boundary facet is Facet(full_cell(rot), index_of_covertex(rot))
         Rotor rot(old_s, i, facet_index);
         // |rot| on line above, stands for Candidate Facet
-        while (!is_boundary_facet(rot))
-          rot = rotate_rotor(rot);
+        while( ! is_boundary_facet(rot) )
+            rot = rotate_rotor(rot);
 
         // we did find the |i|-th neighbor of Facet(old_s, facet_index)...
         // has it already been extruded to center point |v| ?
@@ -1069,7 +1032,7 @@
         Full_cell_handle new_neighbor = outside->neighbor(index);
 
         // Is new_neighbor still the old neighbor?
-        if (new_neighbor == inside)
+        if( new_neighbor == inside )
         {
           task_queue.push(IITH_task(
             Facet(inside, index_of_covertex(rot)), // boundary facet
@@ -1085,7 +1048,7 @@
     // If there is some neighbor stories to fix
     if (task.future_neighbor != Full_cell_handle())
     {
-      // now the new neighboring full_cell exists, we link both
+        // now the new neighboring full_cell exists, we link both
       set_neighbors(new_s, 
                     task.index_of_future_neighbor_in_new_cell, 
                     task.future_neighbor, 
@@ -1093,7 +1056,7 @@
     }
   }
 
-  return new_s;
+    return new_s;
 }
 
 template< class Dim, class Vb, class Fcb >
@@ -1101,18 +1064,18 @@
 typename Triangulation_data_structure<Dim, Vb, Fcb>::Vertex_handle
 Triangulation_data_structure<Dim, Vb, Fcb>
 ::insert_in_hole(Forward_iterator start, Forward_iterator end, Facet f,
-         OutputIterator out) /* Concept */
-{
-  CGAL_expensive_precondition(
-      ( std::distance(start, end) == 1 )
-     || ( current_dimension() > 1 ) );
-  Forward_iterator sit = start;
-  while( end != sit )
-    set_visited(*sit++, true);
-  Vertex_handle v = new_vertex();
-  insert_in_tagged_hole(v, f, out);
-  delete_full_cells(start, end);
-  return v;
+                 OutputIterator out) /* Concept */
+{
+    CGAL_expensive_precondition(
+            ( std::distance(start, end) == 1 )
+         || ( current_dimension() > 1 ) );
+    Forward_iterator sit = start;
+    while( end != sit )
+        set_visited(*sit++, true);
+    Vertex_handle v = new_vertex();
+    insert_in_tagged_hole(v, f, out);
+    delete_full_cells(start, end);
+    return v;
 }
 
 template< class Dim, class Vb, class Fcb >
@@ -1121,8 +1084,8 @@
 Triangulation_data_structure<Dim, Vb, Fcb>
 ::insert_in_hole(Forward_iterator start, Forward_iterator end, Facet f) /* Concept */
 {
-  Emptyset_iterator out;
-  return insert_in_hole(start, end, f, out);
+    Emptyset_iterator out;
+    return insert_in_hole(start, end, f, out);
 }
 
 template <class Dim, class Vb, class Fcb>
@@ -1130,104 +1093,104 @@
 Triangulation_data_structure<Dim, Vb, Fcb>
 ::clear_visited_marks(Full_cell_handle start) const // NOT DOCUMENTED
 {
-  CGAL_precondition(start != Full_cell_handle());
-
-  std::queue<Full_cell_handle> queue;
-  set_visited(start, false);
-  queue.push(start);
-  const int cur_dim = current_dimension();
-  while( ! queue.empty() )
-  {
-    Full_cell_handle s = queue.front();
-    queue.pop();
-    for( int i = 0; i <= cur_dim; ++i )
-    {
-      if( get_visited(s->neighbor(i)) )
-      {
-        set_visited(s->neighbor(i), false);
-        queue.push(s->neighbor(i));
-      }
-    }
-  }
+    CGAL_precondition(start != Full_cell_handle());
+
+    std::queue<Full_cell_handle> queue;
+    set_visited(start, false);
+    queue.push(start);
+    const int cur_dim = current_dimension();
+    while( ! queue.empty() )
+    {
+        Full_cell_handle s = queue.front();
+        queue.pop();
+        for( int i = 0; i <= cur_dim; ++i )
+        {
+            if( get_visited(s->neighbor(i)) )
+            {
+                set_visited(s->neighbor(i), false);
+                queue.push(s->neighbor(i));
+            }
+        }
+    }
 }
 
 template <class Dim, class Vb, class Fcb>
 void Triangulation_data_structure<Dim, Vb, Fcb>
 ::do_insert_increase_dimension(const Vertex_handle x, const Vertex_handle star)
 {
-  Full_cell_handle start = full_cells_begin();
-  Full_cell_handle swap_me;
-  const int cur_dim = current_dimension();
-  for( Full_cell_iterator S = full_cells_begin(); S != full_cells_end(); ++S )
-  {
-    if( Vertex_handle() != S->vertex(cur_dim) )
-      continue;
-    set_visited(S, true);
-    // extends full_cell |S| to include the new vertex as the
-    // current_dimension()-th vertex
-    associate_vertex_with_full_cell(S, cur_dim, x);
-    if( ! S->has_vertex(star) )
-    {   // S is bounded, we create its unbounded "twin" full_cell
-      Full_cell_handle S_new = new_full_cell();
-      set_neighbors(S, cur_dim, S_new, 0);
-      associate_vertex_with_full_cell(S_new, 0, star);
-      // here, we could be clever so as to get consistent orientation
-      for( int k = 1; k <= cur_dim; ++k )
-        associate_vertex_with_full_cell(S_new, k, vertex(S, k - 1));
-    }
-    else if( cur_dim == 2 )
-    {   // if cur. dim. is 2, we must take care of the 'rightmost' infinite vertex.
-      if( S->mirror_index(S->index(star)) == 0 )
-        swap_me = S;
-    }
-  }
-  // now we setup the neighbors
-  set_visited(start, false);
-  std::queue<Full_cell_handle> queue;
-  queue.push(start);
-  while( ! queue.empty() )
-  {
-    Full_cell_handle S = queue.front();
-    queue.pop();
-    // here, the first visit above ensured that all neighbors exist now.
-    // Now we need to connect them with adjacency relation
-    int star_index;
-    if( S->has_vertex(star, star_index) )
-    {
-      set_neighbors(  S, cur_dim, neighbor(neighbor(S, star_index), cur_dim),
-              // this is tricky :-)  :
-              mirror_index(S, star_index) + 1);
-    }
-    else
-    {
-      Full_cell_handle S_new = neighbor(S, cur_dim);
-      for( int k = 0 ; k < cur_dim ; ++k )
-      {
-        Full_cell_handle S_opp = neighbor(S, k);
-        if( ! S_opp->has_vertex(star) )
-          set_neighbors(S_new, k + 1, neighbor(S_opp, cur_dim), mirror_index(S, k) + 1);
-          // neighbor of S_new opposite to v is S_new'
-          // the vertex opposite to v remains the same but ...
-          // remember the shifting of the vertices one step to the right
-      }
-    }
-    for( int k = 0 ; k < cur_dim ; ++k )
-      if( get_visited(neighbor(S, k)) )
-      {
-        set_visited(neighbor(S, k), false);
-        queue.push(neighbor(S, k));
-      }
-  }
-  if( ( ( cur_dim % 2 ) == 0 ) && ( cur_dim > 1 ) )
-  {
+    Full_cell_handle start = full_cells_begin();
+    Full_cell_handle swap_me;
+    const int cur_dim = current_dimension();
     for( Full_cell_iterator S = full_cells_begin(); S != full_cells_end(); ++S )
     {
-      if( x != S->vertex(cur_dim) )
-        S->swap_vertices(cur_dim - 1, cur_dim);
-    }
-  }
-  if( Full_cell_handle() != swap_me )
-    swap_me->swap_vertices(1, 2);
+        if( Vertex_handle() != S->vertex(cur_dim) )
+            continue;
+        set_visited(S, true);
+        // extends full_cell |S| to include the new vertex as the
+        // current_dimension()-th vertex
+        associate_vertex_with_full_cell(S, cur_dim, x);
+        if( ! S->has_vertex(star) )
+        {   // S is bounded, we create its unbounded "twin" full_cell
+            Full_cell_handle S_new = new_full_cell();
+            set_neighbors(S, cur_dim, S_new, 0);
+            associate_vertex_with_full_cell(S_new, 0, star);
+            // here, we could be clever so as to get consistent orientation
+            for( int k = 1; k <= cur_dim; ++k )
+                associate_vertex_with_full_cell(S_new, k, vertex(S, k - 1));
+        }
+        else if( cur_dim == 2 )
+        {   // if cur. dim. is 2, we must take care of the 'rightmost' infinite vertex.
+            if( S->mirror_index(S->index(star)) == 0 )
+                swap_me = S;
+        }
+    }
+    // now we setup the neighbors
+    set_visited(start, false);
+    std::queue<Full_cell_handle> queue;
+    queue.push(start);
+    while( ! queue.empty() )
+    {
+        Full_cell_handle S = queue.front();
+        queue.pop();
+        // here, the first visit above ensured that all neighbors exist now.
+        // Now we need to connect them with adjacency relation
+        int star_index;
+        if( S->has_vertex(star, star_index) )
+        {
+            set_neighbors(  S, cur_dim, neighbor(neighbor(S, star_index), cur_dim),
+                            // this is tricky :-)  :
+                            mirror_index(S, star_index) + 1);
+        }
+        else
+        {
+            Full_cell_handle S_new = neighbor(S, cur_dim);
+            for( int k = 0 ; k < cur_dim ; ++k )
+            {
+                Full_cell_handle S_opp = neighbor(S, k);
+                if( ! S_opp->has_vertex(star) )
+                    set_neighbors(S_new, k + 1, neighbor(S_opp, cur_dim), mirror_index(S, k) + 1);
+                    // neighbor of S_new opposite to v is S_new'
+                    // the vertex opposite to v remains the same but ...
+                    // remember the shifting of the vertices one step to the right
+            }
+        }
+        for( int k = 0 ; k < cur_dim ; ++k )
+            if( get_visited(neighbor(S, k)) )
+            {
+                set_visited(neighbor(S, k), false);
+                queue.push(neighbor(S, k));
+            }
+    }
+    if( ( ( cur_dim % 2 ) == 0 ) && ( cur_dim > 1 ) )
+    {
+        for( Full_cell_iterator S = full_cells_begin(); S != full_cells_end(); ++S )
+        {
+            if( x != S->vertex(cur_dim) )
+                S->swap_vertices(cur_dim - 1, cur_dim);
+        }
+    }
+    if( Full_cell_handle() != swap_me )
+        swap_me->swap_vertices(1, 2);
 }
 
 template <class Dim, class Vb, class Fcb>
@@ -1235,41 +1198,41 @@
 Triangulation_data_structure<Dim, Vb, Fcb>
 ::insert_increase_dimension(Vertex_handle star) /* Concept */
 {
-  const int prev_cur_dim = current_dimension();
-  CGAL_precondition(prev_cur_dim < maximal_dimension());
-  if( -2 != current_dimension() )
-  {
-    CGAL_precondition( Vertex_handle() != star );
-    CGAL_expensive_precondition(is_vertex(star));
-  }
-
-  set_current_dimension(prev_cur_dim + 1);
-  Vertex_handle v = new_vertex();
-  switch( prev_cur_dim )
-  {
-    case -2:
-    {   // insertion of the first vertex
-      // ( geometrically : infinite vertex )
-      Full_cell_handle s = new_full_cell();
-      associate_vertex_with_full_cell(s, 0, v);
-      break;
-    }
-    case -1:
-    {   // insertion of the second vertex
-      // ( geometrically : first finite vertex )
-      //we create a triangulation of the 0-sphere, with
-      // vertices |star| and |v|
-      Full_cell_handle infinite_full_cell = star->full_cell();
-      Full_cell_handle finite_full_cell = new_full_cell();
-      associate_vertex_with_full_cell(finite_full_cell, 0, v);
-      set_neighbors(infinite_full_cell, 0, finite_full_cell, 0);
-      break;
-    }
-    default:
-      do_insert_increase_dimension(v, star);
-      break;
-  }
-  return v;
+    const int prev_cur_dim = current_dimension();
+    CGAL_precondition(prev_cur_dim < maximal_dimension());
+    if( -2 != current_dimension() )
+    {
+        CGAL_precondition( Vertex_handle() != star );
+        CGAL_expensive_precondition(is_vertex(star));
+    }
+
+    set_current_dimension(prev_cur_dim + 1);
+    Vertex_handle v = new_vertex();
+    switch( prev_cur_dim )
+    {
+        case -2:
+        {   // insertion of the first vertex
+            // ( geometrically : infinite vertex )
+            Full_cell_handle s = new_full_cell();
+            associate_vertex_with_full_cell(s, 0, v);
+            break;
+        }
+        case -1:
+        {   // insertion of the second vertex
+            // ( geometrically : first finite vertex )
+            //we create a triangulation of the 0-sphere, with
+            // vertices |star| and |v|
+            Full_cell_handle infinite_full_cell = star->full_cell();
+            Full_cell_handle finite_full_cell = new_full_cell();
+            associate_vertex_with_full_cell(finite_full_cell, 0, v);
+            set_neighbors(infinite_full_cell, 0, finite_full_cell, 0);
+            break;
+        }
+        default:
+            do_insert_increase_dimension(v, star);
+            break;
+    }
+    return v;
 }
 
 // - - - - - - - - - - - - - - - - - - - - - - - - - - - - - - - - -
@@ -1279,85 +1242,85 @@
 bool Triangulation_data_structure<Dimen, Vb, Fcb>
 ::is_valid(bool verbose, int /* level */) const /* Concept */
 {
-  Full_cell_const_handle s, t;
-  Vertex_const_handle v;
-  int i, j, k;
-
-  if( current_dimension() == -2 )
-  {
-    if( ! vertices_.empty() || ! full_cells_.empty() )
-    {
-      if( verbose ) CGAL_warning_msg(false, "current dimension is -2 but there are vertices or full_cells");
-      return false;
-    }
-  }
-
-  if( current_dimension() == -1 )
-  {
-    if ( (number_of_vertices() != 1) || (number_of_full_cells() != 1) )
-    {
-      if( verbose ) CGAL_warning_msg(false, "current dimension is -1 but there isn't one vertex and one full_cell");
-      return false;
-    }
-  }
-
-  for( v = vertices_begin(); v != vertices_end(); ++v )
-  {
-    if( ! v->is_valid(verbose) )
-      return false;
-  }
-  
-  // FUTURE: for each vertex v, gather incident full_cells. then, check that
-  // any full_cell containing v is among those gathered full_cells...
-
-  if( current_dimension() < 0 )
+    Full_cell_const_handle s, t;
+    Vertex_const_handle v;
+    int i, j, k;
+
+    if( current_dimension() == -2 )
+    {
+        if( ! vertices_.empty() || ! full_cells_.empty() )
+        {
+            if( verbose ) CGAL_warning_msg(false, "current dimension is -2 but there are vertices or full_cells");
+            return false;
+        }
+    }
+
+    if( current_dimension() == -1 )
+    {
+        if ( (number_of_vertices() != 1) || (number_of_full_cells() != 1) )
+        {
+            if( verbose ) CGAL_warning_msg(false, "current dimension is -1 but there isn't one vertex and one full_cell");
+            return false;
+        }
+    }
+
+    for( v = vertices_begin(); v != vertices_end(); ++v )
+    {
+        if( ! v->is_valid(verbose) )
+            return false;
+    }
+    
+    // FUTURE: for each vertex v, gather incident full_cells. then, check that
+    // any full_cell containing v is among those gathered full_cells...
+
+    if( current_dimension() < 0 )
+        return true;
+
+    for( s = full_cells_begin(); s != full_cells_end(); ++s )
+    {
+        if( ! s->is_valid(verbose) )
+            return false;
+        // check that the full cell has no duplicate vertices
+        for( i = 0; i <= current_dimension(); ++i )
+            for( j = i + 1; j <= current_dimension(); ++j )
+                if( vertex(s,i) == vertex(s,j) )
+                {
+                    CGAL_warning_msg(false, "a full_cell has two equal vertices");
+                    return false;
+                }
+    }
+
+    for( s = full_cells_begin(); s != full_cells_end(); ++s )
+    {
+        for( i = 0; i <= current_dimension(); ++i )
+            if( (t = neighbor(s,i)) != Full_cell_const_handle() )
+            {
+                int l = mirror_index(s,i);
+                if( s != neighbor(t,l) || i != mirror_index(t,l) )
+                {
+                    if( verbose ) CGAL_warning_msg(false, "neighbor relation is not symmetric");
+                    return false;
+                }
+                for( j = 0; j <= current_dimension(); ++j )
+                    if( j != i )
+                    {
+                        // j must also occur as a vertex of t
+                        for( k = 0; k <= current_dimension() && ( vertex(s,j) != vertex(t,k) || k == l); ++k )
+                            ;
+                        if( k > current_dimension() )
+                        {
+                            if( verbose ) CGAL_warning_msg(false, "too few shared vertices between neighbors full_cells.");
+                            return false;
+                        }
+                    }
+            }
+            else
+            {
+                if( verbose ) CGAL_warning_msg(false, "full_cell has a NULL neighbor");
+                return false;
+            }
+    }
     return true;
-
-  for( s = full_cells_begin(); s != full_cells_end(); ++s )
-  {
-    if( ! s->is_valid(verbose) )
-      return false;
-    // check that the full cell has no duplicate vertices
-    for( i = 0; i <= current_dimension(); ++i )
-      for( j = i + 1; j <= current_dimension(); ++j )
-        if( vertex(s,i) == vertex(s,j) )
-        {
-          CGAL_warning_msg(false, "a full_cell has two equal vertices");
-          return false;
-        }
-  }
-
-  for( s = full_cells_begin(); s != full_cells_end(); ++s )
-  {
-    for( i = 0; i <= current_dimension(); ++i )
-      if( (t = neighbor(s,i)) != Full_cell_const_handle() )
-      {
-        int l = mirror_index(s,i);
-        if( s != neighbor(t,l) || i != mirror_index(t,l) )
-        {
-          if( verbose ) CGAL_warning_msg(false, "neighbor relation is not symmetric");
-          return false;
-        }
-        for( j = 0; j <= current_dimension(); ++j )
-          if( j != i )
-          {
-            // j must also occur as a vertex of t
-            for( k = 0; k <= current_dimension() && ( vertex(s,j) != vertex(t,k) || k == l); ++k )
-              ;
-            if( k > current_dimension() )
-            {
-              if( verbose ) CGAL_warning_msg(false, "too few shared vertices between neighbors full_cells.");
-              return false;
-            }
-          }
-      }
-      else
-      {
-        if( verbose ) CGAL_warning_msg(false, "full_cell has a NULL neighbor");
-        return false;
-      }
-  }
-  return true;
 }
 
 // - - - - - - - - - - - - - - - - - - - - - - - - - - - - - - - - -
@@ -1369,45 +1332,45 @@
 void Triangulation_data_structure<Dim, Vb, Fcb>
 ::write_graph(OutStream & os)
 {
-  std::vector<std::set<int> > edges;
-  os << number_of_vertices() + 1; // add the vertex at infinity
-  int count(1);
-  for( Vertex_iterator vit = vertices_begin(); vit != vertices_end(); ++vit )
-    vit->idx_ = count++;
-  edges.resize(number_of_vertices()+1);
-  for( Full_cell_iterator sit = full_cells_begin(); sit != full_cells_end(); ++sit )
-  {
-    int v1 = 0;
-    while( v1 < current_dimension() )
-    {
-      int v2 = v1 + 1;
-      while( v2 <= current_dimension() )
-      {
-        int i1, i2;
-        if( Vertex_handle() != sit-> vertex(v1) )
-          i1 = sit->vertex(v1)->idx_;
-        else
-          i1 = 0;
-        if( Vertex_handle() != sit-> vertex(v2) )
-          i2 = sit->vertex(v2)->idx_;
-        else
-          i2 = 0;
-        edges[i1].insert(i2);
-        edges[i2].insert(i1);
-        ++v2;
-      }
-      ++v1;
-    }
-  }
-  for( int i = 0; i < edges.size(); ++i )
-  {
-    os << std::endl << edges[i].size();
-    for( std::set<int>::const_iterator nit = edges[i].begin();
-    nit !=  edges[i].end(); ++nit )
-    {
-      os << ' ' << (*nit);
-    }
-  }
+    std::vector<std::set<int> > edges;
+    os << number_of_vertices() + 1; // add the vertex at infinity
+    int count(1);
+    for( Vertex_iterator vit = vertices_begin(); vit != vertices_end(); ++vit )
+        vit->idx_ = count++;
+    edges.resize(number_of_vertices()+1);
+    for( Full_cell_iterator sit = full_cells_begin(); sit != full_cells_end(); ++sit )
+    {
+        int v1 = 0;
+        while( v1 < current_dimension() )
+        {
+            int v2 = v1 + 1;
+            while( v2 <= current_dimension() )
+            {
+                int i1, i2;
+                if( Vertex_handle() != sit-> vertex(v1) )
+                    i1 = sit->vertex(v1)->idx_;
+                else
+                    i1 = 0;
+                if( Vertex_handle() != sit-> vertex(v2) )
+                    i2 = sit->vertex(v2)->idx_;
+                else
+                    i2 = 0;
+                edges[i1].insert(i2);
+                edges[i2].insert(i1);
+                ++v2;
+            }
+            ++v1;
+        }
+    }
+    for( int i = 0; i < edges.size(); ++i )
+    {
+        os << std::endl << edges[i].size();
+        for( std::set<int>::const_iterator nit = edges[i].begin();
+        nit !=  edges[i].end(); ++nit )
+        {
+            os << ' ' << (*nit);
+        }
+    }
 }
 
 // NOT DOCUMENTED...
@@ -1416,76 +1379,76 @@
 Triangulation_data_structure<Dimen, Vb, Fcb>
 ::read_full_cells(std::istream & is, const std::vector<Vertex_handle> & vertices)
 {
-  size_t m; // number of full_cells
-  int index;
-  const int cd = current_dimension();
-  if( is_ascii(is) )
-    is >> m;
-  else
-    read(is, m, io_Read_write());
-
-  std::vector<Full_cell_handle> full_cells;
-  full_cells.reserve(m);
-  // read the vertices of each full_cell
-  size_t i = 0;
-  while( i < m )
-  {
-    Full_cell_handle s = new_full_cell();
-    full_cells.push_back(s);
-    for( int j = 0; j <= cd; ++j )
-    {
-      if( is_ascii(is) )
-        is >> index;
-      else
-        read(is, index);
-      s->set_vertex(j, vertices[index]);
-    }
-    // read other non-combinatorial information for the full_cells
-    is >> (*s);
-    ++i;
-  }
-
-  // read the neighbors of each full_cell
-  i = 0;
-  if( is_ascii(is) )
+    size_t m; // number of full_cells
+    int index;
+    const int cd = current_dimension();
+    if( is_ascii(is) )
+        is >> m;
+    else
+        read(is, m, io_Read_write());
+
+    std::vector<Full_cell_handle> full_cells;
+    full_cells.reserve(m);
+    // read the vertices of each full_cell
+    size_t i = 0;
     while( i < m )
-  {
-    for( int j = 0; j <= cd; ++j )
-    {
-      is >> index;
-      full_cells[i]->set_neighbor(j, full_cells[index]);
-    }
-    ++i;
-  }
-  else
-    while( i < m )
-  {
-    for( int j = 0; j <= cd; ++j )
-    {
-      read(is, index);
-      full_cells[i]->set_neighbor(j, full_cells[index]);
-    }
-    ++i;
-  }
-
-  // compute the mirror indices
-  for( i = 0; i < m; ++i )
-  {
-    Full_cell_handle s = full_cells[i];
-    for( int j = 0; j <= cd; ++j )
-    {
-      if( -1 != s->mirror_index(j) )
-        continue;
-      Full_cell_handle n = s->neighbor(j);
-      int k = 0;
-      Full_cell_handle nn = n->neighbor(k);
-      while( s != nn )
-        nn = n->neighbor(++k);
-      s->set_mirror_index(j,k);
-      n->set_mirror_index(k,j);
-    }
-  }
-  return is;
+    {
+        Full_cell_handle s = new_full_cell();
+        full_cells.push_back(s);
+        for( int j = 0; j <= cd; ++j )
+        {
+            if( is_ascii(is) )
+                is >> index;
+            else
+                read(is, index);
+            s->set_vertex(j, vertices[index]);
+        }
+        // read other non-combinatorial information for the full_cells
+        is >> (*s);
+        ++i;
+    }
+
+    // read the neighbors of each full_cell
+    i = 0;
+    if( is_ascii(is) )
+        while( i < m )
+    {
+        for( int j = 0; j <= cd; ++j )
+        {
+            is >> index;
+            full_cells[i]->set_neighbor(j, full_cells[index]);
+        }
+        ++i;
+    }
+    else
+        while( i < m )
+    {
+        for( int j = 0; j <= cd; ++j )
+        {
+            read(is, index);
+            full_cells[i]->set_neighbor(j, full_cells[index]);
+        }
+        ++i;
+    }
+
+    // compute the mirror indices
+    for( i = 0; i < m; ++i )
+    {
+        Full_cell_handle s = full_cells[i];
+        for( int j = 0; j <= cd; ++j )
+        {
+            if( -1 != s->mirror_index(j) )
+                continue;
+            Full_cell_handle n = s->neighbor(j);
+            int k = 0;
+            Full_cell_handle nn = n->neighbor(k);
+            while( s != nn )
+                nn = n->neighbor(++k);
+            s->set_mirror_index(j,k);
+            n->set_mirror_index(k,j);
+        }
+    }
+    return is;
 }
 
 // NOT DOCUMENTED...
@@ -1494,52 +1457,52 @@
 Triangulation_data_structure<Dimen, Vb, Fcb>
 ::write_full_cells(std::ostream & os, std::map<Vertex_const_handle, int> & index_of_vertex) const
 {
-  std::map<Full_cell_const_handle, int> index_of_full_cell;
-
-  size_t m = number_of_full_cells();
-
-  if( is_ascii(os) )
-    os << std::endl << m;
-  else
-    write(os, m, io_Read_write());
-
-  const int cur_dim = current_dimension();
-  // write the vertex indices of each full_cell
-  int i = 0;
-  for( Full_cell_const_iterator it = full_cells_begin(); it != full_cells_end(); ++it )
-  {
-    index_of_full_cell[it] = i++;
+    std::map<Full_cell_const_handle, int> index_of_full_cell;
+
+    size_t m = number_of_full_cells();
+
     if( is_ascii(os) )
-      os << std::endl;
-    for( int j = 0; j <= cur_dim; ++j )
-    {
-      if( is_ascii(os) )
-        os << ' ' << index_of_vertex[it->vertex(j)];
-      else
-        write(os, index_of_vertex[it->vertex(j)]);
-    }
-    // write other non-combinatorial information for the full_cells
-    os << (*it);
-  }
-
-  CGAL_assertion( i == m );
-
-  // write the neighbors of each full_cell
-  if( is_ascii(os) )
+        os << std::endl << m;
+    else
+        write(os, m, io_Read_write());
+
+    const int cur_dim = current_dimension();
+    // write the vertex indices of each full_cell
+    int i = 0;
     for( Full_cell_const_iterator it = full_cells_begin(); it != full_cells_end(); ++it )
     {
-      os << std::endl;
-      for( int j = 0; j <= cur_dim; ++j )
-        os << ' ' << index_of_full_cell[it->neighbor(j)];
-    }
-  else
-    for( Full_cell_const_iterator it = full_cells_begin(); it != full_cells_end(); ++it )
-    {
-      for( int j = 0; j <= cur_dim; ++j )
-        write(os, index_of_full_cell[it->neighbor(j)]);
-    }
-
-  return os;
+        index_of_full_cell[it] = i++;
+        if( is_ascii(os) )
+            os << std::endl;
+        for( int j = 0; j <= cur_dim; ++j )
+        {
+            if( is_ascii(os) )
+                os << ' ' << index_of_vertex[it->vertex(j)];
+            else
+                write(os, index_of_vertex[it->vertex(j)]);
+        }
+        // write other non-combinatorial information for the full_cells
+        os << (*it);
+    }
+
+    CGAL_assertion( i == m );
+
+    // write the neighbors of each full_cell
+    if( is_ascii(os) )
+        for( Full_cell_const_iterator it = full_cells_begin(); it != full_cells_end(); ++it )
+        {
+            os << std::endl;
+            for( int j = 0; j <= cur_dim; ++j )
+                os << ' ' << index_of_full_cell[it->neighbor(j)];
+        }
+    else
+        for( Full_cell_const_iterator it = full_cells_begin(); it != full_cells_end(); ++it )
+        {
+            for( int j = 0; j <= cur_dim; ++j )
+                write(os, index_of_full_cell[it->neighbor(j)]);
+        }
+
+    return os;
 }
 
 // = = = = = = = = = = = = = = = = = = = = = = = = = = = = = = = = = = = = = = = = =
@@ -1558,42 +1521,42 @@
   // of vertices, plus the non combinatorial information on each full_cell
   // - the neighbors of each full_cell by their index in the preceding list
 {
-  typedef Triangulation_data_structure<Dimen, Vb, Fcb> TDS;
-  typedef typename TDS::Vertex_handle         Vertex_handle;
-
-  // read current dimension and number of vertices
-  size_t n;
-  int cd;
-  if( is_ascii(is) )
-    is >> cd >> n;
-  else
-  {
-    read(is, cd);
-    read(is, n, io_Read_write());
-  }
-
-  CGAL_assertion_msg( cd <= tr.maximal_dimension(), "input Triangulation_data_structure has too high dimension");
-
-  tr.clear();
-  tr.set_current_dimension(cd);
-
-  if( n == 0 )
-    return is;
-
-  std::vector<Vertex_handle> vertices;
-  vertices.resize(n);
-
-  // read the vertices:
-  size_t i(0);
-  while( i < n )
-  {
-    vertices[i] = tr.new_vertex();
-    is >> (*vertices[i]); // read a vertex
-    ++i;
-  }
-
-  // now, read the combinatorial information
-  return tr.read_full_cells(is, vertices);
+    typedef Triangulation_data_structure<Dimen, Vb, Fcb> TDS;
+    typedef typename TDS::Vertex_handle         Vertex_handle;
+
+    // read current dimension and number of vertices
+    size_t n;
+    int cd;
+    if( is_ascii(is) )
+        is >> cd >> n;
+    else
+    {
+        read(is, cd);
+        read(is, n, io_Read_write());
+    }
+
+    CGAL_assertion_msg( cd <= tr.maximal_dimension(), "input Triangulation_data_structure has too high dimension");
+
+    tr.clear();
+    tr.set_current_dimension(cd);
+
+    if( n == 0 )
+        return is;
+
+    std::vector<Vertex_handle> vertices;
+    vertices.resize(n);
+
+    // read the vertices:
+    size_t i(0);
+    while( i < n )
+    {
+        vertices[i] = tr.new_vertex();
+        is >> (*vertices[i]); // read a vertex
+        ++i;
+    }
+
+    // now, read the combinatorial information
+    return tr.read_full_cells(is, vertices);
 }
 
 template<class Dimen, class Vb, class Fcb>
@@ -1608,35 +1571,35 @@
   // of vertices, plus the non combinatorial information on each full_cell
   // - the neighbors of each full_cell by their index in the preceding list
 {
-  typedef Triangulation_data_structure<Dimen, Vb, Fcb> TDS;
-  typedef typename TDS::Vertex_const_handle         Vertex_handle;
-  typedef typename TDS::Vertex_const_iterator       Vertex_iterator;
-
-  // outputs dimension and number of vertices
-  size_t n = tr.number_of_vertices();
-  if( is_ascii(os) )
-    os << tr.current_dimension() << std::endl << n;
-  else
-  {
-    write(os, tr.current_dimension());
-    write(os, n, io_Read_write());
-  }
-
-  if( n == 0 )
-    return os;
-
-  // write the vertices
-  std::map<Vertex_handle, int> index_of_vertex;
-  int i = 0;
-  for( Vertex_iterator it = tr.vertices_begin(); it != tr.vertices_end(); ++it, ++i )
-  {
+    typedef Triangulation_data_structure<Dimen, Vb, Fcb> TDS;
+    typedef typename TDS::Vertex_const_handle         Vertex_handle;
+    typedef typename TDS::Vertex_const_iterator       Vertex_iterator;
+
+    // outputs dimension and number of vertices
+    size_t n = tr.number_of_vertices();
+    if( is_ascii(os) )
+        os << tr.current_dimension() << std::endl << n;
+    else
+    {
+        write(os, tr.current_dimension());
+        write(os, n, io_Read_write());
+    }
+
+    if( n == 0 )
+        return os;
+
+    // write the vertices
+    std::map<Vertex_handle, int> index_of_vertex;
+    int i = 0;
+    for( Vertex_iterator it = tr.vertices_begin(); it != tr.vertices_end(); ++it, ++i )
+    {
     os << *it << std::endl; // write the vertex
-    index_of_vertex[it] = i;
-  }
-  CGAL_assertion( i == n );
-
-  // output the combinatorial information
-  return tr.write_full_cells(os, index_of_vertex);
+        index_of_vertex[it] = i;
+    }
+    CGAL_assertion( i == n );
+
+    // output the combinatorial information
+    return tr.write_full_cells(os, index_of_vertex);
 }
 
 } //namespace CGAL
