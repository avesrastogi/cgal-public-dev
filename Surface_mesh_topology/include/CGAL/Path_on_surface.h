--- conflicted
+++ resolved
@@ -59,7 +59,6 @@
   template<class COST>
   Path_on_surface(const internal::Path_on_surface_with_rle<COST>& apath) :
     m_map(apath.get_map()),
-    m_flip(apath.get_flip()),
     m_is_closed(apath.is_closed())
   {
     for (auto it=apath.m_path.begin(), itend=apath.m_path.end(); it!=itend; ++it)
@@ -119,13 +118,10 @@
   const Map& get_map() const
   { return m_map; }
 
-<<<<<<< HEAD
-=======
   /// @return the combinatorial map supporting this path.
   const Mesh& get_mesh() const
   { return Get_map<Mesh, Mesh>::get_mesh(m_map); }
 
->>>>>>> 29f973a6
   const std::vector<bool>& get_flip() const
   { return m_flip; }
 
@@ -286,24 +282,15 @@
 
     if (is_empty()) return true;
 
-<<<<<<< HEAD
-    return m_map.template belong_to_same_cell<0>(m_flip.back() ? back() : m_map.other_extremity(back()),
-                                                 flip ? m_map.other_extremity(dh) : dh);
-=======
     return m_map.template belong_to_same_cell<0>
         (m_flip.back() ? back() : m_map.other_extremity(back()),
          flip ? m_map.other_extremity(dh) : dh);
->>>>>>> 29f973a6
   }
 
   /// Add the given dart at the end of this path.
   /// @pre can_be_pushed(dh)
-<<<<<<< HEAD
-  void push_back(Dart_const_handle dh, bool flip=false, bool update_isclosed=true)
-=======
   void push_back(Dart_const_handle dh, bool flip=false,
                  bool update_isclosed=true)
->>>>>>> 29f973a6
   {
     CGAL_assertion(dh!=Map::null_handle);
     /* This assert is too long, it is tested in the is_valid method. */
@@ -1029,13 +1016,6 @@
     if (is_empty()) { m_is_closed=false; }
     else
     {
-<<<<<<< HEAD
-      Dart_const_handle pend= m_flip.back() ? back() : m_map.other_extremity(back());
-      if (pend==Map::null_handle) { m_is_closed=false; }
-      else
-      { 
-        Dart_const_handle pbegin = m_flip[0] ? m_map.other_extremity(m_path[0]) : m_path[0];
-=======
       Dart_const_handle
           pend=m_flip.back()?back():m_map.other_extremity(back());
       if (pend==Map::null_handle) { m_is_closed=false; }
@@ -1043,7 +1023,6 @@
       { 
         Dart_const_handle
             pbegin=m_flip[0]?m_map.other_extremity(m_path[0]):m_path[0];
->>>>>>> 29f973a6
         m_is_closed=m_map.template belong_to_same_cell<0>(pbegin, pend);
       }
     }
@@ -1091,20 +1070,6 @@
   /// Reverse the path (i.e. negate its orientation).
   void reverse()
   {
-<<<<<<< HEAD
-    for (std::size_t i=0; i<m_path.size()/2; ++i)
-    {
-      m_path[m_path.size()-1-i]=
-          m_map.opposite2(m_path[m_path.size()-1-i]);
-      m_path[i]=m_map.opposite2(m_path[i]);
-      std::swap(m_path[i], m_path[m_path.size()-1-i]);
-      std::swap(m_flip[i], m_flip[m_flip.size()-1-i]);
-    }
-    if (m_path.size()%2==1)
-    {
-      m_path[m_path.size()/2]=
-          m_map.opposite2(m_path[m_path.size()/2]);
-=======
     bool tmpbool;
     for (unsigned int i=0; i<length()/2; ++i)
     {
@@ -1112,7 +1077,6 @@
       tmpbool=m_flip[i]; // Cannot swap in vector bool
       m_flip[i]=m_flip[length()-1-i];
       m_flip[length()-1-i]=tmpbool;
->>>>>>> 29f973a6
     }
 
     for (unsigned int i=0; i<length(); ++i)
@@ -1292,11 +1256,7 @@
   const typename Get_map<Mesh, Mesh>::storage_type m_map; // The underlying map
   std::vector<Dart_const_handle> m_path; /// The sequence of darts
   bool m_is_closed;                      /// True iff the path is a cycle
-<<<<<<< HEAD
-  std::vector<bool> m_flip;
-=======
   std::vector<bool> m_flip;              /// The sequence of flips
->>>>>>> 29f973a6
 };
 
 } // namespace Surface_mesh_topology
