// Copyright (c) 2015  Geometry Factory
// All rights reserved.
//
// This file is part of CGAL (www.cgal.org).
// You can redistribute it and/or modify it under the terms of the GNU
// General Public License as published by the Free Software Foundation,
// either version 3 of the License, or (at your option) any later version.
//
// Licensees holding a valid commercial license may use this file in
// accordance with the commercial license agreement provided with the software.
//
// This file is provided AS IS with NO WARRANTY OF ANY KIND, INCLUDING THE
// WARRANTY OF DESIGN, MERCHANTABILITY AND FITNESS FOR A PARTICULAR PURPOSE.
//
// $URL$
// $Id$
// SPDX-License-Identifier: GPL-3.0+
//
// Author(s) : Simon Giraudot

#ifndef CGAL_READ_PLY_POINTS_H
#define CGAL_READ_PLY_POINTS_H

#include <CGAL/license/Point_set_processing_3.h>

#include <CGAL/config.h>
#if defined(CGAL_CFG_NO_CPP0X_RVALUE_REFERENCE) || defined(CGAL_CFG_NO_CPP0X_VARIADIC_TEMPLATES)
#error CGAL PLY reader requires a C++11 compiler
#endif

#include <tuple>

#include <CGAL/property_map.h>
#include <CGAL/value_type_traits.h>
#include <CGAL/point_set_processing_assertions.h>
#include <CGAL/Kernel_traits.h>
#include <CGAL/IO/io.h>

#include <CGAL/boost/graph/Named_function_parameters.h>
#include <CGAL/boost/graph/named_params_helper.h>

#include <boost/version.hpp>
#include <boost/cstdint.hpp>

#include <iostream>
#include <sstream>
#include <string>

#define TRY_TO_GENERATE_PROPERTY(STD_TYPE, T_TYPE, TYPE)          \
  if (type == STD_TYPE  || type == T_TYPE)                              \
    m_elements.back().add_property (new PLY_read_typed_number< TYPE > (name, format))

#define TRY_TO_GENERATE_SIZED_LIST_PROPERTY(STD_SIZE_TYPE, T_SIZE_TYPE, SIZE_TYPE, STD_INDEX_TYPE, T_INDEX_TYPE, INDEX_TYPE) \
  if ((size_type == STD_SIZE_TYPE  || size_type == T_SIZE_TYPE) &&      \
      (index_type == STD_INDEX_TYPE || index_type == T_INDEX_TYPE))     \
    m_elements.back().add_property (new PLY_read_typed_list_with_typed_size< SIZE_TYPE , INDEX_TYPE > (name, format))

#define TRY_TO_GENERATE_LIST_PROPERTY(STD_INDEX_TYPE, T_INDEX_TYPE, INDEX_TYPE) \
  TRY_TO_GENERATE_SIZED_LIST_PROPERTY("uchar", "uint8", boost::uint8_t, STD_INDEX_TYPE, T_INDEX_TYPE, INDEX_TYPE); \
  else TRY_TO_GENERATE_SIZED_LIST_PROPERTY("ushort", "uint16", boost::uint16_t, STD_INDEX_TYPE, T_INDEX_TYPE, INDEX_TYPE); \
  else TRY_TO_GENERATE_SIZED_LIST_PROPERTY("uint", "uint32", boost::uint32_t, STD_INDEX_TYPE, T_INDEX_TYPE, INDEX_TYPE)


namespace CGAL {


// PLY types:
// name        type        number of bytes
// ---------------------------------------
// char       character                 1
// uchar      unsigned character        1
// short      short integer             2
// ushort     unsigned short integer    2
// int        integer                   4
// uint       unsigned integer          4
// float      single-precision float    4
// double     double-precision float    8

  /**
     \ingroup PkgPointSetProcessing3IOPly
     
     Class used to identify a %PLY property as a type and a name.

     \sa `read_ply_points_with_properties()`
  */
  template <typename T>
  struct PLY_property
  {
    typedef T type;
    const char* name;
    PLY_property (const char* name) : name (name) { }
  };

  /// \cond SKIP_IN_MANUAL

  // Use a double property for all kernels...
  template <typename FT> struct Convert_FT        { typedef double type; };
  // ...except if kernel uses type float
  template <>            struct Convert_FT<float> { typedef float type;  };
    
  template <typename PointOrVectorMap>
  struct GetFTFromMap
  {
    typedef typename Convert_FT
    <typename Kernel_traits
     <typename boost::property_traits
      <PointOrVectorMap>::value_type>::Kernel::FT>::type type;
  };
  /// \endcond
  
  /**
     \ingroup PkgPointSetProcessing3IOPly
     
     Generates a %PLY property handler to read 3D points. Points are
     constructed from the input using 3 %PLY properties of type `FT`
     and named `x`, `y` and `z`. `FT` is `float` if the points use
     `CGAL::Simple_cartesian<float>` and `double` otherwise.

     \sa `read_ply_points_with_properties()`

     \tparam PointMap the property map used to store points.
  */
  template <typename PointMap>
#ifdef DOXYGEN_RUNNING
  std::tuple<PointMap,
             typename Kernel_traits<typename PointMap::value_type>::Kernel::Construct_point_3,
             PLY_property<FT>, PLY_property<FT>, PLY_property<FT> >
#else
  std::tuple<PointMap,
             typename Kernel_traits<typename PointMap::value_type>::Kernel::Construct_point_3,
             PLY_property<typename GetFTFromMap<PointMap>::type>,
             PLY_property<typename GetFTFromMap<PointMap>::type>,
             PLY_property<typename GetFTFromMap<PointMap>::type> >
#endif
   make_ply_point_reader(PointMap point_map)
  {
    return std::make_tuple (point_map, typename Kernel_traits<typename PointMap::value_type>::Kernel::Construct_point_3(),
                            PLY_property<typename GetFTFromMap<PointMap>::type>("x"),
                            PLY_property<typename GetFTFromMap<PointMap>::type>("y"),
                            PLY_property<typename GetFTFromMap<PointMap>::type>("z"));
  }

  /**
     \ingroup PkgPointSetProcessing3IOPly
     
     Generates a %PLY property handler to read 3D normal
     vectors. Vectors are constructed from the input using 3 PLY
     properties of type `FT` and named `nx`, `ny` and `nz`. `FT`
     is `float` if the points use `CGAL::Simple_cartesian<float>` and
     `double` otherwise.

     \sa `read_ply_points_with_properties()`

     \tparam VectorMap the property map used to store vectors.
  */
  template <typename VectorMap>
#ifdef DOXYGEN_RUNNING
  std::tuple<VectorMap,
             typename Kernel_traits<typename VectorMap::value_type>::Kernel::Construct_vector_3,
             PLY_property<FT>, PLY_property<FT>, PLY_property<FT> >
#else
  std::tuple<VectorMap,
             typename Kernel_traits<typename VectorMap::value_type>::Kernel::Construct_vector_3,
             PLY_property<typename GetFTFromMap<VectorMap>::type>,
             PLY_property<typename GetFTFromMap<VectorMap>::type>,
             PLY_property<typename GetFTFromMap<VectorMap>::type> >
#endif
  make_ply_normal_reader(VectorMap normal_map)
  {
    return std::make_tuple (normal_map, typename Kernel_traits<typename VectorMap::value_type>::Kernel::Construct_vector_3(),
                            PLY_property<typename GetFTFromMap<VectorMap>::type>("nx"),
                            PLY_property<typename GetFTFromMap<VectorMap>::type>("ny"),
                            PLY_property<typename GetFTFromMap<VectorMap>::type>("nz"));
  }

  /// \cond SKIP_IN_MANUAL

namespace internal {

  namespace PLY {
  
  class PLY_read_number
  {
  protected:
    std::string m_name;
    std::size_t m_format;
    
  public:
    PLY_read_number (std::string name, std::size_t format)
      : m_name (name), m_format (format) { }
    virtual ~PLY_read_number() { }

    const std::string& name () const { return m_name; }

    virtual void get (std::istream& stream) const = 0;

    // The two following functions prevent the stream to only extract
    // ONE character (= what the types char imply) by requiring
    // explicitely an integer object when reading the stream
    void read_ascii (std::istream& stream, char& c) const
    {
      short s;
      stream >> s;
      c = static_cast<char>(s);
    }
    void read_ascii (std::istream& stream, signed char& c) const
    {
      short s;
      stream >> s;
      c = static_cast<signed char>(s);
    }
    void read_ascii (std::istream& stream, unsigned char& c) const
    {
      unsigned short s;
      stream >> s;
      c = static_cast<unsigned char>(s);
    }
    
    void read_ascii (std::istream& stream, float& t) const
    {
      stream >> iformat(t);
    }

    void read_ascii (std::istream& stream, double& t) const
    {
      stream >> iformat(t);
    }
    
    // Default template when Type is not a char type
    template <typename Type>
    void read_ascii (std::istream& stream, Type& t) const
    {
      stream >> t;
    }
    
    
    template <typename Type>
    Type read (std::istream& stream) const
    {
      if (m_format == 0) // Ascii
        {
          Type t;
          read_ascii (stream, t);
          return t;
        }
      else // Binary (2 = little endian)
        {
          union
          {
            char uChar[sizeof (Type)];
            Type type;
          } buffer;
          
          std::size_t size = sizeof (Type);

          stream.read(buffer.uChar, size);
      
          if (m_format == 2) // Big endian
            {
              for (std::size_t i = 0; i < size / 2; ++ i)
                {
                  unsigned char tmp = buffer.uChar[i];
                  buffer.uChar[i] = buffer.uChar[size - 1 - i];
                  buffer.uChar[size - 1 - i] = tmp;
                }
            }
          return buffer.type;
        }
      return Type();
    }
  };

  template <typename Type>
  class PLY_read_typed_number : public PLY_read_number
  {
    mutable Type m_buffer;
  public:
    PLY_read_typed_number (std::string name, std::size_t format)
      : PLY_read_number (name, format)
    {
    }
    void get (std::istream& stream) const
    {
      m_buffer = (this->read<Type> (stream));
    }
    const Type& buffer() const
    {
      return m_buffer;
    }
  };

  template <typename Type>
  class PLY_read_typed_list : public PLY_read_number
  {
  protected:
    mutable std::vector<Type> m_buffer;
  public:
    PLY_read_typed_list (std::string name, std::size_t format)
      : PLY_read_number (name, format)
    {
    }
    virtual void get (std::istream& stream) const = 0;

    const std::vector<Type>& buffer() const
    {
      return m_buffer;
    }
  };

  template <typename SizeType, typename IndexType>
  class PLY_read_typed_list_with_typed_size
    : public PLY_read_typed_list<IndexType>
  {

  public:
    PLY_read_typed_list_with_typed_size (std::string name, std::size_t format)
      : PLY_read_typed_list<IndexType> (name, format)
    {
    }
    void get (std::istream& stream) const
    {
      std::size_t size = static_cast<std::size_t>(this->template read<SizeType>(stream));
      this->m_buffer.resize (size);
      for (std::size_t i = 0; i < size; ++ i)
        this->m_buffer[i] = this->template read<IndexType> (stream);
    }
  };

  class PLY_element
  {
    std::string m_name;
    std::size_t m_number;
    
    std::vector<PLY_read_number*> m_properties;
  public:

    PLY_element (const std::string& name, std::size_t number)
      : m_name (name), m_number (number)
    { }

    PLY_element (const PLY_element& other)
      : m_name (other.m_name), m_number (other.m_number), m_properties (other.m_properties)
    {
      const_cast<PLY_element&>(other).m_properties.clear();
    }

    PLY_element& operator= (const PLY_element& other)
    {
      m_name = other.m_name;
      m_number = other.m_number;
      m_properties = other.m_properties;
      const_cast<PLY_element&>(other).m_properties.clear();
      return *this;
    }
    
    ~PLY_element()
    {
      for (std::size_t i = 0; i < m_properties.size(); ++ i)
        delete m_properties[i];
    }

    const std::string& name() const { return m_name; }
    std::size_t number_of_items() const { return m_number; }
    std::size_t number_of_properties() const { return m_properties.size(); }

    PLY_read_number* property (std::size_t idx) { return m_properties[idx]; }
    
    void add_property (PLY_read_number* read_number)
    {
      m_properties.push_back (read_number);
    }

    template <typename Type>
    bool has_property (const char* tag)
    {
      return has_property (tag, Type());
    }
    template <typename Type>
    bool has_property (const char* tag, const std::vector<Type>&)
    {
      for (std::size_t i = 0; i < number_of_properties(); ++ i)
        if (m_properties[i]->name () == tag)
          return (dynamic_cast<PLY_read_typed_list<Type>*>(m_properties[i]) != NULL);
      return false;
    }
    
    template <typename Type>
    bool has_property (const char* tag, Type)
    {
      for (std::size_t i = 0; i < number_of_properties(); ++ i)
        if (m_properties[i]->name () == tag)
          return (dynamic_cast<PLY_read_typed_number<Type>*>(m_properties[i]) != NULL);
      return false;
    }
    bool has_property (const char* tag, double)
    {
      for (std::size_t i = 0; i < number_of_properties(); ++ i)
        if (m_properties[i]->name () == tag)
          return (dynamic_cast<PLY_read_typed_number<double>*>(m_properties[i]) != NULL
                  || dynamic_cast<PLY_read_typed_number<float>*>(m_properties[i]) != NULL);

      return false;
    }

    template <typename Type>
    void assign (Type& t, const char* tag)
    {
      for (std::size_t i = 0; i < number_of_properties (); ++ i)
        if (m_properties[i]->name () == tag)
        {
          PLY_read_typed_number<Type>*
            property = dynamic_cast<PLY_read_typed_number<Type>*>(m_properties[i]);
          CGAL_assertion (property != NULL);
          t = property->buffer();
          return;
        }
    }

    template <typename Type>
    void assign (std::vector<Type>& t, const char* tag)
    {
      for (std::size_t i = 0; i < number_of_properties (); ++ i)
        if (m_properties[i]->name () == tag)
        {
          PLY_read_typed_list<Type>*
            property = dynamic_cast<PLY_read_typed_list<Type>*>(m_properties[i]);
          CGAL_assertion (property != NULL);
          t = property->buffer();
          return;
        }
    }

    void assign (double& t, const char* tag)
    {
      for (std::size_t i = 0; i < number_of_properties (); ++ i)
        if (m_properties[i]->name () == tag)
        {
          PLY_read_typed_number<double>*
            property_double = dynamic_cast<PLY_read_typed_number<double>*>(m_properties[i]);
          if (property_double == NULL)
          {
            PLY_read_typed_number<float>*
              property_float = dynamic_cast<PLY_read_typed_number<float>*>(m_properties[i]);
            CGAL_assertion (property_float != NULL);
            t = property_float->buffer();
          }
          else
            t = property_double->buffer();
          
          return;
        }
    }
  
  };

  class PLY_reader
  {
    std::vector<PLY_element> m_elements;
    std::string m_comments;

  public:
    PLY_reader () { }

    std::size_t number_of_elements() const { return m_elements.size(); }
    PLY_element& element (std::size_t idx)
    {
      return m_elements[idx];
    }

    const std::string& comments() const { return m_comments; }

    template <typename Stream>
    bool init (Stream& stream)
    {
      std::size_t lineNumber = 0; // current line number
      enum Format { ASCII = 0, BINARY_LITTLE_ENDIAN = 1, BINARY_BIG_ENDIAN = 2};
      Format format = ASCII;
    
      std::string line;
      std::istringstream iss;

      while (getline (stream,line))
        {
          iss.clear();
          iss.str (line);
          ++ lineNumber;

          // Reads file signature on first line
          if (lineNumber == 1)
            {
              std::string signature;
              if (!(iss >> signature) || (signature != "ply"))
                {
                  // if wrong file format
                  std::cerr << "Error: incorrect file format line " << lineNumber << " of file" << std::endl;
                  return false;
                }
            }

          // Reads format on 2nd line
          else if (lineNumber == 2)
            {
              std::string tag, format_string, version;
              if ( !(iss >> tag >> format_string >> version) )
                {
                  std::cerr << "Error line " << lineNumber << " of file" << std::endl;
                  return false;
                }
              if (format_string == "ascii") format = ASCII;
              else if (format_string == "binary_little_endian") format = BINARY_LITTLE_ENDIAN;
              else if (format_string == "binary_big_endian") format = BINARY_BIG_ENDIAN;
              else
                {
                  std::cerr << "Error: unknown file format \"" << format_string << "\" line " << lineNumber << std::endl;
                  return false;
                }
            }

          // Comments and vertex properties
          else
            {
              std::string keyword;
              if (!(iss >> keyword))
                {
                  std::cerr << "Error line " << lineNumber << " of file" << std::endl;
                  return false;
                }

              if (keyword == "property")
                {
                  std::string type, name;
                  if (!(iss >> type >> name))
                    {
                      std::cerr << "Error line " << lineNumber << " of file" << std::endl;
                      return false;
                    }

                  
                  if (type == "list") // Special case
                  {
                    std::string size_type = name;
                    std::string index_type;
                    name.clear();
                    if (!(iss >> index_type >> name))
                    {
                      std::cerr << "Error line " << lineNumber << " of file" << std::endl;
                      return false;
                    }
                    
                    TRY_TO_GENERATE_LIST_PROPERTY ("char", "int8", boost::int8_t);
                    else TRY_TO_GENERATE_LIST_PROPERTY ("uchar", "uint8", boost::uint8_t);
                    else TRY_TO_GENERATE_LIST_PROPERTY ("short", "int16", boost::int16_t);
                    else TRY_TO_GENERATE_LIST_PROPERTY ("ushort", "uint16", boost::uint16_t);
                    else TRY_TO_GENERATE_LIST_PROPERTY ("int", "int32", boost::int32_t);
                    else TRY_TO_GENERATE_LIST_PROPERTY ("uint", "uint32", boost::uint32_t);
                    else TRY_TO_GENERATE_LIST_PROPERTY ("float", "float32", float);
                    else TRY_TO_GENERATE_LIST_PROPERTY ("double", "float64", double);
                  }
                  else
                  {
                    TRY_TO_GENERATE_PROPERTY ("char", "int8", boost::int8_t);
                    else TRY_TO_GENERATE_PROPERTY ("uchar", "uint8", boost::uint8_t);
                    else TRY_TO_GENERATE_PROPERTY ("short", "int16", boost::int16_t);
                    else TRY_TO_GENERATE_PROPERTY ("ushort", "uint16", boost::uint16_t);
                    else TRY_TO_GENERATE_PROPERTY ("int", "int32", boost::int32_t);
                    else TRY_TO_GENERATE_PROPERTY ("uint", "uint32", boost::uint32_t);
                    else TRY_TO_GENERATE_PROPERTY ("float", "float32", float);
                    else TRY_TO_GENERATE_PROPERTY ("double", "float64", double);
                  }
                  
                  continue;
                }
              else if (keyword == "comment")
                {
                  std::string str = iss.str();
                  if (str.size() > 8)
                    {
                      std::copy (str.begin() + 8, str.end(), std::back_inserter (m_comments));
                      m_comments += "\n";
                    }
                }
              else if (keyword == "element")
                {
                  std::string type;
                  std::size_t number;
                  if (!(iss >> type >> number))
                    {
                      std::cerr << "Error line " << lineNumber << " of file" << std::endl;
                      return false;
                    }
                
                  m_elements.push_back (PLY_element(type, number));
                }
              // When end_header is reached, stop loop and begin reading points
              else if (keyword == "end_header")
                break;
            }
        }
      return true;
    }

    ~PLY_reader ()
    {
    }
  
  };

  template <class Reader, class T>
  void get_value(Reader& r, T& v, PLY_property<T>& wrapper)
  {
    return r.assign(v, wrapper.name);
  }

  
  template <std::size_t N>
  struct Filler
  {
    template <class Reader, class Value_tuple, class PLY_property_tuple>
    static void fill(Reader& r, Value_tuple& values, PLY_property_tuple wrappers)
    {
      get_value(r, std::get<N>(values), std::get<N+2>(wrappers));
      Filler<N-1>::fill(r, values, wrappers);
    }
  };

  template<int ...>
  struct seq { };

  template<int N, int ...S>
  struct gens : gens<N-1, N-1, S...> { };

  template<int ...S>
  struct gens<0, S...> {
    typedef seq<S...> type;
  };

  template<class ValueType, class Functor, class Tuple, int ...S>
  ValueType call_functor(Functor f, Tuple t, seq<S...>) {
    return f(std::get<S>(t) ...);
  }

  template <class ValueType, class Functor, typename ... T>
  ValueType call_functor(Functor f, std::tuple<T...>& t)
  {
    return call_functor<ValueType>(f, t, typename gens<sizeof...(T)>::type());
  }

  template<>
  struct Filler<0>
  {
    template <class Reader, class Value_tuple, class PLY_property_tuple>
    static void fill(Reader& r, Value_tuple& values, PLY_property_tuple wrappers)
    {
      get_value(r, std::get<0>(values), std::get<2>(wrappers));
    }
  };
  
  template <typename OutputValueType,
            typename PropertyMap,
            typename Constructor,
            typename ... T>
  void process_properties (PLY_element& element, OutputValueType& new_element,
                           std::tuple<PropertyMap, Constructor, PLY_property<T>...>&& current)
  {
    typedef typename PropertyMap::value_type PmapValueType;
    std::tuple<T...> values;
    Filler<sizeof...(T)-1>::fill(element, values, current);
    PmapValueType new_value = call_functor<PmapValueType>(std::get<1>(current), values);
    put (std::get<0>(current), new_element, new_value);
  }
  
  template <typename OutputValueType,
            typename PropertyMap,
            typename Constructor,
            typename ... T,
            typename NextPropertyBinder,
            typename ... PropertyMapBinders>
  void process_properties (PLY_element& element, OutputValueType& new_element,
                           std::tuple<PropertyMap, Constructor, PLY_property<T>...>&& current,
                           NextPropertyBinder&& next,
                           PropertyMapBinders&& ... properties)
  {
    typedef typename PropertyMap::value_type PmapValueType;
    std::tuple<T...> values;
    Filler<sizeof...(T)-1>::fill(element, values, current);
    PmapValueType new_value = call_functor<PmapValueType>(std::get<1>(current), values);
    put (std::get<0>(current), new_element, new_value);
  
    process_properties (element, new_element, std::forward<NextPropertyBinder>(next),
                        std::forward<PropertyMapBinders>(properties)...);
  }


  template <typename OutputValueType, typename PropertyMap, typename T>
  void process_properties (PLY_element& element, OutputValueType& new_element,
                           std::pair<PropertyMap, PLY_property<T> >&& current)
  {
    T new_value = T();
    element.assign (new_value, current.second.name);
    put (current.first, new_element, new_value);
  }

  template <typename OutputValueType, typename PropertyMap, typename T,
            typename NextPropertyBinder, typename ... PropertyMapBinders>
  void process_properties (PLY_element& element, OutputValueType& new_element,
                           std::pair<PropertyMap, PLY_property<T> >&& current,
                           NextPropertyBinder&& next,
                           PropertyMapBinders&& ... properties)
  {
    T new_value = T();
    element.assign (new_value, current.second.name);
    put (current.first, new_element, new_value);
    process_properties (element, new_element, std::forward<NextPropertyBinder>(next),
                        std::forward<PropertyMapBinders>(properties)...);
  }

  } // namespace PLY
  
} // namespace internal

  
  /// \endcond
  

<<<<<<< HEAD
/*
  \ingroup PkgPointSetProcessing3IOPly
=======
/**
  \ingroup PkgPointSetProcessingIOPly
>>>>>>> 424c4e55

  Reads user-selected points properties from a .ply stream (ASCII or
  binary).
  Potential additional point properties and faces are ignored.

  Properties are handled through a variadic list of property
  handlers. A `PropertyHandler` can either be:

  - A `std::pair<PropertyMap, PLY_property<T> >` if the user wants
  to read a %PLY property as a scalar value T (for example, storing
  an `int` %PLY property into an `int` variable).

  - A `std::tuple<PropertyMap, Constructor,
  PLY_property<T>...>` if the user wants to use one or several PLY
  properties to construct a complex object (for example, storing 3
  `uchar` %PLY properties into a %Color object that can for example
  be a `CGAL::cpp11::array<unsigned char, 3>`). In that case, the
  second element of the tuple should be a functor that constructs
  the value type of `PropertyMap` from N objects of types `T`.

  \sa `make_ply_point_reader()`
  \sa `make_ply_normal_reader()`

  \cgalRequiresCPP11

  \tparam OutputIteratorValueType type of objects that can be put in `OutputIterator`.
  It is default to `value_type_traits<OutputIterator>::%type` and can be omitted when the default is fine.
  \tparam OutputIterator iterator over output points.
  \tparam PropertyHandler handlers to recover properties.

  \return `true` on success.
*/
template <typename OutputIteratorValueType,
          typename OutputIterator,
          typename ... PropertyHandler>
bool read_ply_points_with_properties (std::istream& stream,
                                      OutputIterator output,
                                      PropertyHandler&& ... properties)
{
  typedef typename value_type_traits<OutputIterator>::type OutputValueType;
    
  if(!stream)
    {
      std::cerr << "Error: cannot open file" << std::endl;
      return false;
    }

  internal::PLY::PLY_reader reader;
  
  if (!(reader.init (stream)))
  {
    stream.setstate(std::ios::failbit);
    return false;
  }
  
  for (std::size_t i = 0; i < reader.number_of_elements(); ++ i)
  {
    internal::PLY::PLY_element& element = reader.element(i);

    for (std::size_t j = 0; j < element.number_of_items(); ++ j)
    {
      for (std::size_t k = 0; k < element.number_of_properties(); ++ k)
      {
        internal::PLY::PLY_read_number* property = element.property(k);
        property->get (stream);

        if (stream.fail())
          return false;
      }

      if (element.name() == "vertex" || element.name() == "vertices")
      {
        OutputValueType new_element;
        internal::PLY::process_properties (element, new_element, std::forward<PropertyHandler>(properties)...);
        *(output ++) = new_element;
      }
    }
  }

  return true;
}

/// \cond SKIP_IN_MANUAL
template <typename OutputIterator,
          typename ... PropertyHandler>
bool read_ply_points_with_properties (std::istream& stream,
                                      OutputIterator output,
                                      PropertyHandler&& ... properties)
{
  typedef typename value_type_traits<OutputIterator>::type OutputValueType;
 
  return read_ply_points_with_properties<OutputValueType>
    (stream, output, std::forward<PropertyHandler>(properties)...);
}
/// \endcond
  
/**
   \ingroup PkgPointSetProcessing3IOPly
   Reads points (positions + normals, if available) from a .ply
   stream (ASCII or binary).
   Potential additional point properties and faces are ignored.

   \tparam OutputIteratorValueType type of objects that can be put in `OutputIterator`.
   It is default to `value_type_traits<OutputIterator>::%type` and can be omitted when the default is fine.
   \tparam OutputIterator iterator over output points.

   \param stream input stream.
   \param output output iterator over points.
   \param np optional sequence of \ref psp_namedparameters "Named Parameters" among the ones listed below.

   \cgalNamedParamsBegin
     \cgalParamBegin{point_map} a model of `WritablePropertyMap` with value type `geom_traits::Point_3`.
     If this parameter is omitted, `CGAL::Identity_property_map<geom_traits::Point_3>` is used.\cgalParamEnd
     \cgalParamBegin{normal_map} a model of `ReadWritePropertyMap` with value type
     `geom_traits::Vector_3`. If this parameter is omitted, normals in the input stream are
     ignored.\cgalParamEnd
     \cgalParamBegin{geom_traits} an instance of a geometric traits class, model of `Kernel`\cgalParamEnd
   \cgalNamedParamsEnd

   \return true on success.

   \cgalRequiresCPP11
*/
template < typename OutputIteratorValueType,
           typename OutputIterator,
#ifdef DOXYGEN_RUNNING
           typename NamedParameters
#else
           typename CGAL_BGL_NP_TEMPLATE_PARAMETERS
#endif
>
bool read_ply_points(std::istream& stream,
                     OutputIterator output,
#ifdef DOXYGEN_RUNNING
                     const NamedParameters& np)
#else
                     const CGAL_BGL_NP_CLASS& np)
#endif
{
  using parameters::choose_parameter;
  using parameters::get_parameter;

  typedef Point_set_processing_3::Fake_point_range<OutputIteratorValueType> PointRange;
  
  // basic geometric types
  typedef typename Point_set_processing_3::GetPointMap<PointRange, CGAL_BGL_NP_CLASS>::type PointMap;
  typedef typename Point_set_processing_3::GetNormalMap<PointRange, CGAL_BGL_NP_CLASS>::type NormalMap;

  bool has_normals = !(boost::is_same<NormalMap,
                       typename Point_set_processing_3::GetNormalMap<PointRange, CGAL_BGL_NP_CLASS>::NoMap>::value);

  PointMap point_map = choose_parameter(get_parameter(np, internal_np::point_map), PointMap());
  NormalMap normal_map = choose_parameter(get_parameter(np, internal_np::normal_map), NormalMap());

  if (has_normals)
    return read_ply_points_with_properties (stream, output,
                                            make_ply_point_reader (point_map),
                                            make_ply_normal_reader (normal_map));
  // else
  return read_ply_points_with_properties (stream, output,
                                          make_ply_point_reader (point_map));
}


/// \cond SKIP_IN_MANUAL  
// variant with default NP
template <typename OutputIteratorValueType,
          typename OutputIterator>
bool
read_ply_points(
  std::istream& stream, ///< input stream.
  OutputIterator output) ///< output iterator over points.
{
  return read_ply_points<OutputIteratorValueType>
    (stream, output, CGAL::parameters::all_default());
}

// variant with default output iterator value type
template <typename OutputIterator,
          typename CGAL_BGL_NP_TEMPLATE_PARAMETERS>
bool
read_ply_points(
  std::istream& stream, ///< input stream.
  OutputIterator output,
  const CGAL_BGL_NP_CLASS& np)
{
  return read_ply_points<typename value_type_traits<OutputIterator>::type>
    (stream, output, np);
}

// variant with default NP and output iterator value type
template <typename OutputIterator>
bool
read_ply_points(
  std::istream& stream, ///< input stream.
  OutputIterator output)
{
  return read_ply_points<typename value_type_traits<OutputIterator>::type>
    (stream, output, CGAL::parameters::all_default());
}

#ifndef CGAL_NO_DEPRECATED_CODE
// deprecated API
template < typename OutputIteratorValueType,
           typename OutputIterator,
           typename PointMap,
           typename NormalMap >
CGAL_DEPRECATED_MSG("you are using the deprecated V1 API of CGAL::read_ply_points_and_normals(), please update your code")
bool read_ply_points_and_normals(std::istream& stream, ///< input stream.
                                 OutputIterator output, ///< output iterator over points.
                                 PointMap point_map, ///< property map: value_type of OutputIterator -> Point_3.
                                 NormalMap normal_map) ///< property map: value_type of OutputIterator -> Vector_3.
{
  return read_ply_points<OutputIteratorValueType>
    (stream, output,
     CGAL::parameters::point_map (point_map).
     normal_map (normal_map));
}

// deprecated API
template < typename OutputIterator,
           typename PointMap,
           typename NormalMap >
CGAL_DEPRECATED_MSG("you are using the deprecated V1 API of CGAL::read_ply_points_and_normals(), please update your code")
bool read_ply_points_and_normals(std::istream& stream, ///< input stream.
                                 OutputIterator output, ///< output iterator over points.
                                 PointMap point_map, ///< property map: value_type of OutputIterator -> Point_3.
                                 NormalMap normal_map) ///< property map: value_type of OutputIterator -> Vector_3.
{
  return read_ply_points<typename value_type_traits<OutputIterator>::type>
    (stream, output,
     CGAL::parameters::point_map (point_map).
     normal_map (normal_map));
}

// deprecated API
template < typename OutputIteratorValueType,
           typename OutputIterator,
           typename NormalMap >
CGAL_DEPRECATED_MSG("you are using the deprecated V1 API of CGAL::read_ply_points_and_normals(), please update your code")
bool read_ply_points_and_normals(std::istream& stream, ///< input stream.
                                 OutputIterator output, ///< output iterator over points.
                                 NormalMap normal_map) ///< property map: value_type of OutputIterator -> Vector_3.
{
  return read_ply_points<OutputIteratorValueType>
    (stream, output,
     CGAL::parameters::normal_map (normal_map));
}

// deprecated API
template < typename OutputIterator,
           typename NormalMap >
CGAL_DEPRECATED_MSG("you are using the deprecated V1 API of CGAL::read_ply_points_and_normals(), please update your code")
bool read_ply_points_and_normals(std::istream& stream, ///< input stream.
                                 OutputIterator output, ///< output iterator over points.
                                 NormalMap normal_map) ///< property map: value_type of OutputIterator -> Vector_3.
{
  return read_ply_points<typename value_type_traits<OutputIterator>::type>
    (stream, output,
     CGAL::parameters::normal_map (normal_map));
}

// deprecated API  
template <typename OutputIteratorValueType,
          typename OutputIterator,
          typename PointMap
>
CGAL_DEPRECATED_MSG("you are using the deprecated V1 API of CGAL::read_ply_points(), please update your code")
bool
read_ply_points(
  std::istream& stream, ///< input stream.
  OutputIterator output, ///< output iterator over points.
  PointMap point_map) ///< property map: value_type of OutputIterator -> Point_3.
{
  return read_ply_points<OutputIteratorValueType>
    (stream, output,
     CGAL::parameters::point_map (point_map));
}

// deprecated API
template < typename OutputIterator,
           typename PointMap >
CGAL_DEPRECATED_MSG("you are using the deprecated V1 API of CGAL::read_ply_points(), please update your code")
bool read_ply_points(std::istream& stream, ///< input stream.
                     OutputIterator output, ///< output iterator over points.
                     PointMap point_map) ///< property map: value_type of OutputIterator -> Point_3.
{
  return read_ply_points<typename value_type_traits<OutputIterator>::type>
    (stream, output,
     CGAL::parameters::point_map (point_map));
}
#endif // CGAL_NO_DEPRECATED_CODE
/// \endcond


} //namespace CGAL

#undef TRY_TO_GENERATE_POINT_PROPERTY
#undef TRY_TO_GENERATE_SIZED_FACE_PROPERTY
#undef TRY_TO_GENERATE_FACE_PROPERTY

#endif // CGAL_READ_PLY_POINTS_H<|MERGE_RESOLUTION|>--- conflicted
+++ resolved
@@ -722,13 +722,8 @@
   /// \endcond
   
 
-<<<<<<< HEAD
-/*
-  \ingroup PkgPointSetProcessing3IOPly
-=======
 /**
   \ingroup PkgPointSetProcessingIOPly
->>>>>>> 424c4e55
 
   Reads user-selected points properties from a .ply stream (ASCII or
   binary).
