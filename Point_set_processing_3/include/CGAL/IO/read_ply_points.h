--- conflicted
+++ resolved
@@ -24,10 +24,7 @@
 #include <CGAL/value_type_traits.h>
 #include <CGAL/point_set_processing_assertions.h>
 #include <CGAL/Kernel_traits.h>
-<<<<<<< HEAD
-=======
 #include <CGAL/IO/io.h>
->>>>>>> 506ace2c
 
 #include <boost/version.hpp>
 #include <boost/cstdint.hpp>
@@ -289,7 +286,6 @@
             // When end_header is reached, stop loop and begin reading points
             if (keyword == "end_header")
               break;
-<<<<<<< HEAD
             
             if (keyword == "element")
               {
@@ -340,83 +336,19 @@
 
     return (points_read == m_nb_points);
   }
-=======
-            
-            if (keyword == "element")
-              {
-                std::string type;
-                std::size_t number;
-                if (!(iss >> type >> number))
-                  {
-                    std::cerr << "Error line " << lineNumber << " of file" << std::endl;
-                    return false;
-                  }
-                
-                if (type == "vertex")
-                  {
-                    m_nb_points = number;
-                    reading_properties = true;
-                  }
-                else
-                  continue;
-              }
-            
-          }
-      }
-    return true;
-  }
-
-  ~Ply_reader ()
-  {
-    for (std::size_t i = 0; i < m_readers.size (); ++ i)
-      delete m_readers[i];
-    m_readers.clear();
-  }
-
-  template <typename Stream, typename PlyInterpreter>
-  bool read_content (Stream& stream, PlyInterpreter& interpreter)
-  {
-    std::size_t points_read = 0;
-    
-    while (!(stream.eof()) && points_read < m_nb_points)
-      {
-        for (std::size_t i = 0; i < m_readers.size (); ++ i)
-          m_readers[i]->get (stream);
-
-        interpreter.process_line (*this);
-
-        ++ points_read;
-      }
-    // Skip remaining lines
-
-    return (points_read == m_nb_points);
-  }
->>>>>>> 506ace2c
   /// \endcond
   
   /*!
     \tparam Type type of the property (ex: double, float, unsigned char, etc.)
     \param tag name of the property (ex: _nx_ for x normal coordinate)
-<<<<<<< HEAD
 
     \return true if points inside the PLY input contain the property
     `tag` with type `Type`, false otherwise
-=======
-    \return true if points inside the PLY input contain the property `tag` with type `Type`
->>>>>>> 506ace2c
   */
   template <typename Type>
   bool does_tag_exist (const char* tag)
   {
-<<<<<<< HEAD
     return does_tag_exist (tag, Type());
-=======
-    for (std::size_t i = 0; i < m_readers.size (); ++ i)
-      if (m_readers[i]->name () == tag)
-        return dynamic_cast<internal::Ply_read_typed_number<Type>*>(m_readers[i]);
-
-    return false;
->>>>>>> 506ace2c
   }
 
   /*!
@@ -436,7 +368,6 @@
           return;
         }
   }
-<<<<<<< HEAD
 
   /// \cond SKIP_IN_MANUAL
   
@@ -480,8 +411,6 @@
         }
   }
   /// \endcond
-=======
->>>>>>> 506ace2c
   
 };
 
@@ -555,18 +484,8 @@
     Vector normal (nx, ny, nz);
     Enriched_point pwn;
       
-<<<<<<< HEAD
     put(m_point_pmap,  pwn, point);  // point_pmap[&pwn] = point
     put(m_normal_pmap, pwn, normal); // normal_pmap[&pwn] = normal
-=======
-#ifdef CGAL_USE_PROPERTY_MAPS_API_V1
-    put(m_point_pmap,  &pwn, point);  // point_pmap[&pwn] = point
-    put(m_normal_pmap, &pwn, normal); // normal_pmap[&pwn] = normal
-#else
-    put(m_point_pmap,  pwn, point);  // point_pmap[&pwn] = point
-    put(m_normal_pmap, pwn, normal); // normal_pmap[&pwn] = normal
-#endif
->>>>>>> 506ace2c
     *m_output++ = pwn;
   }
 
