﻿namespace CGAL {
/*!

\mainpage User Manual 
\anchor Chapter_Point_Set_Processing
\anchor chappoint_set_processing_3

\cgalAutoToc

\authors Pierre Alliez, Simon Giraudot, Clément Jamin, Florent Lafarge, Quentin Mérigot, Jocelyn Meyron, Laurent Saboret, Nader Salman, Shihao Wu

\section Point_set_processing_3Introduction Introduction

This \cgal component implements methods to analyze and process 3D point sets. The input is an unorganized 3D point set, possibly with normal attributes (unoriented or oriented). The input point set can be analyzed to measure geometric properties such as average
spacing between the points and their `k` nearest neighbors. It
can be processed with functions devoted to the simplification, regularization, upsampling, outlier removal, smoothing, normal estimation and normal orientation. The processing of point sets is often needed in applications dealing with measurement data, such as surface reconstruction from laser scanned data (see \cgalFigureRef{Point_set_processing_3figintroduction}).

\cgalFigureBegin{Point_set_processing_3figintroduction,introduction.jpg}
Point set processing. Left: 275K points sampled on the statue of an elephant with a Minolta laser scanner. Right: point set after outlier removal, denoising and simplification to 17K points.
\cgalFigureEnd

In the context of surface reconstruction we can position the elements
of this component along the common surface reconstruction pipeline
(\cgalFigureRef{Point_set_processing_3figpipeline}) which involves the
following steps: 
-# Scanning and scan alignment to produce a set of
points or points with normals (alignment is not covered in \cgal);
-# Outlier removal;
-# Simplification to reduce the number of input points; 
-# Smoothing to reduce noise in the input data; 
-# Normal estimation and orientation when the normals are not already provided
by the acquisition device; and
-# Surface reconstruction. Chapter \ref Chapter_Poisson_Surface_Reconstruction "Poisson Surface Reconstruction"
deals with surface reconstruction from point sets with normal attributes.

\cgalFigureBegin{Point_set_processing_3figpipeline,pipeline.jpg}
Point set processing pipeline for surface reconstruction. The algorithms listed in gray are available from other CGAL components (bounding volumes and principal component analysis).
\cgalFigureEnd


\section Point_set_processing_3API API

The algorithms of this component take as input parameters ranges of 3D
points, or of 3D points with normals. They can be
adapted to the user's data structures and make extensive use of
\ref Point_set_processing_3NamedParameters "named parameters" and of
\ref Point_set_processing_3PropertyMaps "property maps":

\code
std::vector<PointVectorPair> points;
typedef CGAL::First_of_pair_property_map<PointVectorPair> Point_map;
typedef CGAL::Second_of_pair_property_map<PointVectorPair> Vector_map;

CGAL::jet_estimate_normals
<CGAL::Parallel_tag>           // concurrency tag
  (points,                     // input range of points
   12,                         // parameter: number of neighbors
   CGAL::parameters::          // named parameters:
   point_map (Point_map()).    //  * point map
   normal_map (Vector_map())); //  * normal map
\endcode

This API was introduced in \cgal 4.12. Please refer to the
\ref Point_set_processing_3Outdated "dedicated section"
on how to upgrade from the outdated API.

\subsection Point_set_processing_3NamedParameters Named Parameters

Named parameters are used to deal with optional parameters. The page
\ref BGLNamedParameters explains the rationale and API in general.
The page \ref psp_namedparameters describes their usage
and provides a list of the parameters that are used in this package.

\subsection Point_set_processing_3PropertyMaps Property Maps

The property maps are used to access the point or normal information
from the input data, so as to let the user decide upon the
implementation of a point with normal. The latter can be represented
as, e.g., a class derived from the \cgal 3D point, or as a
`std::pair<Point_3<K>, Vector_3<K>>`, or as a
`boost::tuple<..,Point_3<K>, ..., Vector_3<K> >`.

The following classes described in Chapter \ref PkgPropertyMap
provide property maps for the implementations of points with normals
listed above:

- `Identity_property_map<T>`  
- `First_of_pair_property_map<Pair>` and `Second_of_pair_property_map<Pair>` 
- `Nth_of_tuple_property_map<N, Tuple>` 

`Identity_property_map<Point_3>` is the default value of the
position property map expected by all functions in this component.

See below examples using pair and tuple property maps.

Users of this package may use other types to represent positions and
normals if they implement the corresponding property maps.

Points and normals can even be stored in separate containers 
and accessed by their index, as any built-in vector is also
a property map.

\cgalExample{Point_set_processing_3/grid_simplify_indices.cpp}

\subsection Point_set_processing_3Outdated Upgrading from pre-CGAL 4.12 API

The current API based on ranges and named parameters was introduced in
\cgal 4.12. The old API that used pairs of iterators along with usual
\cpp parameters (with some default values and overloads to handle
optional parameters) has been removed in \cgal 5.0.

Translating your pre-\cgal 4.12 code using Point Set Processing to the
current API is easy. For example, consider this code using the old API:

\code
std::vector<PointVectorPair> points;

// Old pre-CGAL 4.12 API
CGAL::jet_estimate_normals<Concurrency_tag>
  (points.begin(), points.end(),
   CGAL::First_of_pair_property_map<PointVectorPair>(),
   CGAL::Second_of_pair_property_map<PointVectorPair>(),
   12); // Number of neighbors
\endcode

The pair of iterators is replaced by a range and the optional
parameters (than can be deduced automatically in simple cases) are
moved to the end of the function in a single named parameter object
(see \ref BGLNamedParameters). The code translated to the current API
becomes:
   
\code
std::vector<PointVectorPair> points;

// New API
CGAL::jet_estimate_normals<Concurrency_tag>
  (points,
   12, // Number of neighbors
   CGAL::parameters::point_map (CGAL::First_of_pair_property_map<PointVectorPair>()).
   normal_map (CGAL::Second_of_pair_property_map<PointVectorPair>()));
\endcode

Please refer to the [Reference Manual](@ref PkgPointSetProcessing3Ref) for
the detailed API of the Point Set Processing functions.


\section Point_set_processing_3InputOutput Input/Output

\subsection Point_set_processing_3Points_io Points And Normals

\cgal provides functions to read and write sets of points or sets of
points with normals from the following file formats:

- XYZ (ASCII file three point coordinates `x y z` per line or three
point coordinates and three normal vector coordinates `x y z nx ny nz`
per line)
- OFF (%Object File Format) \cgalCite{cgal:p-gmgv16-96}
- %PLY (Polygon File Format) \cgalCite{cgal:b-ply-11}
- %LAS (Lidar Format). \cgalCite{cgal:asprs-lasf-13} This format does
not handle normals and requires the \ref thirdpartyLASlib library.

The following functions are available:

- `read_xyz_points()`
- `read_off_points()`
- `read_ply_points()`
- `read_las_points()`
- `write_xyz_points()`
- `write_off_points()`
- `write_ply_points()`
- `write_las_points()`

All of these functions (with the exception of the LAS format) can read
and write either points alone or points with normals (depending on
whether the [normal_map](@ref PSP_normal_map) is provided by the user
or not).

Note that the %PLY format handles both ASCII and binary formats. In
addition, %PLY and %LAS are extensible formats that can embed additional
properties. These can also be read by \cgal (see Section \ref
Point_set_processing_3Properties_io).

\subsubsection Point_set_processing_3Example_io Example

The following example reads a point set from an input file and writes
it to a file, both in the XYZ format. Positions and normals are stored
in pairs and accessed through property maps.
\cgalExample{Point_set_processing_3/read_write_xyz_point_set_example.cpp}

\subsection Point_set_processing_3Properties_io Points With Properties

%PLY files are designed to embed an arbitrary number of additional
attributes. More specifically, point sets may contain visibility
vectors, RGB colors, intensity, etc. As it is not possible to provide
dedicated functions to every possible combination of %PLY properties,
\cgal provides a simple way to read %PLY properties and store them in
any structure the user needs. Handling of %LAS files works similarly
with the difference that the property names and types are fixed and
defined by the %LAS standard.

Functions `read_ply_points_with_properties()` and
`read_las_points_with_properties()` allow the user to read any
property needed. The user must provide a set of property handlers that
are used to instantiate number types and complex objects from %PLY/%LAS
properties. This handlers are either:

- a pair consisting of a property map and of a single %PLY/%LAS property
descriptor

- a tuple consisting of a property map, a functor to construct the
objects wanted and multiple %PLY/%LAS property descriptors

Output functions `write_ply_points_with_properties()` and
`write_las_points_with_properties()` work similarly.

\subsubsection Point_set_processing_3Example_ply_write PLY Writing Example

The following example shows how to call
`write_ply_points_with_properties()` to write a point set with points,
RGB colors and intensity. Notice that in order to write a complex
object, users need to provide an overload of `CGAL::Output_rep`.

\cgalExample{Point_set_processing_3/write_ply_points_example.cpp}

\subsubsection Point_set_processing_3Example_ply_read PLY Reading Example

The following example shows how to call
`read_ply_points_with_properties()` to read a point set with points,
normals, RGB colors and intensity and stores these attributes in a
user-defined container.

\cgalExample{Point_set_processing_3/read_ply_points_with_colors_example.cpp}

\subsubsection Point_set_processing_3Example_las_read LAS Reading Example

The following example shows how to call
`read_las_points_with_properties()` to read a point set with points
and RGBI colors and stores these attributes in a user-defined
container.

\cgalExample{Point_set_processing_3/read_las_example.cpp}

\section Point_set_processing_3Spacing Average Spacing

Function `compute_average_spacing()` computes the average
spacing of all input points to their `k` nearest neighbor points,
`k` being specified by the user. As it provides an order of a
point set density, this function is used downstream the surface
reconstruction pipeline to automatically determine some parameters
such as output mesh sizing for surface reconstruction.

\subsection Point_set_processing_3Example_average_spacing Example

The following example reads a point set in the `xyz` format and
computes the average spacing. Index, position and color are stored in
a tuple and accessed through property maps.
\cgalExample{Point_set_processing_3/average_spacing_example.cpp}

Note that other functions such as centroid or bounding volumes are
found in other \cgal components:

- `centroid()`
- `bounding_box()`
- `Min_sphere_of_spheres_d<Traits>`

\section Point_set_processing_3Scale Automatic Scale Estimation

Point sets are often used to sample objects with a higher dimension,
typically a curve in 2D or a surface in 3D. In such cases, finding the
scale of the objet is crucial, that is to say finding the minimal
number of points (or the minimal local range) such that the subset of
points has the appearance of a curve in 2D or a surface in 3D
\cgalCite{cgal:gcsa-nasr-13}.

\cgal provides 2 functions that automatically estimate the scale of a
2D point set sampling a curve or a 3D point set sampling a surface:

- `estimate_global_k_neighbor_scale()`
- `estimate_global_range_scale()`

Functions such as `grid_simplify_point_set()` require a range scale
while `jet_estimate_normals()`, `remove_outliers()` or
`vcm_estimate_normals()` are examples of functions that accepts both a
K neighbor scale or a range scale.

In some specific cases, the scale of a point set might not be
homogeneous (for example if the point set contains variable
noise). \cgal also provides 2 functions that automatically estimate
the scales of a point set at a set of user-defined query points:

- `estimate_local_k_neighbor_scales()`
- `estimate_local_range_scales()`

The 4 functions presented here work both with 2D points and 3D points
and they shouldn't be used if the point sets do not sample a curve in
2D or a surface in 3D.

\subsection Point_set_processing_3Example_scale_estimation_global Global Scale Example 

The following example reads a 3D point set in the `xyz` format and:

- Estimates the K neighbor global scale
- Uses it to smooth the point set
- Estimates the range global scale
- Uses it to simplify the point set

\cgalExample{Point_set_processing_3/scale_estimation_example.cpp}

\subsection Point_set_processing_3Example_scale_estimation_local Local Scales Example

This second example generates a 2D point set sampling a circle with
variable noise. It then estimates the scale at 3 different query
points in the domain.

\cgalExample{Point_set_processing_3/scale_estimation_2d_example.cpp}

\section Point_set_processing_3Registration Registration

<<<<<<< HEAD
\cgal provides two wrappers for the \ref thirdpartylibpointmatcher library :

- `CGAL::pointmatcher::compute_registration_transformation()` computes the
registration of one point set w.r.t. another in the form of a
`CGAL::Aff_transformation_3` object, using ICP (Iterative Closest Point)
algorithm \cgalCite{cgal:mam-sffgp-14};

- `CGAL::pointmatcher::register_point_sets()` computes the registration of
=======
\cgal provides two wrappers for the \ref thirdpartyOpenGR library
\cgalCite{cgal:m-ogr-17} :

- `CGAL::OpenGR::compute_registration_transformation()` computes the
registration of one point set w.r.t. another in the form of a
`CGAL::Aff_transformation_3` object, using the Super4PCS algorithm
\cgalCite{cgal:mam-sffgp-14};

- `CGAL::OpenGR::register_point_sets()` computes the registration of
>>>>>>> 7029fe4d
one point set w.r.t. another and directly aligns it to it.

\subsection Point_set_processing_3Example_registration Example

The following example reads two point sets and aligns them using the
<<<<<<< HEAD
\ref thirdpartylibpointmatcher library:
\cgalExample{Point_set_processing_3/registration_with_pointmatcher.cpp}
=======
\ref thirdpartyOpenGR library:
\cgalExample{Point_set_processing_3/registration_with_OpenGR.cpp}
>>>>>>> 7029fe4d

\section Point_set_processing_3OutlierRemoval Outlier Removal

Function `remove_outliers()` deletes a user-specified fraction
of outliers from an input point set. More specifically, it sorts the
input points in increasing order of average squared distances to their
nearest neighbors and deletes the points with largest value. The user
can either specify a fixed number of nearest neighbors or a fixed
spherical neighborhood radius.

\subsection Point_set_processing_3Example_outlier_removal Example

The following example reads a point set and removes 5% of the
points. It uses the `Identity_property_map<Point_3>` property
map (optional as it is the default position property map of all
functions in this component.)
\cgalExample{Point_set_processing_3/remove_outliers_example.cpp}

\section Point_set_processing_3Simplification Simplification


Four simplification functions are devised to reduce an input point set.

Function `random_simplify_point_set()` randomly deletes a
user-specified fraction of points from the input point set. This
algorithm is fast.

Function `grid_simplify_point_set()` considers a regular grid
covering the bounding box of the input point set, and clusters all
points sharing the same cell of the grid by picking as representant
one arbitrarily chosen point. This algorithm is slower than
`random_simplify_point_set()`.

Function `hierarchy_simplify_point_set()` provides an adaptive
simplification of the point set through local clusters
\cgalCite{cgal:pgk-esops-02}. The size of the clusters is either
directly selected by the user or it automatically adapts to the local
variation of the point set.

Function `wlop_simplify_and_regularize_point_set()` not only simplifies, 
but also regularizes downsampled points. This is an implementation of
the Weighted Locally Optimal Projection (WLOP) algorithm \cgalCite{wlop-2009}.


\subsection Point_set_processing_3Example_grid_simplification Grid Simplification Example

The following example reads a point set and simplifies it by clustering.
\cgalExample{Point_set_processing_3/grid_simplification_example.cpp}

\cgalFigureBegin{Point_set_processing_3figgrid_simplification,grid_simplification.jpg}
Point set simplification through grid-based clustering. Removed points are depicted in red. Notice how low-density areas (in green) are not simplified.
\cgalFigureEnd

\subsection Point_set_processing_3Example_hierarchy_simplication Hierarchy Simplification Example
The following example reads a point set and produces a set of clusters.

\cgalExample{Point_set_processing_3/hierarchy_simplification_example.cpp}

\subsubsection Point_set_processing_3Hierarchy_simplification_parameter_size Parameter: size
The hierarchy simplification algorithm recursively split the point set
in two until each cluster's size is less than the parameter `size`.

\cgalFigureBegin{Point_set_processing_3figHierarchy_simplification_size, hierarchical_clustering_size.jpg}
Input point set and hierarchy simplification with different `size`
parameter: \f$10\f$, \f$100\f$ and \f$1000\f$. In the 3 cases,
`var_max`\f$=1/3\f$.  \cgalFigureEnd


\subsubsection Point_set_processing_3Hierarchy_simplification_parameter_var_max Parameter: var_max
In addition to the size parameter, a variation parameter allows to
increase simplification in monotonous regions. For each cluster, a
surface variation measure is computed using the sorted eigenvalues of
the covariance matrix: \f[ \sigma(p) = \frac{\lambda_0}{\lambda_0 +
    \lambda_1 + \lambda_2}. \f]

This function goes from \f$0\f$ if the cluster is coplanar to
\f$1/3\f$ if it is fully isotropic. If a cluster's variation is above
`var_max`, it is split. If `var_max` is equal to \f$1/3\f$, this
parameter has no effect and the clustering is regular on the whole
point set.

\cgalFigureBegin{Point_set_processing_3figHierarchical_clustering_var_max, hierarchical_clustering_var_max.jpg}
Input point set and hierarchy simplification with different `var_max`
parameter: \f$0.00001\f$, \f$0.001\f$ and \f$0.1\f$. In the 3 cases,
`size`\f$=1000\f$.  \cgalFigureEnd


\subsection Point_set_processing_3Example_wlop WLOP Simplification Example
The following example reads a point set, simplifies and regularizes it by WLOP.

\cgalExample{Point_set_processing_3/wlop_simplify_and_regularize_point_set_example.cpp}

\cgalFigureBegin{Point_set_processing_3figsimplification_comparison, simplification_comparison.jpg}
Comparison for three simplification methods: Left: Random simplification result. Middle: Grid simplification result. Right: WLOP simplification result.
\cgalFigureEnd

\subsubsection Point_set_processing_3WLOP_Parameter Parameter: require_uniform_sampling
Computing density weights for each point is an optional preprocessing. For example, as shown in the following figure, when require_uniform_sampling is set to false, WLOP preserves the intrinsic non-uniform sampling of the original points; if require_uniform_sampling is set to true, WLOP is resilient to non-uniform sampling and generates sample points with more uniform distribution, at the expense of computational time.


\cgalFigureBegin{Point_set_processing_3figWLOP_parameter_density, WLOP_parameter_density.jpg}
Comparison between with and without density: Left: input. Middle: `require_uniform_sampling = false`. Right: `require_uniform_sampling=true`. 
\cgalFigureEnd

\subsubsection Point_set_processing_3WLOP_parameter_neighborhood_size Parameter: neighbor_radius
Usually, the neighborhood of sample points should include at least two rings of neighboring sample points. Using a small neighborhood size may not be able to generate regularized result, while using big neighborhood size will make the sample points shrink into the interior of the local surface (under-fitting). The function will use a neighborhood size estimation if this parameter value is set to default or smaller that zero.

\cgalFigureBegin{Point_set_processing_3figWLOP_parameter_neighborhood_size, WLOP_parameter_neighborhood_size.jpg}
Comparison between different sizes of neighbor radius.
\cgalFigureEnd

\subsubsection Point_set_processing_3WLOP_parallel_performance Parallel Performance
A parallel version of WLOP is provided and requires the executable to be linked against the 
<a href="https://www.threadingbuildingblocks.org">Intel TBB library</a>.
To control the number of threads used, the user may use the tbb::task_scheduler_init class.
See the <a href="https://www.threadingbuildingblocks.org/documentation">TBB documentation</a> 
for more details. We provide below a speed-up chart generated using the parallel version of the WLOP algorithm. The machine used is a PC running Windows 7 64-bits with a 4-core i7-4700HQ@2.40GHz CPU with 8GB of RAM.

\cgalFigureBegin{Point_set_processing_3figWLOP_parallel_performance, parallel_WLOP_performance.jpg}
Parallel WLOP speed-up, compared to the sequential version of the algorithm. 
\cgalFigureEnd


\section Point_set_processing_3Smoothing Smoothing

Two smoothing functions are devised to smooth an input point set.

Function `jet_smooth_point_set()` smooths the input point set by
projecting each point onto a smooth parametric surface patch
(so-called jet surface) fitted over its nearest neighbors. 

Function `bilateral_smooth_point_set()` smooths the input point set by
iteratively projecting each point onto the implicit surface patch fitted over its nearest neighbors.
Bilateral projection preserves sharp features according to the normal (gradient) information. 
Normals are thus required as input. For more details, see section 4 of \cgalCite{ear-2013}.

For both functions, the user can either specify a fixed number of
nearest neighbors or a fixed spherical neighborhood radius.

\subsection Point_set_processing_3Example_jet_smoothing Jet Smoothing Example

The following example generates a set of 9 points close to the `xy` 
plane and smooths them using 8 nearest neighbors:
\cgalExample{Point_set_processing_3/jet_smoothing_example.cpp}

\subsection Point_set_processing_3Example_bilateral_smoothing Bilateral Smoothing Example

The following example reads a set of points with normals and smooths them via bilateral smoothing:
\cgalExample{Point_set_processing_3/bilateral_smooth_point_set_example.cpp}

\cgalFigureBegin{Point_set_processing_3figsmoothing_comparison, smoothing_comparison.jpg}
Comparison for two smoothing methods: Left: Input, 250K points, normal-color mapping. Middle: Jet smoothing result, 197 seconds. Right: Bilateral smoothing result, 110 seconds.
\cgalFigureEnd

\subsubsection Point_set_processing_3Bilateral_smoothing_parallel_performance Parallel

Performance: 
A parallel version of bilateral smoothing is provided and requires the executable to be linked against the 
<a href="https://www.threadingbuildingblocks.org">Intel TBB library</a>.
The number of threads used is controlled through the tbb::task_scheduler_init class.
See the <a href="https://www.threadingbuildingblocks.org/documentation">TBB documentation</a> for more details. We provide below a speed-up chart generated using the parallel version of the bilateral smoothing algorithm. The machine used is a PC running Windows 7 64-bits with a 4-core i7-4700HQ@2.40GHz CPU with 8GB of RAM.

\cgalFigureBegin{Point_set_processing_3Bilateral_smoothing_parallel_performance, parallel_bilateral_smooth_point_set_performance.jpg}
Parallel bilateral smoothing speed-up, compared to the sequential version of the algorithm. 
\cgalFigureEnd

\section Point_set_processing_3NormalEstimation Normal Estimation

Assuming a point set sampled over an inferred surface \b S, two
functions provide an estimate of the normal to \b S at each
point. The result is an unoriented normal vector for each input point.

Function `jet_estimate_normals()` estimates the normal direction
at each point from the input set by fitting a jet surface over its
nearest neighbors. The default jet is a quadric surface. This
algorithm is well suited to point sets scattered over curved surfaces.

Function `pca_estimate_normals()` estimates the normal direction
at each point from the set by linear least squares fitting of a plane
over its nearest neighbors. This algorithm is simpler and
faster than `jet_estimate_normals()`.

Function `vcm_estimate_normals()` estimates the normal direction
at each point from the set by using the Voronoi Covariance Measure
of the point set. This algorithm is more complex and slower than
the previous algorithms. It is based on the
article \cgalCite{cgal:mog-vbcfe-11}.

For these three functions, the user can either specify a fixed number
of nearest neighbors or a fixed spherical neighborhood radius.

\section Point_set_processing_3NormalOrientation Normal Orientation

Function `mst_orient_normals()` orients the normals of a set of
points with unoriented normals using the method described by Hoppe et
al. in <I>Surface reconstruction from unorganized points</I> \cgalCite{cgal:hddms-srup-92}. 
More specifically, this method constructs a
Riemannian graph over the input points (the graph of the 
nearest neighbor points) and propagates a seed normal orientation
within a minimum spanning tree computed over this graph. The result is
an oriented normal vector for each input unoriented normal, except for
the normals which cannot be successfully oriented.

\cgalFigureBegin{Point_set_processing_3figmst_orient_normals,mst_orient_normals.jpg}
Normal orientation of a sampled cube surface. Left: unoriented normals. Right: orientation of right face normals is propagated to bottom face.
\cgalFigureEnd

\subsection Point_set_processing_3Example_normals Example

The following example reads a point set from a file, estimates the
normals through PCA (either over the 18 nearest neighbors or using a
spherical neighborhood radius of twice the average spacing) and
orients the normals:
\cgalExample{Point_set_processing_3/normals_example.cpp}




\section Point_set_processing_3Upsampling Upsampling

The function `edge_aware_upsample_point_set()` generates a denser point set from an input point set. This has applications in point-based rendering, hole filling, and sparse surface reconstruction.
The algorithm can progressively upsample the point set while approaching the edge singularities. See \cgalCite{ear-2013} for more details.

\subsection Point_set_processing_3Example_upsampling Example

The following example reads a point set from a file, upsamples it to get a denser result.

\cgalExample{Point_set_processing_3/edge_aware_upsample_point_set_example.cpp}

\subsubsection Point_set_processing_3Upsample_Parameter1 Parameter: edge_sensitivity
This parameter controls where the new points are inserted. Larger values of edge-sensitivity give higher priority to inserting points along the sharp features.
For example, as shown in the following figure, high value is preferable when one wants to insert more points on sharp features, where the local gradient is high, e.g., darts, cusps, creases and corners. In contrast, points are evenly inserted when edge_sensitivity is set to 0. The range of possible value is [0, 1]. 


\cgalFigureBegin{Point_set_processing_3figUpsample_edge_sensitivity, upsample_edge_sensitivity.jpg}
Upsampling for different edge-sensitivity parameter values. The input containing 850 points is upsampled to 1,500 points in all cases depicted.
\cgalFigureEnd

\subsubsection Point_set_processing_3Upsample_Parameter2 Parameter: sharpness_angle
This parameter controls the preservation of sharp features.

\cgalFigureBegin{Point_set_processing_3figUpsample_sharpness_angle, upsample_sharpness_angle.jpg}
Upsampling for different sharpness_angle parameter values. The input containing 850 points is upsampled to 425K points in all cases depicted. 
\cgalFigureEnd

\subsubsection Point_set_processing_3upsample_neighborhood_size Parameter: neighbor_radius
Usually, the neighborhood of sample points should include at least one ring of neighboring sample points. Using small neighborhood size may not be able to insert new points. Using big neighborhood size can fill small holes, but points inserted on the edges could be irregular. The function will use a neighborhood size estimation if this parameter value is set to default or smaller than zero.

\cgalFigureBegin{Point_set_processing_3figupsample_neighborhood_size, upsample_neighborhood_size.jpg}
Comparison between different sizes of neighbor radius. 
\cgalFigureEnd

\section Point_set_processing_3FeaturesEstimation Feature Edges Estimation

Function `vcm_is_on_feature_edge()` indicates if a points belong to a feature edges of the
point set using its Voronoi Covariance Measure.
It is based on the article \cgalCite{cgal:mog-vbcfe-11}.

It first computes the VCM of the points set using `compute_vcm()`. Then, it estimates
which points belong to a sharp edge by testing if a ratio of eigenvalues
is greater than a given threshold.

\subsection Point_set_processing_3Example_sharp_edges Example

The following example reads a point set from a file, estimates the
points that are on sharp edges:
\cgalExample{Point_set_processing_3/edges_example.cpp}


\section Point_set_processing_3Structuring Structuring

The function `structure_point_set()` generates a structured version of
the input point set assigned to a set of planes. Such an input can be
produced by a shape detection algorithm (see \ref PkgShapeDetectionRef). 
Point set structuring is based on the article \cgalCite{cgal:la-srpss-13}.

- __Planes__: inliers of each detected plane are replaced by sets of
noise-free points sampled at the vertices of a regular grid: this is
achieved by filling an occupancy grid aligned on the principal
components of the inlier sets with a spacing lower than \f$\sqrt{2}\f$
times the user-defined tolerance.

- __Creases__: adjacencies between 2 planes are detected and regularly
resampled on an occupancy array along the edge with a spacing equal to
twice the user-defined tolerance.

- __Corners__: 3-cycles are detected from the primitive adjacency
graph and sampled using the exact intersection point of the 3 planes
(provided it exists and remains in the given tolerance). These corners
are also locally clustered to former corners of degree higher than 3.

This algorithm is well suited to point sets sampled on surfaces with
planar sections and sharp edges.

\cgalFigureBegin{Point_set_processing_3figstructuring,structuring.png}
Point set structuring. Left: input raw point set. Right: structured point set.
\cgalFigureEnd

Structure information of points can be used to perform feature
preserving reconstruction (see
\ref AFSR_Example_sharp_features "Advancing Front Surface Reconstruction"
for example). More specifically, the class storing a point set with
structure provides the user with a method
`Point_set_with_structure::facet_coherence()` that estimates if a
triplet of points form a coherent facet.

\cgalFigureBegin{Point_set_processing_3figstructuring_coherence, structuring_coherence.png}
(a) Input point set (and structured output); (b) output with many
incoherent facets; (c) output with all facets coherent. i, j and k
each corresponds to a primitive index.
\cgalFigureEnd



\subsection Point_set_processing_3Example_9 Example

The following example applies shape detection followed by structuring to a
point set:
\cgalExample{Point_set_processing_3/structuring_example.cpp}


\section Point_set_processing_3Callbacks Callbacks

Several functions of this package provide a callback mechanism that enables the user to track the progress of the algorithms and to interrupt them if needed. A callback, in this package, is an instance of `std::function<bool(double)>` that takes the advancement as a parameter (between 0. when the algorithm begins to 1. when the algorithm is completed) and that returns `true` if the algorithm should carry on, `false` otherwise. It is passed as a named parameter with an empty function as default.

Algorithms that support this mechanism are detailed in the [Reference Manual](@ref PkgPointSetProcessing3Ref), along with the effect that an early interruption has on the output.

\subsection Point_set_processing_3Example_callbacks Example

The following example defines a callback that displays the name of the current algorithm along with the progress (as a percentage) updated every \f$1/10th\f$ of a second. While the algorithm is running, the console output will typically look like this:

\code{.sh}
Computing average spacing: 100%
Grid simplification: 100%
Jet smoothing: 54%
\endcode

Thanks to the carriage return character `\r`, the lines are overwritten and the user sees the percentage increasing on each line.

\cgalExample{Point_set_processing_3/callback_example.cpp}


\section Point_set_processing_3ImplementationHistory Implementation History

Pierre Alliez and Laurent Saboret contributed the initial component. Nader Salman contributed the grid simplification.
Started from GSoC'2013, three new algorithms were implemented by Shihao Wu and Clément Jamin: WLOP, bilateral smoothing and upsampling.
Started from GSoC'2014, Jocelyn Meyron with the help of Quentin Mérigot introduced the computation of the Voronoi covariance measure of a point set,
as well as the normal and feature edge estimation functions based on it.
Florent Lafarge with the help of Simon Giraudot contributed the point set structuring algorithm.

*/ 
} /* namespace CGAL */
<|MERGE_RESOLUTION|>--- conflicted
+++ resolved
@@ -316,8 +316,17 @@
 
 \section Point_set_processing_3Registration Registration
 
-<<<<<<< HEAD
-\cgal provides two wrappers for the \ref thirdpartylibpointmatcher library :
+\cgal provides two wrappers for the \ref thirdpartyOpenGR library
+\cgalCite{cgal:m-ogr-17}, and two wrappers for the \ref thirdpartylibpointmatcher
+library :
+
+- `CGAL::OpenGR::compute_registration_transformation()` computes the
+registration of one point set w.r.t. another in the form of a
+`CGAL::Aff_transformation_3` object, using the Super4PCS algorithm
+\cgalCite{cgal:mam-sffgp-14};
+
+- `CGAL::OpenGR::register_point_sets()` computes the registration of
+one point set w.r.t. another and directly aligns it to it.
 
 - `CGAL::pointmatcher::compute_registration_transformation()` computes the
 registration of one point set w.r.t. another in the form of a
@@ -325,30 +334,27 @@
 algorithm \cgalCite{cgal:mam-sffgp-14};
 
 - `CGAL::pointmatcher::register_point_sets()` computes the registration of
-=======
-\cgal provides two wrappers for the \ref thirdpartyOpenGR library
-\cgalCite{cgal:m-ogr-17} :
-
-- `CGAL::OpenGR::compute_registration_transformation()` computes the
-registration of one point set w.r.t. another in the form of a
-`CGAL::Aff_transformation_3` object, using the Super4PCS algorithm
-\cgalCite{cgal:mam-sffgp-14};
-
-- `CGAL::OpenGR::register_point_sets()` computes the registration of
->>>>>>> 7029fe4d
 one point set w.r.t. another and directly aligns it to it.
 
 \subsection Point_set_processing_3Example_registration Example
 
-The following example reads two point sets and aligns them using the
-<<<<<<< HEAD
-\ref thirdpartylibpointmatcher library:
+The following example reads two point sets and aligns them using the 
+\ref thirdpartyOpenGR library, using the Super4PCS algorithm :
+\cgalExample{Point_set_processing_3/registration_with_OpenGR.cpp}
+
+The following example reads two point sets and aligns them using the 
+\ref thirdpartylibpointmatcher library, using the ICP algorithm. It also shows how
+to customize ICP algorithm by configurations:
 \cgalExample{Point_set_processing_3/registration_with_pointmatcher.cpp}
-=======
-\ref thirdpartyOpenGR library:
-\cgalExample{Point_set_processing_3/registration_with_OpenGR.cpp}
->>>>>>> 7029fe4d
-
+
+The following example reads two point sets and aligns them by using both
+\ref thirdpartyOpenGR and \ref thirdpartylibpointmatcher libraries, respectively.
+It depicts a use case where a coarse estimation of a registration transformation
+is done using the Super4PCS algorithm. Then, a fine registration from this coarse
+registration using the ICP algorithm. 
+\cgalExample{Point_set_processing_3/registration_with_pointmatcher.cpp}
+
+registration_with_opengr_pointmatcher_pipeline
 \section Point_set_processing_3OutlierRemoval Outlier Removal
 
 Function `remove_outliers()` deletes a user-specified fraction
