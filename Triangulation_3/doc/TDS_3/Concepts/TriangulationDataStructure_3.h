--- conflicted
+++ resolved
@@ -110,18 +110,14 @@
 */ 
 typedef unspecified_type Cell_handle; 
 
-<<<<<<< HEAD
-/*!
-\cgalAdvancedBegin
-=======
-/*! 
+/*!
+\cgalAdvancedBegin
 Indicate if the TDS is concurrency-safe (i.e.\ if one can add/remove vertices and cells concurrently). 
 Can be `Sequential_tag` or `Parallel_tag`.
 */
 typedef unspecified_type Concurrency_tag;
 
 /*! 
->>>>>>> 0270e3f0
 This template class allows to get the type of a triangulation 
 data structure that only changes the vertex type. It has to define a type 
 `Rebind_vertex<Vb2>::%Other` which is a <I>rebound</I> triangulation data structure, that is, the 
