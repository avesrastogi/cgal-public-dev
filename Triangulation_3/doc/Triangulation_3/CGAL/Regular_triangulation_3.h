
namespace CGAL {

/*!
\ingroup PkgTriangulation3TriangulationClasses

Let \f$ {S}^{(w)}\f$ be a set of weighted points in \f$ \R^3\f$. Let 
\f$ {p}^{(w)}=(p,w_p), p\in\R^3, w_p\in\R\f$ and 
\f$ {z}^{(w)}=(z,w_z), z\in\R^3, w_z\in\R\f$ be two weighted points. 
A weighted point 
\f$ {p}^{(w)}=(p,w_p)\f$ can also be seen as a sphere of center \f$ p\f$ and 
radius \f$ \sqrt{w_p}\f$. 
The <I>power product</I> (or <I>power distance</I> ) 
between \f$ {p}^{(w)}\f$ and \f$ {z}^{(w)}\f$ is 
defined as 
\f[ \Pi({p}^{(w)},{z}^{(w)}) = {\|{p-z}\|^2-w_p-w_z} \f] 
where \f$ \|{p-z}\|\f$ is the Euclidean distance between \f$ p\f$ and \f$ z\f$. 
\f$ {p}^{(w)}\f$ and \f$ {z}^{(w)}\f$ 
are said to be <I>orthogonal</I> if \f$ \Pi{({p}^{(w)}-{z}^{(w)})} 
= 0\f$ (see Figure \cgalFigureRef{Triangulation3figortho}).

Four weighted points have a unique common orthogonal weighted point called 
the <I>power sphere</I>. A sphere \f$ {z}^{(w)}\f$ is said to be 
<I>regular</I> if \f$ \forall {p}^{(w)}\in{S}^{(w)}, 
\Pi{({p}^{(w)}-{z}^{(w)})}\geq 0\f$. 

A triangulation of \f$ {S}^{(w)}\f$ is <I>regular</I> if the power spheres 
of all simplices are regular. 

If `TriangulationDataStructure_3::Concurrency_tag` is `Parallel_tag`, some operations, 
such as insertion/removal of a range of points, are performed in parallel. See 
the documentation of the operations for more details.

\tparam  RegularTriangulationTraits_3 is the geometric traits class.

\tparam TriangulationDataStructure_3 is the triangulation data structure. 
It has the default value `Triangulation_data_structure_3<Triangulation_vertex_base_3<RegularTriangulationTraits_3>, Regular_triangulation_cell_base_3<RegularTriangulationTraits_3> >`. 

\tparam SpatialLockDataStructure_3 is an optional parameter to specify the type of the spatial lock data structure.
        It is only used if the triangulation data structure used is concurrency-safe (i.e.\ when 
        TriangulationDataStructure_3::Concurrency_tag is Parallel_tag).
        It must be a model of the `SpatialLockDataStructure_3` concept.
        It allows to perform some operations concurrently (see the operations documentation below).
        The default value is `Spatial_grid_lock_data_structure_3<Tag_priority_blocking>` if
        the TDS is concurrency-safe, and `void` otherwise.
        In order to use concurrent operations, the user must provide a reference to a `SpatialLockDataStructure_3`
        instance via the constructor or `set_lock_data_structure`.
*/
template< typename RegularTriangulationTraits_3, typename TriangulationDataStructure_3, typename SpatialLockDataStructure_3 >
class Regular_triangulation_3 : public Triangulation_3<RegularTriangulationTraits_3,TriangulationDataStructure_3,SpatialLockDataStructure_3> {
public:

/// \name Types 
/// @{

/*! 
The type for points 
`p` of weighted points \f$ {p}^{(w)}=(p,w_p)\f$ 
*/ 
typedef RegularTriangulationTraits_3::Bare_point Bare_point; 

/*! 

*/ 
typedef RegularTriangulationTraits_3::Weighted_point_3 Weighted_point; 

/// @} 

/// \name Creation 
/// @{

/*! 
Creates an empty regular triangulation, possibly specifying a traits class 
`traits`. 
`p_lock_ds` is an optional pointer to the lock data structure for parallel operations. It
must be provided if concurrency is enabled.
*/ 
Regular_triangulation_3 
(const RegularTriangulationTraits_3 & traits = RegularTriangulationTraits_3(), 
SpatialLockDataStructure_3 *p_lock_ds = 0); 

/*! 
Copy constructor. 
The pointer to the lock data structure is not copied. Thus, the copy won't be
concurrency-safe as long as the user has not called `set_lock_data_structure`.
*/ 
Regular_triangulation_3 
(const Regular_triangulation_3 & rt1); 

/*! 
Equivalent to constructing an empty triangulation with the optional 
traits class argument and calling `insert(first,last)`. 
\tparam InputIterator must be an input iterator with value type `Weighted_point`. 
*/ 
template < class InputIterator > 
Regular_triangulation_3 (InputIterator first, InputIterator last, 
const RegularTriangulationTraits_3& traits = RegularTriangulationTraits_3(), 
SpatialLockDataStructure_3 *p_lock_ds = 0); 

/*! 
Same as before, with last two parameters in reverse order.
*/ 
template < class InputIterator > 
Regular_triangulation_3 (InputIterator first, InputIterator last, 
SpatialLockDataStructure_3 *p_lock_ds, 
const RegularTriangulationTraits_3& traits = RegularTriangulationTraits_3());
/// @} 

/*!\name Insertion 
The following methods, which already exist in `Triangulation_3`, are overloaded to ensure the property that all power spheres are regular. The following method allows one to insert several points. 
*/
/// @{

/*! 
Inserts weighted point `p` in the triangulation. The optional 
argument `start` is used as a starting place for the search. 

If this insertion creates a vertex, this vertex is returned. 

If `p` coincides with an existing vertex and has a greater weight, 
then the existing weighted point becomes hidden (see 
`RegularTriangulationCellBase_3`) and `p` replaces it as vertex 
of the triangulation. 

If `p` coincides with an already existing vertex (both point and 
weights being equal), then this vertex is returned and the triangulation 
remains unchanged. 

Otherwise if `p` does not appear as a vertex of the triangulation, 
then it is stored as a hidden point and this method returns the default 
constructed handle. 

The optional argument `could_lock_zone` is used by the concurrency-safe
version of the triangulation. When the pointer is not null, the insertion will
try to lock cells before modifying them. If it succeeds, *could_lock_zone
is true, otherwise it is false (and the point is not inserted). In any case, 
the locked cells are not unlocked by the function, leaving this choice to the user.
*/ 
Vertex_handle insert(const Weighted_point & p, 
Cell_handle start = Cell_handle(), bool *could_lock_zone = NULL); 

/*! 
Same as above but uses `hint` as a starting place for the search. 
*/ 
Vertex_handle insert(const Weighted_point & p, Vertex_handle hint, bool *could_lock_zone = NULL); 

/*! 
Inserts weighted point `p` in the triangulation and returns the corresponding 
vertex. Similar to the above `insert()` function, but takes as additional 
parameter the return values of a previous location query. See description of 
`Triangulation_3::locate()`. 
*/ 
Vertex_handle insert(const Weighted_point & p, Locate_type lt, 
Cell_handle loc, int li, int lj, bool *could_lock_zone = NULL); 

/*! 
Inserts the weighted points in the range `[first,last)`. 
It returns the difference of the number of vertices between after and 
before the insertions (it may be negative due to hidden points). 
Note that this function is not guaranteed to insert the points 
following the order of `InputIterator`, as `spatial_sort()` 
is used to improve efficiency. 
If parallelism is enabled, the points will be inserted in parallel.

\tparam InputIterator must be an input iterator with value type `Weighted_point`. 
*/ 
template < class InputIterator > 
std::ptrdiff_t 
insert(InputIterator first, InputIterator last); 

/*! 

Inserts the weighted points in the iterator range  `[first,last)`.
It returns the difference of the number of vertices between after and 
before the insertions (it may be negative due to hidden points). 
Note that this function is not guaranteed to insert the weighted points 
following the order of `WeightedPointWithInfoInputIterator`, as `spatial_sort()` 
is used to improve efficiency. 
If parallelism is enabled, the points will be inserted in parallel.
Given a pair `(p,i)`, the vertex `v` storing `p` also stores `i`, that is 
`v.point() == p` and `v.info() == i`. If several pairs have the same point, 
only one vertex is created, one of the objects of type `Vertex::Info` will be stored in the vertex. 
\pre `Vertex` must be model of the concept `TriangulationVertexBaseWithInfo_3`.
\tparam (WeightedPointWithInfoInputIterator must be an input iterator with value type  `std::pair<Weighted_point,Vertex::Info>`. 
*/ 
template < class WeightedPointWithInfoInputIterator > 
std::ptrdiff_t 
insert(WeightedPointWithInfoInputIterator first, WeightedPointWithInfoInputIterator last); 



/// @}

/*! \name
The following methods, which already exist in `Triangulation_3`, are overloaded to ensure that hidden points are well created and maintained.
*/
/// @{

/*! 
Creates a new vertex by starring a hole. It takes an iterator range 
`[cell_begin,cell_end)` of `Cell_handle`s which specifies 
a hole: a set of connected cells (resp. facets in dimension 2) which is 
star-shaped wrt `p`. 
(`begin`, `i`) is a facet (resp. an edge) on the boundary of the hole, 
that is, `begin` belongs to the set of cells (resp. facets) previously 
described, and `begin->neighbor(i)` does not. Then this function deletes 
all the cells (resp. facets) describing the hole, creates a new vertex 
`v`, and for each facet (resp. edge) on the boundary of the hole, creates 
a new cell (resp. facet) with `v` as vertex. Then `v->set_point(p)` 
is called and `v` is returned. 

If the hole contains interior vertices, each of them is hidden by the insertion 
of `p` and is stored in the new cell which contains it. 
\pre `rt`.`dimension()` \f$ \geq2\f$, the set of cells (resp. facets in dimension 2) is connected, not empty, its boundary is connected, and `p` lies inside the hole, which is star-shaped wrt `p`. 
*/ 
template <class CellIt> 
Vertex_handle insert_in_hole(Weighted_point p, CellIt cell_begin, CellIt cell_end, 
Cell_handle begin, int i); 

/*! 
Same as above, except that `newv` will be used as the new vertex, which 
must have been allocated previously with, e.g.\ `create_vertex`. 
*/ 
template <class CellIt> 
Vertex_handle insert_in_hole(Weighted_point p, CellIt cell_begin, CellIt cell_end, 
Cell_handle begin, int i, Vertex_handle newv); 

/// @} 

/// \name Removal 
/// @{

/*! 
Removes the vertex `v` from the triangulation. 
*/ 
void remove(Vertex_handle v); 

/*! 
<<<<<<< HEAD
Removes the vertices specified by the iterator range `[first, beyond)`. 
The function `remove(Vertex_handle)` is called over each element of the range. 
The number of vertices removed is returned. 
=======
Removes the vertex `v` from the triangulation.

This function is concurrency-safe if the triangulation is concurrency-safe. The removal will
try to lock cells before deleting/modifying them. If it succeeds, *could_lock_zone
is true, otherwise it is false (and the point is not removed). In any case, 
the locked cells are not unlocked by the function, leaving this choice to the user.

This function will try to remove `v` only if the removal does not
decrease the dimension. 
The return value is only meaningful if *could_lock_zone is true:
  - returns true if the vertex was removed
  - returns false if the vertex wasn't removed since it would decrease 
    the dimension.

\pre `v` is a finite vertex of the triangulation. 
\pre `dt`.`dimension()` \f$ =3\f$.
*/ 
bool remove(Vertex_handle v, bool *could_lock_zone);

/*! 
Removes the vertices specified by the iterator range `[first, beyond)`. 
The function `remove(Vertex_handle)` is called over each element of the range. 
The number of vertices removed is returned. 
If parallelism is enabled, the points will be removed in parallel.
>>>>>>> b0e1f0ea
\pre (i) all vertices of the range are finite vertices of the triangulation; and (ii) no vertices are repeated in the range. 

\tparam InputIterator must be an input iterator with value type `Vertex_handle`.
*/ 
template < typename InputIterator > 
int remove(InputIterator first, InputIterator beyond); 

/// @} 

/*! \name Queries 
Let us remark that \f$ \Pi({p}^{(w)}-{z}^{(w)}) > 0 \f$ is equivalent to `p` lies outside the sphere with center `z` and radius \f$ \sqrt{w_p^2+w_z^2}\f$. This remark helps provide an intuition about the following predicates.

\anchor Triangulation3figsidedim2
\image html  sidedim2.gif side_of_power_circle
*/

/// @{

/*! 
Returns the position of the weighted point \f$ p\f$ with respect to the 
power sphere of `c`. More precisely, it returns: 

- `ON_BOUNDED_SIDE` if \f$ \Pi({p}^{(w)}-{z(c)}^{(w)})<0\f$ where 
\f$ {z(c)}^{(w)}\f$ is the power sphere of `c`. For an 
infinite cell this means either that `p` lies strictly in the half 
space limited by its finite facet and not containing any other point 
of the triangulation, or that the angle 
between `p` and the power circle of the <I>finite</I> facet of `c` 
is greater than \f$ \pi/2\f$. 

- `ON_BOUNDARY` if p is orthogonal to the power sphere of `c` 
i.e.\ \f$ \Pi({p}^{(w)}-{z(c)}^{(w)})=0\f$. For an infinite cell this means 
that `p` is orthogonal to the power circle of its <I>finite</I> facet. 

- `ON_UNBOUNDED_SIDE` if \f$ \Pi({p}^{(w)}-{z(c)}^{(w)})>0\f$ 
i.e.\ the angle between the weighted point `p` and the power sphere 
of `c` is less than \f$ \pi/2\f$ or if these two spheres do not 
intersect. For an 
infinite cell this means that `p` does not satisfy either of the 
two previous conditions. 
\pre `rt`.`dimension()` \f$ =3\f$. 
*/ 
Bounded_side 
side_of_power_sphere(Cell_handle c, const Weighted_point & p) const; 

/*! 
Returns the position of the point `p` with respect to the 
power circle of `f`. More precisely, it returns: 

- in dimension 3: 

- For a finite facet, 

`ON_BOUNDARY` if `p` is orthogonal to the power circle in the 
plane of the facet, 

`ON_UNBOUNDED_SIDE` when their angle is less than \f$ \pi/2\f$, 

`ON_BOUNDED_SIDE` when it is greater than \f$ \pi/2\f$ (see 
Figure \ref Triangulation3figsidedim2). 

- For an infinite facet, it considers the plane defined by the finite 
facet of the cell `f.first`, and does the same as in 
dimension 2 in this plane. 

- in dimension 2: 

- For a finite facet, 

`ON_BOUNDARY` if `p` is orthogonal to the circle, 

`ON_UNBOUNDED_SIDE` when the angle between `p` and the 
power circle of `f` is less than \f$ \pi/2\f$, 
`ON_BOUNDED_SIDE` when it is greater than \f$ \pi/2\f$. 

- For an infinite facet, 

`ON_BOUNDED_SIDE` for a point in the open half plane defined by 
`f` and not containing any other point of the triangulation, 

`ON_UNBOUNDED_SIDE` in the other open half plane. 

If the point `p` is collinear with the finite edge `e` of 
`f`, it returns: 

`ON_BOUNDED_SIDE` if \f$ \Pi({p}^{(w)}-{z(e)}^{(w)})<0\f$, where 
\f$ {z(e)}^{(w)}\f$ is the power segment of `e` in the line supporting 
`e`, 

`ON_BOUNDARY` if \f$ \Pi({p}^{(w)}-{z(e)}^{(w)})=0\f$, 

`ON_UNBOUNDED_SIDE` if \f$ \Pi({p}^{(w)}-{z(e)}^{(w)})>0\f$ . 
\pre `rt`.`dimension()` \f$ \geq2\f$. 
*/ 
Bounded_side 
side_of_power_circle(const Facet & f, 
const Weighted_point & p) const; 

/*! 
Same as the previous method for facet `i` of cell `c`. 
*/ 
Bounded_side 
side_of_power_circle(Cell_handle c, int i, 
const Weighted_point & p) const; 

/*! 
In dimension 1, returns 

`ON_BOUNDED_SIDE` if \f$ \Pi({p}^{(w)}-{z(c)}^{(w)})<0\f$, where 
\f$ {z(c)}^{(w)}\f$ is the power segment of the edge represented by 
`c`, 

`ON_BOUNDARY` if \f$ \Pi({p}^{(w)}-{z(c)}^{(w)})=0\f$, 

`ON_UNBOUNDED_SIDE` if \f$ \Pi({p}^{(w)}-{z(c)}^{(w)})>0\f$ . 
\pre `rt`.`dimension()` \f$ = 1\f$. 
*/ 
Bounded_side 
side_of_power_segment(Cell_handle c, const Weighted_point & p) 
const; 

/*! 
Returns the vertex of the triangulation which is nearest to \f$ p\f$ 
with respect to the power distance. This means that the power 
of the query point `p` with respect to the weighted point in 
the returned vertex is smaller than the power of `p` 
with respect to the weighted point 
in any other vertex. Ties are broken arbitrarily. 
The default constructed 
handle is returned if the triangulation is empty. 
The optional argument `c` is a hint 
specifying where to start the search. 
\pre `c` is a cell of `rt`. 

*/ 
Vertex_handle nearest_power_vertex(Weighted_point p, 
Cell_handle c = Cell_handle()); 

/*! 
Returns the vertex of the cell `c` 
that is nearest to \f$ p\f$ 
with respect to the power distance. 

*/ 
Vertex_handle nearest_power_vertex_in_cell(Weighted_point p, 
Cell_handle c); 


/// @}

/*! \name

A weighted point `p` is said to be in conflict with a cell `c` in dimension 3 (resp.\ with a facet `f` in dimension 2) if it has a negative power distance to the power sphere of `c` (resp.\ to the power circle of `f`).\ The set of cells (resp.\ facets in dimension 2) which are in conflict with `p` is connected. 
*/
/// @{

/*! 

Compute the conflicts with `p`. 

@param p                  The query point.
@param c                  The starting cell.
@param cit                The cells (resp. facets) in conflict with `p`. 
@param bfit               The facets (resp. edges) on the boundary of the conflict zone, that is, the facets  (resp.\ edges) `(t, i)` where the cell (resp.. facet) `t` is in conflict, but `t->neighbor(i)` is not. 
@param ifit               The facets (resp.\ edges) inside the conflict zone, that facets incident to two cells (resp.\ facets) in conflict. 
@param could_lock_zone    The optional argument `could_lock_zone` is used by the concurrency-safe
                          version of the triangulation. When the pointer is not null, the algorithm will
                          try to lock all the cells of the conflict zone. If it succeeds, *could_lock_zone
                          is true, otherwise it is false (and the returned conflict zone is only partial). In any case, 
                          the locked cells are not unlocked by the function, leaving this choice to the user.
@param this_facet_must_be_in_the_cz 
                          If the optional argument `this_facet_must_be_in_the_cz` is not null, the algorithm will check
                          if this facet is in the conflict zone (it may be internal as well as boundary).
@param the_facet_is_in_its_cz 
                          This argument must be not null if the previous `this_facet_must_be_in_the_cz` argument is not null. 
                          The boolean value pointed by this pointer is set to true if *`this_facet_must_be_in_the_cz` is
                          among the internal or boundary facets of the conflict zone, and false otherwise.                         

\pre  The starting cell (resp.\ facet) `c` must be in conflict with `p`. 
\pre `rt`.`dimension()` \f$ \geq2\f$, and `c` is in conflict with `p`. 

\return the `Triple` composed of the resulting output iterators. 


*/ 
template <class OutputIteratorBoundaryFacets, 
class OutputIteratorCells, 
class OutputIteratorInternalFacets> 
Triple<OutputIteratorBoundaryFacets, 
OutputIteratorCells, 
OutputIteratorInternalFacets> 
find_conflicts(const Weighted_point p, Cell_handle c, 
OutputIteratorBoundaryFacets bfit, 
OutputIteratorCells cit, 
OutputIteratorInternalFacets ifit,
bool *could_lock_zone = NULL,
const Facet *this_facet_must_be_in_the_cz = NULL,
bool *the_facet_is_in_its_cz = NULL);

/*! 
\deprecated This function is renamed `vertices_on_conflict_zone_boundary` since CGAL-3.8. 
*/ 
template <class OutputIterator> 
OutputIterator 
vertices_in_conflict(Weighted_point p, Cell_handle c, 
OutputIterator res); 

/*! 
Similar to `find_conflicts()`, but reports the vertices which are on the 
boundary of the conflict zone of `p`, in the output iterator `res`. 
Returns the resulting output iterator. 
\pre `rt`.`dimension()` \f$ \geq2\f$, and `c` is a cell containing `p`. 

*/ 
template <class OutputIterator> 
OutputIterator 
vertices_on_conflict_zone_boundary(Weighted_point p, Cell_handle c, 
OutputIterator res); 

/*! 
Similar to `find_conflicts()`, but reports the vertices which are in 
the interior of the conflict zone of `p`, in the output iterator 
`res`. The vertices that are on the boundary of the conflict zone are 
not reported. 
Returns the resulting output iterator. 
\pre `rt`.`dimension()` \f$ \geq2\f$, and `c` is a cell containing `p`. 

*/ 
template <class OutputIterator> 
OutputIterator 
vertices_inside_conflict_zone(Weighted_point p, Cell_handle c, 
OutputIterator res); 


/// @}

/*! \name
In the weighted setting, a face (cell, facet, edge or vertex) is said to be a Gabriel face iff the smallest sphere orthogonal to the weighted points associated to its vertices, has a positive power product with the weighted point of any other vertex of the triangulation. Any weighted Gabriel face belongs to the regular triangulation, but the reciprocal is not true. The following member functions test the Gabriel property of the faces of the regular triangulation.
*/
/// @{

/*! 

*/ 
bool is_Gabriel(Cell_handle c, int i); 

/*! 

*/ 
bool is_Gabriel(Cell_handle c, int i, int j); 

/*! 

*/ 
bool is_Gabriel(const Facet& f); 

/*! 

*/ 
bool is_Gabriel(const Edge& e); 

/*! 

*/ 
bool is_Gabriel(Vertex_handle v); 

/// @} 

/*! \name Power Diagram 
\cgal offers several functionalities to display the power diagram of a set of points in 3D. Note that the user should use a kernel with exact constructions in order to guarantee the computation of the Voronoi diagram (as opposed to computing the triangulation only, which requires only exact predicates).
*/
/// @{

/*! 
Returns the weighted circumcenter of the four vertices of c. 
\pre `rt`.`dimension()`\f$ =3\f$ and `c` is not infinite. 
*/ 
Bare_point dual(Cell_handle c) const; 

/*! 
Returns the dual of facet `f`, which is 

in dimension 3: either a segment, if the two cells incident to `f` 
are finite, or a ray, if one of them is infinite; 

in dimension 2: a point. 
\pre `rt`.`dimension()` \f$ \geq2\f$ and `f` is not infinite. 
*/ 
Object dual(Facet f) const; 

/*! 
same as the previous method for facet `(c,i)`. 
*/ 
Object dual(Cell_handle c, int i) const; 

/*! 
Sends the set of duals to all the facets of `rt` into `os`. 
*/ 
template <class Stream> Stream & draw_dual(Stream & os); 

/// @} 

/// \name Checking 
/// @{

/*!
\cgalDebugFunction
\cgalDebugBegin
Checks the combinatorial validity of the triangulation and the 
validity of its geometric embedding (see 
Section \ref Triangulation3secintro). Also checks that all the 
power spheres (resp. power circles in dimension 2, power segments in 
dimension 1) of cells (resp. facets in dimension 2, edges in 
dimension 1) are regular. When `verbose` 
is set to true, messages describing the first invalidity encountered 
are printed. 
This method is mainly a debugging help for the users of 
advanced features. 
\cgalDebugEnd
*/ 
bool 
is_valid(bool verbose = false) const; 

/// @}

}; /* end Regular_triangulation_3 */
} /* end namespace CGAL */<|MERGE_RESOLUTION|>--- conflicted
+++ resolved
@@ -236,11 +236,6 @@
 void remove(Vertex_handle v); 
 
 /*! 
-<<<<<<< HEAD
-Removes the vertices specified by the iterator range `[first, beyond)`. 
-The function `remove(Vertex_handle)` is called over each element of the range. 
-The number of vertices removed is returned. 
-=======
 Removes the vertex `v` from the triangulation.
 
 This function is concurrency-safe if the triangulation is concurrency-safe. The removal will
@@ -265,7 +260,6 @@
 The function `remove(Vertex_handle)` is called over each element of the range. 
 The number of vertices removed is returned. 
 If parallelism is enabled, the points will be removed in parallel.
->>>>>>> b0e1f0ea
 \pre (i) all vertices of the range are finite vertices of the triangulation; and (ii) no vertices are repeated in the range. 
 
 \tparam InputIterator must be an input iterator with value type `Vertex_handle`.
