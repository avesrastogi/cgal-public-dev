# Created by the script cgal_create_CMakeLists
# This is the CMake script for compiling a set of CGAL applications.

project( Point_set_3_Examples )


cmake_minimum_required(VERSION 3.1)

# CGAL and its components
find_package( CGAL QUIET COMPONENTS Qt5 )

if ( NOT CGAL_FOUND )

  message(STATUS "This project requires the CGAL library, and will not be compiled.")
  return()  

endif()

<<<<<<< HEAD
=======
if(CGAL_Qt5_FOUND)
    add_definitions(-DCGAL_USE_BASIC_VIEWER -DQT_NO_KEYWORDS)
endif()

# include helper file
include( ${CGAL_USE_FILE} )


>>>>>>> af32499a
# Boost and its components
find_package( Boost REQUIRED )

if ( NOT Boost_FOUND )

  message(STATUS "This project requires the Boost library, and will not be compiled.")

  return()  

endif()


# Creating entries for all C++ files with "main" routine
# ##########################################################

create_single_source_cgal_program( "point_set.cpp" )
create_single_source_cgal_program( "point_set_property.cpp" )
create_single_source_cgal_program( "point_set_read_xyz.cpp" )
create_single_source_cgal_program( "point_set_advanced.cpp" )

set(needed_cxx_features cxx_rvalue_references cxx_variadic_templates)    
create_single_source_cgal_program( "point_set_read_ply.cpp" CXX_FEATURES ${needed_cxx_features} )

find_package(Eigen3 3.1.0) #(requires 3.1.0 or greater)
if (NOT EIGEN3_FOUND)
  find_package(LAPACK)
  if(LAPACK_FOUND)
    include( ${LAPACK_USE_FILE} )
  endif(LAPACK_FOUND)
else()
  include( ${EIGEN3_USE_FILE} )
  create_single_source_cgal_program( "point_set_algo.cpp" )
endif()

create_single_source_cgal_program("draw_point_set_3.cpp" )
if(CGAL_Qt5_FOUND)
  target_link_libraries(draw_point_set_3 PUBLIC CGAL::CGAL_Qt5)
endif()<|MERGE_RESOLUTION|>--- conflicted
+++ resolved
@@ -16,17 +16,10 @@
 
 endif()
 
-<<<<<<< HEAD
-=======
 if(CGAL_Qt5_FOUND)
     add_definitions(-DCGAL_USE_BASIC_VIEWER -DQT_NO_KEYWORDS)
 endif()
 
-# include helper file
-include( ${CGAL_USE_FILE} )
-
-
->>>>>>> af32499a
 # Boost and its components
 find_package( Boost REQUIRED )
 
