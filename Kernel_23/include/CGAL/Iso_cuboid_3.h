// Copyright (c) 1999  
// Utrecht University (The Netherlands),
// ETH Zurich (Switzerland),
// INRIA Sophia-Antipolis (France),
// Max-Planck-Institute Saarbruecken (Germany),
// and Tel-Aviv University (Israel).  All rights reserved. 
//
// This file is part of CGAL (www.cgal.org); you can redistribute it and/or
// modify it under the terms of the GNU Lesser General Public License as
// published by the Free Software Foundation; either version 3 of the License,
// or (at your option) any later version.
//
// Licensees holding a valid commercial license may use this file in
// accordance with the commercial license agreement provided with the software.
//
// This file is provided AS IS with NO WARRANTY OF ANY KIND, INCLUDING THE
// WARRANTY OF DESIGN, MERCHANTABILITY AND FITNESS FOR A PARTICULAR PURPOSE.
//
// $URL$
// $Id$
//
//
// Author(s)     : Stefan Schirra

#ifndef CGAL_ISO_CUBOID_3_H
#define CGAL_ISO_CUBOID_3_H

#include <CGAL/assertions.h>
#include <boost/type_traits/is_same.hpp>
#include <CGAL/Kernel/Return_base_tag.h>
#include <CGAL/Bbox_3.h>
#include <CGAL/Dimension.h>

namespace CGAL {

template <class R_>
class Iso_cuboid_3 : public R_::Kernel_base::Iso_cuboid_3
{
  typedef typename R_::RT                 RT;
  typedef typename R_::Point_3            Point_3;
  typedef typename R_::Aff_transformation_3  Aff_transformation_3;

  typedef Iso_cuboid_3                    Self;
  CGAL_static_assertion((boost::is_same<Self, typename R_::Iso_cuboid_3>::value));

public:

  typedef Dimension_tag<3>  Ambient_dimension;
  typedef Dimension_tag<3>  Feature_dimension;

  typedef typename R_::Kernel_base::Iso_cuboid_3  Rep;

  const Rep& rep() const
  {
    return *this;
  }

  Rep& rep()
  {
    return *this;
  }

  typedef          R_                    R;

  Iso_cuboid_3() {}

  Iso_cuboid_3(const Rep&  r)
      : Rep(r) {}

  Iso_cuboid_3(const Point_3& p, const Point_3& q)
   : Rep(typename R::Construct_iso_cuboid_3()(Return_base_tag(), p,q)) {}

  Iso_cuboid_3(const Point_3& p, const Point_3& q, int)
   : Rep(typename R::Construct_iso_cuboid_3()(Return_base_tag(), p, q, 0)) {}

  Iso_cuboid_3(const Point_3 &left,   const Point_3 &right,
               const Point_3 &bottom, const Point_3 &top,
               const Point_3 &far_,   const Point_3 &close)
   : Rep(typename R::Construct_iso_cuboid_3()(Return_base_tag(), left, right, bottom,
                                                    top, far_, close)) {}

  Iso_cuboid_3(const RT& min_hx, const RT& min_hy, const RT& min_hz,
               const RT& max_hx, const RT& max_hy, const RT& max_hz,
               const RT& hw)
   : Rep(typename R::Construct_iso_cuboid_3()(Return_base_tag(), min_hx, min_hy, min_hz,
				     max_hx, max_hy, max_hz, hw)) {}

  Iso_cuboid_3(const RT& min_hx, const RT& min_hy, const RT& min_hz,
               const RT& max_hx, const RT& max_hy, const RT& max_hz)
   : Rep(typename R::Construct_iso_cuboid_3()(Return_base_tag(), min_hx, min_hy, min_hz,
					     max_hx, max_hy, max_hz)) {}

<<<<<<< HEAD
  typename cpp11::result_of<typename R::Construct_min_vertex_3( Iso_cuboid_3 )>::type
=======

  Iso_cuboid_3(const Bbox_3& bbox)
   : Rep(typename R::Construct_iso_cuboid_3()(Return_base_tag(), bbox.xmin(), bbox.ymin(), bbox.zmin(),
				                                 bbox.xmax(), bbox.ymax(), bbox.zmax())) {}

  typename boost::result_of<typename R::Construct_min_vertex_3( Iso_cuboid_3 )>::type
>>>>>>> e4461880
  min BOOST_PREVENT_MACRO_SUBSTITUTION () const
  {
    return R().construct_min_vertex_3_object()(*this);
  }

  typename cpp11::result_of<typename R::Construct_max_vertex_3( Iso_cuboid_3 )>::type
  max BOOST_PREVENT_MACRO_SUBSTITUTION () const
  {
    return R().construct_max_vertex_3_object()(*this);
  }

  typename cpp11::result_of<typename R::Construct_vertex_3( Iso_cuboid_3, int )>::type
  vertex(int i) const
  {
    return R().construct_vertex_3_object()(*this,i);
  }

  typename cpp11::result_of<typename R::Construct_vertex_3( Iso_cuboid_3, int )>::type
  operator[](int i) const
  {
    return R().construct_vertex_3_object()(*this,i);
  }

  typename cpp11::result_of<typename R::Compute_xmin_3( Iso_cuboid_3 )>::type
  xmin() const
  {
    return R().compute_xmin_3_object()(*this);
  }

  typename cpp11::result_of<typename R::Compute_xmax_3( Iso_cuboid_3 )>::type
  xmax() const
  {
    return R().compute_xmax_3_object()(*this);
  }

  typename cpp11::result_of<typename R::Compute_ymin_3( Iso_cuboid_3 )>::type
  ymin() const
  {
    return R().compute_ymin_3_object()(*this);
  }

  typename cpp11::result_of<typename R::Compute_ymax_3( Iso_cuboid_3 )>::type
  ymax() const
  {
    return R().compute_ymax_3_object()(*this);
  }

  typename cpp11::result_of<typename R::Compute_zmin_3( Iso_cuboid_3 )>::type
  zmin() const
  {
    return R().compute_zmin_3_object()(*this);
  }

  typename cpp11::result_of<typename R::Compute_zmax_3( Iso_cuboid_3 )>::type
  zmax() const
  {
    return R().compute_zmax_3_object()(*this);
  }

  typename cpp11::result_of<typename R::Compute_xmin_3( Iso_cuboid_3 )>::type
  min_coord(int i) const
  {
    CGAL_kernel_precondition( i == 0 || i == 1 || i == 2 );
    if (i == 0)
       return xmin();
    else if (i == 1)
       return ymin();
    else
       return zmin();
  }

  typename cpp11::result_of<typename R::Compute_xmax_3( Iso_cuboid_3 )>::type
  max_coord(int i) const
  {
    CGAL_kernel_precondition( i == 0 || i == 1 || i == 2 );
    if (i == 0)
       return xmax();
    else if (i == 1)
       return ymax();
    else
       return zmax();
  }

  bool
  has_on_bounded_side(const Point_3 &p) const
  {
    return R().has_on_bounded_side_3_object()(*this,p);
  }

  bool
  has_on_unbounded_side(const Point_3 &p) const
  {
    return R().has_on_unbounded_side_3_object()(*this,p);
  }

  bool
  has_on_boundary(const Point_3 &p) const
  {
    return R().has_on_boundary_3_object()(*this,p);
  }

  bool
  has_on(const Point_3 &p) const
  {
    return has_on_boundary(p);
  }

  Bounded_side
  bounded_side(const Point_3 &p) const
  {
    return R().bounded_side_3_object()(*this,p);
  }

  bool
  is_degenerate() const
  {
    return R().is_degenerate_3_object()(*this);
  }

  typename cpp11::result_of<typename R::Compute_volume_3( Iso_cuboid_3 )>::type
  volume() const
  {
    return R().compute_volume_3_object()(*this);
  }

  Bbox_3
  bbox() const
  {
    return R().construct_bbox_3_object()(*this);
  }

  Iso_cuboid_3
  transform(const Aff_transformation_3 &t) const
  {
    return Iso_cuboid_3(t.transform((this->min)()), t.transform((this->max)()));
  }

};


template < class R >
std::ostream &
operator<<(std::ostream& os, const Iso_cuboid_3<R>& r)
{
  switch(os.iword(IO::mode)) {
  case IO::ASCII :
    return os << (r.min)() << ' ' << (r.max)();
  case IO::BINARY :
    return os << (r.min)() << (r.max)();
  default:
    return os << "Iso_cuboid_3(" << (r.min)() << ", " << (r.max)() << ")";
  }
}

template < class R >
std::istream &
operator>>(std::istream& is, Iso_cuboid_3<R>& r)
{
  typename R::Point_3 p, q;
  is >> p >> q;
  if (is)
      r = Iso_cuboid_3<R>(p, q);
  return is;
}

} //namespace CGAL

#endif // CGAL_ISO_CUBOID_3_H<|MERGE_RESOLUTION|>--- conflicted
+++ resolved
@@ -90,16 +90,11 @@
    : Rep(typename R::Construct_iso_cuboid_3()(Return_base_tag(), min_hx, min_hy, min_hz,
 					     max_hx, max_hy, max_hz)) {}
 
-<<<<<<< HEAD
-  typename cpp11::result_of<typename R::Construct_min_vertex_3( Iso_cuboid_3 )>::type
-=======
-
   Iso_cuboid_3(const Bbox_3& bbox)
    : Rep(typename R::Construct_iso_cuboid_3()(Return_base_tag(), bbox.xmin(), bbox.ymin(), bbox.zmin(),
 				                                 bbox.xmax(), bbox.ymax(), bbox.zmax())) {}
 
-  typename boost::result_of<typename R::Construct_min_vertex_3( Iso_cuboid_3 )>::type
->>>>>>> e4461880
+  typename cpp11::result_of<typename R::Construct_min_vertex_3( Iso_cuboid_3 )>::type
   min BOOST_PREVENT_MACRO_SUBSTITUTION () const
   {
     return R().construct_min_vertex_3_object()(*this);
