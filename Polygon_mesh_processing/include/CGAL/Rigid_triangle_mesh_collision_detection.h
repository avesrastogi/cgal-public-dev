--- conflicted
+++ resolved
@@ -537,10 +537,6 @@
       std::vector<std::size_t> cc_ids(num_faces(tm));
 
       // face index map
-<<<<<<< HEAD
-=======
-      typedef typename CGAL::GetFaceIndexMap<TriangleMesh, NamedParameters>::type Fid_map;
->>>>>>> 406b6fae
 
       auto fid_map =
         CGAL::Polygon_mesh_processing::get_initialized_face_index_map(tm, np);
