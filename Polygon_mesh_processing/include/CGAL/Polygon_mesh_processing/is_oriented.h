--- conflicted
+++ resolved
@@ -93,11 +93,7 @@
     = std::min_element(vbegin, vend, less_xyz);
 
   const typename Kernel::Vector_3&
-<<<<<<< HEAD
-    normal_v_min = compute_vertex_normal(*v_min, pmesh, ppmap, k);
-=======
     normal_v_min = compute_vertex_normal(*v_min, pmesh);
->>>>>>> 8a6f9223
 
   return normal_v_min[0] < 0 || (
             normal_v_min[0] == 0 && (
