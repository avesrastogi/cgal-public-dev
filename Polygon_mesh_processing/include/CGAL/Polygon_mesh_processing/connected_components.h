// Copyright (c) 2011, 2015 GeometryFactory (France).
// All rights reserved.
//
// This file is part of CGAL (www.cgal.org).
// You can redistribute it and/or modify it under the terms of the GNU
// General Public License as published by the Free Software Foundation,
// either version 3 of the License, or (at your option) any later version.
//
// Licensees holding a valid commercial license may use this file in
// accordance with the commercial license agreement provided with the software.
//
// This file is provided AS IS with NO WARRANTY OF ANY KIND, INCLUDING THE
// WARRANTY OF DESIGN, MERCHANTABILITY AND FITNESS FOR A PARTICULAR PURPOSE.
//
// $URL$
// $Id$
// SPDX-License-Identifier: GPL-3.0+
//
//
// Author(s)     : Sebastien Loriot and Andreas Fabri

#ifndef CGAL_POLYGON_MESH_PROCESSING_CONNECTED_COMPONENTS_H
#define CGAL_POLYGON_MESH_PROCESSING_CONNECTED_COMPONENTS_H

#include <CGAL/license/Polygon_mesh_processing/connected_components.h>

#include <CGAL/disable_warnings.h>

#include<set>
#include<vector>

#include <CGAL/boost/graph/named_function_params.h>
#include <CGAL/boost/graph/helpers.h>
#include <boost/graph/graph_traits.hpp>
#include <boost/graph/filtered_graph.hpp>
#include <boost/graph/connected_components.hpp>
#include <boost/property_map/vector_property_map.hpp>

#include <CGAL/boost/graph/iterator.h>
#include <CGAL/boost/graph/helpers.h>
#include <CGAL/boost/graph/Face_filtered_graph.h>
#include <CGAL/boost/graph/copy_face_graph.h>

#include <CGAL/assertions.h>
#include <CGAL/tuple.h>
#include <CGAL/boost/graph/Dual.h>
#include <CGAL/boost/graph/helpers.h>
#include <CGAL/Default.h>

#include <CGAL/Polygon_mesh_processing/internal/named_function_params.h>
#include <CGAL/Polygon_mesh_processing/internal/named_params_helper.h>

#ifdef DOXYGEN_RUNNING
#define CGAL_PMP_NP_TEMPLATE_PARAMETERS NamedParameters
#define CGAL_PMP_NP_CLASS NamedParameters
#endif


namespace CGAL {
namespace Polygon_mesh_processing{
namespace internal {

  struct MoreSecond
  {
    template <typename T1, typename T2>
    bool operator()(const std::pair<T1, T2>& a, const std::pair<T1, T2>& b) const {
      return a.second > b.second;
    }
  };

    // A property map
    template <typename G>
    struct No_constraint {
      friend bool get(No_constraint<G>, typename boost::graph_traits<G>::edge_descriptor)
      {
        return false;
      }
    };

    // A functor
    template <typename G, typename EdgeConstraintMap = No_constraint<G> >
    struct No_border {
      No_border()
      {}

      No_border(const G & g, EdgeConstraintMap ecm = EdgeConstraintMap())
        : g(&g), ecm(ecm)
      {}

      bool operator()(typename boost::graph_traits<G>::edge_descriptor e) const {
        if (!is_border(e, *g)){
          return !get(ecm, e);
        }
        return false;
      }

      const G* g;
      EdgeConstraintMap ecm;
    };

}// namespace internal

/*!
 * \ingroup keep_connected_components_grp
 *  discovers all the faces in the same connected component as `seed_face` and records them in `out`.
 * `seed_face` will also be added in `out`.
 *
 *  \tparam PolygonMesh a model of `FaceGraph`
 *  \tparam FaceOutputIterator a model of `OutputIterator` that accepts
        faces of type
        `boost::graph_traits<PolygonMesh>::%face_descriptor`.
 *  \tparam NamedParameters a sequence of \ref pmp_namedparameters "Named Parameters"
 *
 *  \param seed_face a face of `pmesh` from which exploration starts to detect the connected component
           that contains it
 *  \param pmesh the polygon mesh
 *  \param out the output iterator that collects faces from the same connected component as `seed_face`
 *  \param np optional \ref pmp_namedparameters "Named Parameters" described below
 *
 * \cgalNamedParamsBegin
 *    \cgalParamBegin{edge_is_constrained_map}  a property map containing the constrained-or-not status of each edge of `pmesh` \cgalParamEnd
 * \cgalNamedParamsEnd
 *
 *  \returns the output iterator.
 *
 */
template <typename PolygonMesh
          , typename FaceOutputIterator
          , typename NamedParameters
          >
FaceOutputIterator
connected_component(typename boost::graph_traits<PolygonMesh>::face_descriptor seed_face
                    , const PolygonMesh& pmesh
                    , FaceOutputIterator out
                    , const NamedParameters& np)
{
  using boost::choose_param;
  using boost::get_param;

  typedef typename boost::lookup_named_param_def <
    internal_np::edge_is_constrained_t,
    NamedParameters,
    internal::No_constraint<PolygonMesh>//default
  > ::type                                               EdgeConstraintMap;
  EdgeConstraintMap ecmap
    = choose_param(get_param(np, internal_np::edge_is_constrained),
                   internal::No_constraint<PolygonMesh>());

  typedef typename boost::graph_traits<PolygonMesh>::face_descriptor face_descriptor;
  typedef typename boost::graph_traits<PolygonMesh>::halfedge_descriptor halfedge_descriptor;
  std::set<face_descriptor> already_processed;
  std::vector< face_descriptor > stack;
  stack.push_back(seed_face);
  while (!stack.empty())
    {
      seed_face=stack.back();
      stack.pop_back();
      if (!already_processed.insert(seed_face).second) continue;
      *out++=seed_face;
      for(halfedge_descriptor hd :
                    CGAL::halfedges_around_face(halfedge(seed_face, pmesh), pmesh) )
      {
        if(! get(ecmap, edge(hd, pmesh))){
          face_descriptor neighbor = face( opposite(hd, pmesh), pmesh );
          if ( neighbor != boost::graph_traits<PolygonMesh>::null_face() )
            stack.push_back(neighbor);
        }
      }
    }
  return out;
}

template <typename PolygonMesh, typename OutputIterator>
OutputIterator
connected_component(typename boost::graph_traits<PolygonMesh>::face_descriptor seed_face,
                    const PolygonMesh& pmesh,
                    OutputIterator out)
{
  return connected_component(seed_face, pmesh, out,
          CGAL::Polygon_mesh_processing::parameters::all_default());
}

/*!
 * \ingroup keep_connected_components_grp
 *  computes for each face the index of the corresponding connected component.
 *
 *  A property map for `CGAL::face_index_t` must be either available as an internal property map
 *  to `pmesh` or provided as one of the \ref pmp_namedparameters "Named Parameters".
 *
 *  \tparam PolygonMesh a model of `FaceListGraph`
 *  \tparam FaceComponentMap a model of `WritablePropertyMap` with
        `boost::graph_traits<PolygonMesh>::%face_descriptor` as key type and
        `boost::graph_traits<PolygonMesh>::%faces_size_type` as value type.
 *  \tparam NamedParameters a sequence of \ref pmp_namedparameters "Named Parameters"

 * \param pmesh the polygon mesh
 * \param fcm the property map with indices of components associated to faces in `pmesh`
 * \param np optional \ref pmp_namedparameters "Named Parameters" described below
 *
 * \cgalNamedParamsBegin
 *    \cgalParamBegin{edge_is_constrained_map} a property map containing the constrained-or-not status of each edge of `pmesh` \cgalParamEnd
 *    \cgalParamBegin{face_index_map} a property map containing the index of each face of `pmesh` \cgalParamEnd
 * \cgalNamedParamsEnd
 *
 *  \returns the number of connected components.
 */

template <typename PolygonMesh
        , typename FaceComponentMap
        , typename NamedParameters
>
typename boost::property_traits<FaceComponentMap>::value_type
connected_components(const PolygonMesh& pmesh,
                     FaceComponentMap fcm,
                     const NamedParameters& np)
{
  using boost::choose_param;
  using boost::get_param;

  typedef typename boost::lookup_named_param_def <
    internal_np::edge_is_constrained_t,
    NamedParameters,
    internal::No_constraint<PolygonMesh>//default
  > ::type                                               EdgeConstraintMap;
  EdgeConstraintMap ecmap
    = choose_param(get_param(np, internal_np::edge_is_constrained),
                   internal::No_constraint<PolygonMesh>());

  typedef Dual<PolygonMesh>                              Dual;
  typedef boost::filtered_graph<Dual,
    internal::No_border<PolygonMesh,EdgeConstraintMap> > FiniteDual;
  Dual dual(pmesh);

  FiniteDual finite_dual(dual,
    internal::No_border<PolygonMesh, EdgeConstraintMap>(pmesh, ecmap));

  typename GetFaceIndexMap<PolygonMesh, NamedParameters>::const_type
    fimap = choose_param(get_param(np, internal_np::face_index),
                         get_const_property_map(boost::face_index, pmesh));

  return boost::connected_components(finite_dual,
    fcm,
    boost::vertex_index_map(fimap)
  );
}

template <typename PolygonMesh, typename FaceComponentMap>
typename boost::property_traits<FaceComponentMap>::value_type
connected_components(const PolygonMesh& pmesh,
                     FaceComponentMap fcm)
{

  return CGAL::Polygon_mesh_processing::connected_components(pmesh, fcm,
    CGAL::Polygon_mesh_processing::parameters::all_default());
}


template <typename PolygonMesh
        , typename ComponentRange
        , typename FaceComponentMap
        , typename NamedParameters>
void keep_connected_components(PolygonMesh& pmesh
                              , const ComponentRange& components_to_keep
                              , const FaceComponentMap& fcm
                              , const NamedParameters& np);

/*!
 * \ingroup keep_connected_components_grp
<<<<<<< HEAD
 *  removes the small connected components and all isolated vertices.
 *  Keep `nb_components_to_keep` largest connected components.
=======
 *
 * removes the small connected components and all isolated vertices.
 * Keep the `nb_components_to_keep` largest connected components, where the size of a connected
 * component is computed as the sum of the individual sizes of all the faces of the connected component.
 * By default, the size of a face is `1` (and thus the size of a connected component is the number
 * of faces it contains), but it is also possible to pass custom sizes, such as the area of the face.
>>>>>>> c5566d3d
 *
 * Property maps for `CGAL::face_index_t` and `CGAL::vertex_index_t`
 * must be either available as internal property maps
 * to `pmesh` or provided as \ref pmp_namedparameters "Named Parameters".
 *
 * \tparam PolygonMesh a model of `FaceListGraph` and `MutableFaceGraph`
 * \tparam NamedParameters a sequence of \ref pmp_namedparameters "Named Parameters"
 *
 * \param pmesh the polygon mesh
 * \param nb_components_to_keep the number of components to be kept
 * \param np optional \ref pmp_namedparameters "Named Parameters", amongst those described below
 *
 * \cgalNamedParamsBegin
 *    \cgalParamBegin{edge_is_constrained_map} a property map containing the constrained-or-not status of each edge of `pmesh` \cgalParamEnd
 *    \cgalParamBegin{face_index_map} a property map containing the index of each face of `pmesh` \cgalParamEnd
 *    \cgalParamBegin{vertex_index_map} a property map containing the index of each vertex of `pmesh` \cgalParamEnd
 *    \cgalParamBegin{face_size_map}
 *      a property map containing a size for each face of `pmesh`. The value type of this property map
 *      is chosen by the user, but must be constructible from `0` and support `operator+=()` and
 *      comparisons.
 *    \cgalParamEnd
 * \cgalNamedParamsEnd
 *
 *  \return the number of connected components removed (ignoring isolated vertices).
 */
template <typename PolygonMesh,
          typename NamedParameters>
std::size_t keep_largest_connected_components(PolygonMesh& pmesh,
                                              std::size_t nb_components_to_keep,
                                              const NamedParameters& np)
{
  typedef PolygonMesh                                                   PM;
  typedef typename boost::graph_traits<PM>::face_descriptor             face_descriptor;

  using boost::choose_param;
  using boost::get_param;

  // FaceIndexMap
  typedef typename GetFaceIndexMap<PM, NamedParameters>::type            FaceIndexMap;
  FaceIndexMap fimap = choose_param(get_param(np, internal_np::face_index),
                                    get_property_map(boost::face_index, pmesh));

  // FaceSizeMap
  typedef typename boost::lookup_named_param_def<internal_np::face_size_map_t,
                                                 NamedParameters,
                                                 Constant_property_map<face_descriptor, std::size_t> // default
                                                >::type                  FaceSizeMap;
  typedef typename boost::property_traits<FaceSizeMap>::value_type       Face_size;

  FaceSizeMap face_size_pmap = choose_param(get_param(np, internal_np::face_size_map),
                                                Constant_property_map<face_descriptor, std::size_t>(1));

  // vector_property_map
  boost::vector_property_map<std::size_t, FaceIndexMap> face_cc(fimap);
  std::size_t num = connected_components(pmesh, face_cc, np);

  // Even if we do not want to keep anything we need to first
  // calculate the number of existing connected_components to get the
  // correct return value.
  if(nb_components_to_keep == 0) {
    CGAL::clear(pmesh);
    return num;
  }

  if((num == 1)|| (nb_components_to_keep > num) )
    return 0;

  std::vector<std::pair<std::size_t, Face_size> > component_size(num);

  for(std::size_t i=0; i < num; i++)
    component_size[i] = std::make_pair(i, Face_size(0));

  for(face_descriptor f : faces(pmesh))
    component_size[face_cc[f]].second += get(face_size_pmap, f);

  // we sort the range [0, num) by component size
  std::sort(component_size.begin(), component_size.end(), internal::MoreSecond());
  std::vector<std::size_t> cc_to_keep;
  for(std::size_t i=0; i<nb_components_to_keep; ++i)
    cc_to_keep.push_back( component_size[i].first );

  keep_connected_components(pmesh, cc_to_keep, face_cc, np);

  return num - nb_components_to_keep;
}

template <typename PolygonMesh>
std::size_t keep_largest_connected_components(PolygonMesh& pmesh,
                                              std::size_t nb_components_to_keep)
{
  return keep_largest_connected_components(pmesh,
    nb_components_to_keep,
    CGAL::Polygon_mesh_processing::parameters::all_default());
}

/*!
 * \ingroup keep_connected_components_grp
 * removes connected components whose size is (strictly) smaller than a given threshold value,
 * where the size of a connected component is computed as the sum of the individual sizes
 * of all the faces of the connected component. By default, the size of a face is `1` (and thus
 * the size of a connected component is the number of faces it contains), but it is also possible
 * to pass custom sizes, such as the area of the face.
 *
 * Property maps for `CGAL::face_index_t` and `CGAL::vertex_index_t`
 * must be either available as internal property maps
 * to `pmesh` or provided as \ref pmp_namedparameters "Named Parameters".
 *
 * \tparam PolygonMesh a model of `FaceListGraph` and `MutableFaceGraph`
 * \tparam ThresholdValueType the type of the threshold value
 * \tparam NamedParameters a sequence of \ref pmp_namedparameters "Named Parameters"
 *
 * \param pmesh the polygon mesh
 * \param threshold_value any connected component with a size (strictly) smaller than this value will be discarded
 * \param np optional \ref pmp_namedparameters "Named Parameters", amongst those described below
 *
 * \cgalNamedParamsBegin
 *    \cgalParamBegin{edge_is_constrained_map} a property map containing the constrained-or-not status of each edge of `pmesh` \cgalParamEnd
 *    \cgalParamBegin{face_index_map} a property map containing the index of each face of `pmesh` \cgalParamEnd
 *    \cgalParamBegin{vertex_index_map} a property map containing the index of each vertex of `pmesh` \cgalParamEnd
 *    \cgalParamBegin{face_size_map}
 *      a property map containing a size for each face of `pmesh`. The value type of this property map
 *      is chosen by the user, but must be constructible from `0` and support `operator+=()` and
 *      comparisons.
 *    \cgalParamEnd
 * \cgalNamedParamsEnd
 *
 * \pre If a face size property map is passed by the user, `ThresholdValueType` must be the same
 *      type as the value type of the property map. Otherwise, `ThresholdValueType` must be `std::size_t`.
 *
 *  \return the number of connected components removed (ignoring isolated vertices).
 */
template <typename PolygonMesh,
          typename ThresholdValueType,
          typename NamedParameters>
std::size_t keep_large_connected_components(PolygonMesh& pmesh,
                                            const ThresholdValueType threshold_value,
                                            const NamedParameters& np)
{
  typedef PolygonMesh                                                     PM;
  typedef typename boost::graph_traits<PM>::face_descriptor               face_descriptor;

  using boost::choose_param;
  using boost::get_param;

  // FaceIndexMap
  typedef typename GetFaceIndexMap<PM, NamedParameters>::type             FaceIndexMap;
  FaceIndexMap fim = choose_param(get_param(np, internal_np::face_index),
                                  get_property_map(boost::face_index, pmesh));

  typedef typename boost::lookup_named_param_def<internal_np::face_size_map_t,
                                                 NamedParameters,
                                                 Constant_property_map<face_descriptor, std::size_t> // default
                                                >::type                   FaceSizeMap;
  typedef typename boost::property_traits<FaceSizeMap>::value_type        Face_size;

  CGAL_static_assertion((std::is_convertible<ThresholdValueType, Face_size>::value));

  FaceSizeMap face_size_pmap = choose_param(get_param(np, internal_np::face_size_map),
                                           Constant_property_map<face_descriptor, std::size_t>(1));

  // vector_property_map
  boost::vector_property_map<std::size_t, FaceIndexMap> face_cc(fim);
  std::size_t num = connected_components(pmesh, face_cc, np);
  std::vector<Face_size> component_size(num);

  for(std::size_t i=0; i<num; ++i)
    component_size[i] = Face_size(0);

  for(face_descriptor f : faces(pmesh))
    component_size[face_cc[f]] += get(face_size_pmap, f);

  const Face_size thresh = threshold_value;

  std::vector<std::size_t> cc_to_keep;
  for(std::size_t i=0; i<num; ++i)
  {
    if(component_size[i] >= thresh)
      cc_to_keep.push_back(i);
  }

  keep_connected_components(pmesh, cc_to_keep, face_cc, np);

  return num - cc_to_keep.size();
}


template <typename PolygonMesh>
std::size_t keep_large_connected_components(PolygonMesh& pmesh,
                                            std::size_t threshold_components_to_keep)
{
  return keep_large_connected_components(pmesh,
    threshold_components_to_keep,
    CGAL::Polygon_mesh_processing::parameters::all_default());
}


template <typename PolygonMesh
        , typename ComponentRange
        , typename FaceComponentMap
        , typename NamedParameters>
void keep_or_remove_connected_components(PolygonMesh& pmesh
                                        , const ComponentRange& components_to_keep
                                        , const FaceComponentMap& fcm
                                        , bool  keep
                                        , const NamedParameters& np)
{
  typedef PolygonMesh PM;
  using boost::choose_param;
  using boost::get_param;

  typedef typename boost::graph_traits<PolygonMesh>::face_descriptor   face_descriptor;
  typedef typename boost::graph_traits<PolygonMesh>::face_iterator     face_iterator;
  typedef typename boost::graph_traits<PolygonMesh>::vertex_descriptor vertex_descriptor;
  typedef typename boost::graph_traits<PolygonMesh>::vertex_iterator   vertex_iterator;
  typedef typename boost::graph_traits<PolygonMesh>::halfedge_descriptor halfedge_descriptor;
  typedef typename boost::graph_traits<PolygonMesh>::edge_descriptor   edge_descriptor;
  typedef typename boost::graph_traits<PolygonMesh>::edge_iterator     edge_iterator;

  //VertexIndexMap
  typedef typename GetVertexIndexMap<PM, NamedParameters>::type VertexIndexMap;
  VertexIndexMap vim = choose_param(get_param(np, internal_np::vertex_index),
                                    get_const_property_map(boost::vertex_index, pmesh));

  std::set<std::size_t> cc_to_keep;
  for(std::size_t i : components_to_keep)
    cc_to_keep.insert(i);

  boost::vector_property_map<bool, VertexIndexMap> keep_vertex(vim);
  for(vertex_descriptor v : vertices(pmesh)){
    keep_vertex[v] = false;
  }
  for(face_descriptor f : faces(pmesh)){
    if (cc_to_keep.find(get(fcm,f)) != cc_to_keep.end())
      put(fcm, f, keep ? 1 : 0);
    else
      put(fcm, f, keep ? 0 : 1);
  }

  for(face_descriptor f : faces(pmesh)){
    if (get(fcm, f) == 1){
      for(halfedge_descriptor h : halfedges_around_face(halfedge(f, pmesh), pmesh)){
        vertex_descriptor v = target(h, pmesh);
        keep_vertex[v] = true;
      }
    }
  }

  edge_iterator eb, ee;
  for (boost::tie(eb, ee) = edges(pmesh); eb != ee;)
  {
    edge_descriptor e = *eb;
    ++eb;
    vertex_descriptor v = source(e, pmesh);
    vertex_descriptor w = target(e, pmesh);
    halfedge_descriptor h = halfedge(e, pmesh);
    halfedge_descriptor oh = opposite(h, pmesh);
    if (!keep_vertex[v] && !keep_vertex[w]){
      // don't care about connectivity
      // As vertices are not kept the faces and vertices will be removed later
      remove_edge(e, pmesh);
    }
    else if (keep_vertex[v] && keep_vertex[w]){
      face_descriptor fh = face(h, pmesh), ofh = face(oh, pmesh);
      if (is_border(h, pmesh) && is_border(oh, pmesh)){
#ifdef CGAL_CC_DEBUG
        std::cerr << "null_face on both sides of " << e << " is kept\n";
#endif
      }
      else if ((is_border(oh, pmesh) && get(fcm,fh)) ||
        (is_border(h, pmesh) && get(fcm,ofh)) ||
        (!is_border(oh, pmesh) && !is_border(h, pmesh) && get(fcm,fh) && get(fcm,ofh))){
        // do nothing
      }
      else if (!is_border(h, pmesh) && get(fcm,fh) && !is_border(oh, pmesh) && !get(fcm,ofh)){
        set_face(oh, boost::graph_traits<PolygonMesh>::null_face(), pmesh);
      }
      else if (!is_border(h, pmesh) && !get(fcm,fh) && !is_border(oh, pmesh) && get(fcm,ofh)){
        set_face(h, boost::graph_traits<PolygonMesh>::null_face(), pmesh);
      }
      else {
        // no face kept
        CGAL_assertion((is_border(h, pmesh) || !get(fcm,fh)) && (is_border(oh, pmesh) || !get(fcm,ofh)));
        // vertices pointing to e must change their halfedge
        if (halfedge(v, pmesh) == oh){
          set_halfedge(v, prev(h, pmesh), pmesh);
        }
        if (halfedge(w, pmesh) == h){
          set_halfedge(w, prev(oh, pmesh), pmesh);
        }
        // shortcut the next pointers as e will be removed
        set_next(prev(h, pmesh), next(oh, pmesh), pmesh);
        set_next(prev(oh, pmesh), next(h, pmesh), pmesh);
        remove_edge(e, pmesh);
      }
    }
    else if (keep_vertex[v]){
      if (halfedge(v, pmesh) == oh){
        set_halfedge(v, prev(h, pmesh), pmesh);
      }
      set_next(prev(h, pmesh), next(oh, pmesh), pmesh);
      remove_edge(e, pmesh);
    }
    else {
      CGAL_assertion(keep_vertex[w]);
      if (halfedge(w, pmesh) == h){
        set_halfedge(w, prev(oh, pmesh), pmesh);
      }
      set_next(prev(oh, pmesh), next(h, pmesh), pmesh);
      remove_edge(e, pmesh);
    }
  }

  face_iterator fb, fe;
  // We now can remove all vertices and faces not marked as kept
  for (boost::tie(fb, fe) = faces(pmesh); fb != fe;){
    face_descriptor f = *fb;
    ++fb;
    if (get(fcm,f) != 1){
      remove_face(f, pmesh);
    }
  }
  vertex_iterator b, e;
  for (boost::tie(b, e) = vertices(pmesh); b != e;){
    vertex_descriptor v = *b;
    ++b;
    if (!keep_vertex[v]){
      remove_vertex(v, pmesh);
    }
  }
}

/*!
* \ingroup keep_connected_components_grp
* keeps the connected components designated by theirs ids in `components_to_keep`,
* and removes the other connected components as well as all isolated vertices.
* The connected component id of a face is given by `fcm`.
*
* \note If the removal of the connected components makes `pmesh` a non-manifold surface,
* then the behavior of this function is undefined.
*
* Property maps for `CGAL::vertex_index_t`
* must be either available as internal property map
* to `pmesh` or provided as \ref pmp_namedparameters "Named Parameters".
*
* \tparam PolygonMesh a model of `FaceListGraph` and `MutableFaceGraph`
* \tparam NamedParameters a sequence of \ref pmp_namedparameters "Named Parameters"
* \tparam ComponentRange a range of ids convertible to `std::size`
* \tparam FaceComponentMap a model of `ReadWritePropertyMap` with
*         `boost::graph_traits<PolygonMesh>::%face_descriptor` as key type and
*         `boost::graph_traits<PolygonMesh>::%faces_size_type` as value type.
*
* \param components_to_keep the range of ids of connected components to keep
* \param pmesh the polygon mesh
* \param fcm the property map with indices of components associated to faces in `pmesh`.
*        After calling this function, the values of `fcm` are undefined.
* \param np optional \ref pmp_namedparameters "Named Parameters" described below
*
* \cgalNamedParamsBegin
*    \cgalParamBegin{vertex_index_map} a property map containing the index of each vertex of `pmesh` \cgalParamEnd
* \cgalNamedParamsEnd
*
*/
template <typename PolygonMesh
        , typename ComponentRange
        , typename FaceComponentMap
        , typename NamedParameters>
void keep_connected_components(PolygonMesh& pmesh
                              , const ComponentRange& components_to_keep
                              , const FaceComponentMap& fcm
                              , const NamedParameters& np)
{
  keep_or_remove_connected_components(pmesh, components_to_keep, fcm, true, np);
}

/*!
* \ingroup keep_connected_components_grp
* Removes in `pmesh` the connected components designated by theirs ids
* in `components_to_remove` as well as all isolated vertices.
* The connected component id of a face is given by `fcm`.
*
* \note If the removal of the connected components makes `pmesh` a non-manifold surface,
* then the behavior of this function is undefined.
*
* Property maps for `CGAL::vertex_index_t`
* must be either available as internal property map
* to `pmesh` or provided as \ref pmp_namedparameters "Named Parameters".
*
*
* \tparam PolygonMesh a model of `FaceListGraph` and `MutableFaceGraph`
* \tparam NamedParameters a sequence of \ref pmp_namedparameters "Named Parameters"
* \tparam ComponentRange a range of ids convertible to `std::size`
* \tparam FaceComponentMap a model of `ReadWritePropertyMap` with
*         `boost::graph_traits<PolygonMesh>::%face_descriptor` as key type and
*         `boost::graph_traits<PolygonMesh>::%faces_size_type` as value type.
*
* \param components_to_remove the range of ids of connected components to remove
* \param pmesh the polygon mesh
* \param fcm the property map with indices of components associated to faces in `pmesh`.
*        After calling this function, the values of `fcm` are undefined.
* \param np optional \ref pmp_namedparameters "Named Parameters" described below
*
* \cgalNamedParamsBegin
*    \cgalParamBegin{vertex_index_map} a property map containing the index of each vertex of `pmesh` \cgalParamEnd
* \cgalNamedParamsEnd
*
*/
template <typename PolygonMesh
        , typename ComponentRange
        , typename FaceComponentMap
        , typename NamedParameters>
void remove_connected_components(PolygonMesh& pmesh
                                , const ComponentRange& components_to_remove
                                , const FaceComponentMap& fcm
                                , const NamedParameters& np)
{
  if (components_to_remove.empty()) return;
  keep_or_remove_connected_components(pmesh, components_to_remove, fcm, false, np);
}

/*!
* \ingroup keep_connected_components_grp
*  keeps the connected components not designated by the faces in `components_to_remove`,
*  and removes the other connected components and all isolated vertices.
*
* Property maps for `CGAL::face_index_t` and `CGAL::vertex_index_t`
* must be either available as internal property maps
* to `pmesh` or provided as \ref pmp_namedparameters "Named Parameters".
*
* \note If the removal of the connected components makes `pmesh` a non-manifold surface,
* then the behavior of this function is undefined.
*
* \tparam PolygonMesh a model of `FaceListGraph` and `MutableFaceGraph`
* \tparam NamedParameters a sequence of \ref pmp_namedparameters "Named Parameters"
* \tparam FaceRange a range of `boost::graph_traits<PolygonMesh>::%face_descriptor`
*         indicating the connected components to be removed.
*
* \param components_to_remove a face range, including one face or more on each component to be removed
* \param pmesh the polygon mesh
* \param np optional \ref pmp_namedparameters "Named Parameters", amongst those described below
*
* \cgalNamedParamsBegin
*    \cgalParamBegin{edge_is_constrained_map} a property map containing the constrained-or-not status of each edge of `pmesh` \cgalParamEnd
*    \cgalParamBegin{face_index_map} a property map containing the index of each face of `pmesh` \cgalParamEnd
*    \cgalParamBegin{vertex_index_map} a property map containing the index of each vertex of `pmesh` \cgalParamEnd
* \cgalNamedParamsEnd
*
*/
template <typename PolygonMesh
        , typename FaceRange
        , typename CGAL_PMP_NP_TEMPLATE_PARAMETERS>
void remove_connected_components(PolygonMesh& pmesh
                                , const FaceRange& components_to_remove
                                , const CGAL_PMP_NP_CLASS& np)
{
  if (components_to_remove.empty()) return;
  typedef PolygonMesh PM;
  typedef typename boost::graph_traits<PM>::face_descriptor face_descriptor;
  using boost::choose_param;
  using boost::get_param;

  //FaceIndexMap
  typedef typename GetFaceIndexMap<PM, CGAL_PMP_NP_CLASS>::type FaceIndexMap;
  FaceIndexMap fim = choose_param(get_param(np, internal_np::face_index),
                                  get_property_map(boost::face_index, pmesh));

  //vector_property_map
  boost::vector_property_map<std::size_t, FaceIndexMap> face_cc(fim);

  connected_components(pmesh, face_cc, np);

  std::vector<std::size_t> cc_to_remove;
  for(face_descriptor f : components_to_remove)
    cc_to_remove.push_back( face_cc[f] );

  remove_connected_components(pmesh, cc_to_remove, face_cc, np);
}

/*!
* \ingroup keep_connected_components_grp
*  keeps the connected components designated by the faces in `components_to_keep`,
*  and removes the other connected components and all isolated vertices.
*
* Property maps for `CGAL::face_index_t` and `CGAL::vertex_index_t`
* must be either available as internal property maps
* to `pmesh` or provided as \ref pmp_namedparameters "Named Parameters".
*
* \note If the removal of the connected components makes `pmesh` a non-manifold surface,
* then the behavior of this function is undefined.
*
* \tparam PolygonMesh a model of `FaceListGraph` and `MutableFaceGraph`
* \tparam NamedParameters a sequence of \ref pmp_namedparameters "Named Parameters"
* \tparam FaceRange a range of `boost::graph_traits<PolygonMesh>::%face_descriptor`
*         indicating the connected components to be kept.
*
* \param pmesh the polygon mesh
* \param components_to_keep a face range, including one face or more on each component to be kept
* \param np optional \ref pmp_namedparameters "Named Parameters", amongst those described below
*
* \cgalNamedParamsBegin
*    \cgalParamBegin{edge_is_constrained_map} a property map containing the constrained-or-not status of each edge of `pmesh` \cgalParamEnd
*    \cgalParamBegin{face_index_map} a property map containing the index of each face of `pmesh` \cgalParamEnd
*    \cgalParamBegin{vertex_index_map} a property map containing the index of each vertex of `pmesh` \cgalParamEnd
* \cgalNamedParamsEnd
*
*/
template <typename PolygonMesh
        , typename FaceRange
        , typename CGAL_PMP_NP_TEMPLATE_PARAMETERS>
void keep_connected_components(PolygonMesh& pmesh
                             , const FaceRange& components_to_keep
                             , const CGAL_PMP_NP_CLASS& np)
{
  typedef PolygonMesh PM;
  typedef typename boost::graph_traits<PM>::face_descriptor face_descriptor;

  using boost::choose_param;
  using boost::get_param;

  //FaceIndexMap
  typedef typename GetFaceIndexMap<PM, CGAL_PMP_NP_CLASS>::type FaceIndexMap;
  FaceIndexMap fim = choose_param(get_param(np, internal_np::face_index),
                                  get_property_map(boost::face_index, pmesh));

  //vector_property_map
  boost::vector_property_map<std::size_t, FaceIndexMap> face_cc(fim);

  connected_components(pmesh, face_cc, np);

  std::vector<std::size_t> cc_to_keep;
  for(face_descriptor f : components_to_keep)
    cc_to_keep.push_back( face_cc[f] );

  keep_connected_components(pmesh, cc_to_keep, face_cc, np);
}

// non-documented overloads so that named parameters can be omitted

template <typename PolygonMesh, typename FaceRange>
void remove_connected_components(PolygonMesh& pmesh
                                , const FaceRange& components_to_remove)
{
  remove_connected_components(pmesh, components_to_remove,
    CGAL::Polygon_mesh_processing::parameters::all_default());
}

template <typename PolygonMesh
        , typename ComponentRange
        , typename FaceComponentMap>
void keep_connected_components(PolygonMesh& pmesh
                              , const ComponentRange& components_to_keep
                              , const FaceComponentMap& fcm)
{
  keep_connected_components(pmesh, components_to_keep, fcm,
    CGAL::Polygon_mesh_processing::parameters::all_default());
}

template <typename PolygonMesh
        , typename ComponentRange
        , typename FaceComponentMap>
void remove_connected_components(PolygonMesh& pmesh
                                , const ComponentRange& components_to_remove
                                , const FaceComponentMap& fcm )
{
    remove_connected_components(pmesh, components_to_remove, fcm,
      CGAL::Polygon_mesh_processing::parameters::all_default());
}

template <typename PolygonMesh, typename FaceRange>
void keep_connected_components(PolygonMesh& pmesh
                             , const FaceRange& components_to_keep)
{
  keep_connected_components(pmesh, components_to_keep,
    CGAL::Polygon_mesh_processing::parameters::all_default());
}


namespace internal{

//overloads used to select a default index map:
// use the one passed in the named parameters (user must have initialized it)
template <class MapFromNP, class Default_tag, class Dynamic_tag, class Mesh, class Range>
MapFromNP
get_index_map(MapFromNP m, Default_tag, Dynamic_tag, const Mesh&, const Range&)
{
  return m;
}

// use the one internal to the mesh (user must have initialized it)
template <class Default_tag, class Dynamic_tag, class Mesh, class Range>
typename boost::property_map<Mesh, Default_tag >::const_type
get_index_map(boost::param_not_found, Default_tag t, Dynamic_tag , const Mesh& m, const Range& )
{

  return get(t,m);
}

// create a dynamic property and initialize it
template <class Dynamic_tag, class Mesh, class Range>
typename boost::property_map<Mesh, Dynamic_tag >::const_type
get_index_map(boost::param_not_found, Dynamic_tag t, Dynamic_tag , const Mesh& m, const Range& r)
{
  typename boost::property_map<Mesh, Dynamic_tag >::const_type map = get(t,m);

  std::size_t id =0;
  for(auto primitive : r)
  {
    put(map, primitive, id++);
  }

  return map;
}

template <typename G>
struct No_mark
{
  friend bool get(No_mark<G>,
                  typename boost::graph_traits<G>::edge_descriptor)
  {
    return false;
  }
  friend void put(No_mark<G>,
                  typename boost::graph_traits<G>::edge_descriptor, bool)
  {}
};


template < class PolygonMesh, class PolygonMeshRange,
           class FIMap, class VIMap,
           class HIMap, class Ecm >
void split_connected_components_impl(
    FIMap fim,
    HIMap him,
    VIMap vim,
    Ecm ecm,
    PolygonMeshRange& range,
    const PolygonMesh& tm
    )
{
  typename boost::template property_map<
      PolygonMesh, CGAL::dynamic_face_property_t<int > >::const_type
      pidmap = get(CGAL::dynamic_face_property_t<int>(), tm);

  int nb_patches =
      CGAL::Polygon_mesh_processing::connected_components(
        tm,
        pidmap,
        CGAL::parameters::face_index_map(fim)
        .edge_is_constrained_map(ecm));

  for(int i=0; i<nb_patches; ++i)
  {
    CGAL::Face_filtered_graph<PolygonMesh, FIMap, VIMap, HIMap>
        filter_graph(tm, i, pidmap,
                     CGAL::parameters::face_index_map(fim)
                     .halfedge_index_map(him)
                     .vertex_index_map(vim));
    range.push_back(PolygonMesh());
    PolygonMesh& new_graph = range.back();
    CGAL::copy_face_graph(filter_graph, new_graph);
  }
}
}//internal

/*!
 * \ingroup keep_connected_components_grp
 * identifies the connected components of `pm`, and pushes back a new `PolygonMesh` for each connected component in `cc_meshes`.
 *
 *  \tparam PolygonMesh a model of `FaceListGraph`
 *  \tparam PolygonMeshRange a model of `SequenceContainer` (providing
 *  `void push_back()` and `PolygonMesh& back()`) with `PolygonMesh` as value type.
 *
 *  \tparam NamedParameters a sequence of Named Parameters
 *
 * \param pm the polygon mesh
 * \param cc_meshes container that is filled with the extracted connected components.
 * \param np an optional sequence of Named Parameters among the ones listed below
 *
 * \cgalNamedParamsBegin
 *   \cgalParamBegin{edge_is_constrained_map} a property map containing the constrained-or-not status of each edge of `pm` \cgalParamEnd
 *   \cgalParamBegin{face_index_map}
 *     a property map containing an index for each face initialized from 0 to `num_vertices(pm)`
 *   \cgalParamEnd
 *   \cgalParamBegin{vertex_index_map}
 *     a property map containing an index for each vertex initialized 0 to `num_vertices(pm)`
 *   \cgalParamEnd
 *   \cgalNPBegin{halfedge_index_map}
 *     a property map containing an index for each halfedge initialized 0 to `num_halfedges(pm)`
 *   \cgalNPEnd
 * \cgalNamedParamsEnd
 *
 */
template <class PolygonMesh, class PolygonMeshRange, class NamedParameters>
void split_connected_components(const PolygonMesh& pm,
                                PolygonMeshRange& cc_meshes,
                                const NamedParameters& np)
{
  typedef typename boost::mpl::if_c<CGAL::graph_has_property<PolygonMesh, CGAL::face_index_t>::value
        , CGAL::face_index_t
        , CGAL::dynamic_face_property_t<std::size_t >
        >::type FIM_def_tag;

  typedef typename boost::mpl::if_c<CGAL::graph_has_property<PolygonMesh, CGAL::halfedge_index_t>::value
        , CGAL::halfedge_index_t
        , CGAL::dynamic_halfedge_property_t<std::size_t >
        >::type HIM_def_tag;

  typedef typename boost::mpl::if_c<CGAL::graph_has_property<PolygonMesh, boost::vertex_index_t>::value
        , boost::vertex_index_t
        , CGAL::dynamic_vertex_property_t<std::size_t >
        >::type VIM_def_tag;

  typedef typename boost::lookup_named_param_def <
    internal_np::edge_is_constrained_t,
    NamedParameters,
    internal::No_mark<PolygonMesh>//default
  > ::type Ecm;

  Ecm ecm = boost::choose_param( boost::get_param(np, internal_np::edge_is_constrained),
                                   internal::No_mark<PolygonMesh>() );

  internal::split_connected_components_impl(
        internal::get_index_map(
          get_param(np, internal_np::face_index),
          FIM_def_tag(),
          CGAL::dynamic_face_property_t<std::size_t >(),
          pm, faces(pm)),
        internal::get_index_map(
          get_param(np, internal_np::halfedge_index),
          HIM_def_tag(),
          CGAL::dynamic_halfedge_property_t<std::size_t >(),
          pm, halfedges(pm)),
        internal::get_index_map(
          get_param(np, internal_np::vertex_index),
          VIM_def_tag(),
          CGAL::dynamic_vertex_property_t<std::size_t >(),
          pm, vertices(pm)),
        ecm,
        cc_meshes, pm);

}

template <class PolygonMesh, class PolygonMeshRange, class NamedParameters>
void split_connected_components(const PolygonMesh& pm,
                                PolygonMeshRange& cc_meshes)
{
  split_connected_components(pm, cc_meshes, parameters::all_default());
}

} // namespace Polygon_mesh_processing

} // namespace CGAL

#include <CGAL/enable_warnings.h>

#endif //CGAL_POLYGON_MESH_PROCESSING_CONNECTED_COMPONENTS_H<|MERGE_RESOLUTION|>--- conflicted
+++ resolved
@@ -266,17 +266,12 @@
 
 /*!
  * \ingroup keep_connected_components_grp
-<<<<<<< HEAD
- *  removes the small connected components and all isolated vertices.
- *  Keep `nb_components_to_keep` largest connected components.
-=======
  *
  * removes the small connected components and all isolated vertices.
  * Keep the `nb_components_to_keep` largest connected components, where the size of a connected
  * component is computed as the sum of the individual sizes of all the faces of the connected component.
  * By default, the size of a face is `1` (and thus the size of a connected component is the number
  * of faces it contains), but it is also possible to pass custom sizes, such as the area of the face.
->>>>>>> c5566d3d
  *
  * Property maps for `CGAL::face_index_t` and `CGAL::vertex_index_t`
  * must be either available as internal property maps
