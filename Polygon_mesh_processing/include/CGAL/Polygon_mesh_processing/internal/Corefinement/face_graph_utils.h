--- conflicted
+++ resolved
@@ -1615,12 +1615,8 @@
     }
   }
 
-<<<<<<< HEAD
+  std::vector<vertex_descriptor> vertices_kept;
   for(vertex_descriptor v : vertices_to_remove)
-=======
-  std::vector<vertex_descriptor> vertices_kept;
-  BOOST_FOREACH(vertex_descriptor v, vertices_to_remove)
->>>>>>> b0c182ce
   {
     bool to_remove=true;
     for(halfedge_descriptor h : halfedges_around_target(v,tm))
@@ -1637,12 +1633,9 @@
     else
       vertices_kept.push_back(v);
   }
-<<<<<<< HEAD
-  for(edge_descriptor e : edges_to_remove)
-=======
 
   // update next/prev pointers around vertices in vertices_kept
-  BOOST_FOREACH(vertex_descriptor v, vertices_kept)
+  for(vertex_descriptor v: vertices_kept)
   {
     halfedge_descriptor h = halfedge(v, tm), start=GT::null_halfedge();
 
@@ -1662,8 +1655,7 @@
     while(true);//this loop handles non-manifold vertices
   }
 
-  BOOST_FOREACH(edge_descriptor e, edges_to_remove)
->>>>>>> b0c182ce
+  for(edge_descriptor e : edges_to_remove)
     remove_edge(e,tm);
 }
 
