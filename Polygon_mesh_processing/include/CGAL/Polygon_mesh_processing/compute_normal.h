// Copyright (c) 2015-2019 GeometryFactory (France).
// All rights reserved.
//
// This file is part of CGAL (www.cgal.org).
//
// $URL$
// $Id$
// SPDX-License-Identifier: GPL-3.0-or-later OR LicenseRef-Commercial
//
//
// Author(s)     : Jane Tournois
//                 Mael Rouxel-Labbé

#ifndef CGAL_POLYGON_MESH_PROCESSING_COMPUTE_NORMAL_H
#define CGAL_POLYGON_MESH_PROCESSING_COMPUTE_NORMAL_H

#include <CGAL/license/Polygon_mesh_processing/Compute_normal.h>

#include <CGAL/Polygon_mesh_processing/internal/named_function_params.h>
#include <CGAL/Polygon_mesh_processing/internal/named_params_helper.h>

#include <CGAL/boost/graph/helpers.h>
#include <CGAL/boost/graph/properties.h>
#include <CGAL/Dynamic_property_map.h>
#include <CGAL/Origin.h>

#include <boost/graph/graph_traits.hpp>

#include <iostream>
#include <limits>
#include <utility>
#include <vector>

#ifdef CGAL_PMP_COMPUTE_NORMAL_DEBUG_PP
# ifndef CGAL_PMP_COMPUTE_NORMAL_DEBUG
#  define CGAL_PMP_COMPUTE_NORMAL_DEBUG
# endif
#endif

#ifdef CGAL_PMP_COMPUTE_NORMAL_DEBUG
#include <fstream>
#include <CGAL/Polygon_mesh_processing/bbox.h>
#endif

namespace CGAL {
namespace Polygon_mesh_processing {
namespace internal {

template <class GT>
void normalize(typename GT::Vector_3& v, const GT& traits)
{
  typedef typename GT::FT                                             FT;

  //If the vector is small enough, approx_sqrt might return 0, and then we get nan values.
  //To avoid that, we check the resulted norm. If it is 0, we don't normalize.
  const FT norm = CGAL::approximate_sqrt(traits.compute_squared_length_3_object()(v));
  if(norm != FT(0))
  {
    v = traits.construct_divided_vector_3_object()(v, norm);
  }
}

template<typename Point, typename GT>
typename GT::Vector_3
triangle_normal(const Point& p0, const Point& p1, const Point& p2, const GT& traits)
{
  typedef typename GT::FT                                             FT;

  typename GT::Vector_3 n = traits.construct_cross_product_vector_3_object()(
                              traits.construct_vector_3_object()(p1, p2),
                              traits.construct_vector_3_object()(p1, p0));

  //cross-product(AB, AC)'s norm is the area of the parallelogram
  //formed by these 2 vectors.
  //the triangle's area is half of it
  return traits.construct_scaled_vector_3_object()(n, FT(1)/FT(2));
}

template<typename Point, typename PM, typename VertexPointMap, typename Vector, typename GT>
void sum_normals(const PM& pmesh,
                 typename boost::graph_traits<PM>::face_descriptor f,
                 VertexPointMap vpmap,
                 Vector& sum,
                 const GT& traits)
{
  typedef typename boost::graph_traits<PM>::vertex_descriptor           vertex_descriptor;
  typedef typename boost::graph_traits<PM>::halfedge_descriptor         halfedge_descriptor;

  typedef typename boost::property_traits<VertexPointMap>::reference    Point_ref;

  halfedge_descriptor he = halfedge(f, pmesh);
  vertex_descriptor v = source(he, pmesh);
  const Point_ref pv = get(vpmap, v);

  while(v != target(next(he, pmesh), pmesh))
  {
    const Point_ref pvn = get(vpmap, target(he, pmesh));
    const Point_ref pvnn = get(vpmap, target(next(he, pmesh), pmesh));

    const Vector n = internal::triangle_normal(pv, pvn, pvnn, traits);

#ifdef CGAL_PMP_COMPUTE_NORMAL_DEBUG_PP
    std::cout << "Normal of " << f << " pts: " << pv << " ; " << pvn << " ; " << pvnn << std::endl;
    std::cout << " --> " << n << std::endl;
#endif

    sum = traits.construct_sum_of_vectors_3_object()(sum, n);

    he = next(he, pmesh);
  }
}

} // namespace internal

/**
* \ingroup PMP_normal_grp
* computes the outward unit vector normal to face `f`.
* @tparam PolygonMesh a model of `FaceGraph`
* @tparam NamedParameters a sequence of \ref pmp_namedparameters "Named Parameters"
*
* @param f the face on which the normal is computed
* @param pmesh the polygon mesh containing `f`
* @param np optional sequence of \ref pmp_namedparameters "Named Parameters" among the ones listed below
*
* \cgalNamedParamsBegin
*    \cgalParamBegin{vertex_point_map} the property map with the points associated to the vertices of `pmesh`.
*   If this parameter is omitted, an internal property map for
*   `CGAL::vertex_point_t` must be available in `PolygonMesh`\cgalParamEnd
*    \cgalParamBegin{geom_traits} an instance of a geometric traits class, model of `Kernel`\cgalParamEnd
* \cgalNamedParamsEnd
*
* @return the computed normal. The return type is a 3D vector type. It is
* either deduced from the `geom_traits` \ref pmp_namedparameters "Named Parameters" if provided,
* or from the geometric traits class deduced from the point property map
* of `pmesh`.
*
* \warning This function involves a square root computation.
* If `Kernel::FT` does not have a `sqrt()` operation, the square root computation
* will be done approximately.
*/
template <typename PolygonMesh, typename NamedParameters>
#ifdef DOXYGEN_RUNNING
Vector_3
#else
typename GetGeomTraits<PolygonMesh, NamedParameters>::type::Vector_3
#endif
compute_face_normal(typename boost::graph_traits<PolygonMesh>::face_descriptor f,
                    const PolygonMesh& pmesh,
                    const NamedParameters& np)
{
  using parameters::choose_parameter;
  using parameters::get_parameter;

  typedef typename GetGeomTraits<PolygonMesh, NamedParameters>::type               GT;
  GT traits = choose_parameter(get_parameter(np, internal_np::geom_traits), GT());

  typedef typename GetVertexPointMap<PolygonMesh, NamedParameters>::const_type     VPMap;
  VPMap vpmap = choose_parameter(get_parameter(np, internal_np::vertex_point),
                             get_const_property_map(vertex_point, pmesh));

  typedef typename GT::Point_3                                                     Point;
  typedef typename GT::Vector_3                                                    Vector_3;

  Vector_3 normal = traits.construct_vector_3_object()(CGAL::NULL_VECTOR);
  internal::sum_normals<Point>(pmesh, f, vpmap, normal, traits);

  if(!traits.equal_3_object()(normal, CGAL::NULL_VECTOR))
    internal::normalize(normal, traits);

  return normal;
}

template <typename PolygonMesh>
typename GetGeomTraits<PolygonMesh>::type::Vector_3
compute_face_normal(typename boost::graph_traits<PolygonMesh>::face_descriptor f,
                    const PolygonMesh& pmesh)
{
  return compute_face_normal(f, pmesh, CGAL::parameters::all_default());
}

/**
* \ingroup PMP_normal_grp
* computes the outward unit vector normal for all faces of the polygon mesh.
* @tparam PolygonMesh a model of `FaceGraph`
* @tparam Face_normal_map a model of `WritablePropertyMap` with
    `boost::graph_traits<PolygonMesh>::%face_descriptor` as key type and
    `Kernel::Vector_3` as value type.
*
* @param pmesh the polygon mesh
* @param face_normals the property map in which the normals are written
* @param np optional sequence of \ref pmp_namedparameters "Named Parameters" among the ones listed below
*
* \cgalNamedParamsBegin
*    \cgalParamBegin{vertex_point_map} the property map with the points associated to the vertices of `pmesh`.
*   If this parameter is omitted, an internal property map for
*   `CGAL::vertex_point_t` must be available in `PolygonMesh`\cgalParamEnd
*    \cgalParamBegin{geom_traits} an instance of a geometric traits class, model of `Kernel`\cgalParamEnd
* \cgalNamedParamsEnd
*
* \warning This function involves a square root computation.
* If `Kernel::FT` does not have a `sqrt()` operation, the square root computation
* will be done approximately.
*/
template <typename PolygonMesh, typename Face_normal_map, typename NamedParameters>
void compute_face_normals(const PolygonMesh& pmesh,
                          Face_normal_map face_normals,
                          const NamedParameters& np)
{
  typedef typename GetGeomTraits<PolygonMesh,NamedParameters>::type Kernel;

  for(typename boost::graph_traits<PolygonMesh>::face_descriptor f : faces(pmesh))
  {
    typename Kernel::Vector_3 vec = compute_face_normal(f, pmesh, np);
    put(face_normals, f, vec);
#ifdef CGAL_PMP_COMPUTE_NORMAL_DEBUG_PP
    std::cout << "normal at face " << f << " is " << get(face_normals, f) << std::endl;
#endif
  }
}

template <typename PolygonMesh, typename Face_normal_map>
void compute_face_normals(const PolygonMesh& pmesh, Face_normal_map face_normals)
{
  compute_face_normals(pmesh, face_normals, CGAL::parameters::all_default());
}

namespace internal {

enum Vertex_normal_type {
  NO_WEIGHT = 0,
  SIN_WEIGHT,
  MOST_VISIBLE
};

template <typename GT>
bool almost_equal(const typename GT::Vector_3& v1, const typename GT::Vector_3& v2,
                  const GT& traits)
{
  typedef typename GT::FT                                                     FT;

  // We are doing a lot of likely inexact constructions to compute min circles on the sphere and
  // these degenerate cases often happen (e.g. almost flat surfaces), so we don't want to to the usual
  // "switch to the exact kernel" in degenerate cases robustness trick. Rather, use a fixed tolerance
  // to assimilate vectors and scalar products.
  //
  // Tolerance is (arbitrarily) chosen as theta := 0.01°, thus we want sp(v1,v2) >= cos(theta)
  const FT cos_theta = 0.99999998476912910;
  return traits.compute_scalar_product_3_object()(v1, v2) >= cos_theta;
}

template <typename PolygonMesh, typename FaceNormalVector, typename K>
bool does_enclose_other_normals(const std::size_t i, const std::size_t j, const std::size_t k,
                                const typename K::Vector_3& nb,
                                const typename K::FT sp_bi,
                                const std::vector<typename boost::graph_traits<PolygonMesh>::face_descriptor>& incident_faces,
                                const FaceNormalVector& face_normals,
                                const K& traits)
{
  typedef typename K::FT                                                   FT;
  typedef typename boost::property_traits<FaceNormalVector>::reference     Vector_ref;

  typename K::Compute_scalar_product_3 sp = traits.compute_scalar_product_3_object();

  const FT nbn = CGAL::approximate_sqrt(traits.compute_squared_length_3_object()(nb));

  // check that this min circle defined by the diameter contains the other points
  const std::size_t nif = incident_faces.size();
  for(std::size_t l=0; l<nif; ++l)
  {
    if(l == i || l == j || l == k)
      continue;

    const Vector_ref nl = get(face_normals, incident_faces[l]);
    if(nl == CGAL::NULL_VECTOR)
      continue;

    // this is a bound on how much the scalar product between (v1,v2) and (v1, v3) can change
    // when the angle changes theta_bound := 0.01°
    // The weird number is thus := max_(theta_i, theta_j)[abs(std::cos(theta_i), std::cos(theta_j))]
    // with theta_j - theta_i = theta_bound
    const FT sp_diff_bound = nbn * 0.00017453292431333;
    const FT sp_bl = sp(nb, nl);

    // norm of nl is 1 by construction
    if(CGAL::abs(sp_bi - sp_bl) <= sp_diff_bound)
      continue;

    if(sp_bl < sp_bi)
      return false;
  }

  return true;
}

template <typename GT>
typename GT::Vector_3 compute_normals_bisector(const typename GT::Vector_3& ni,
                                               const typename GT::Vector_3& nj,
                                               const GT& traits)
{
  if(traits.equal_3_object()(ni, nj))
    return ni;

  return traits.construct_sum_of_vectors_3_object()(ni, nj); // not normalized
}

template <typename GT>
typename GT::Vector_3 compute_normals_bisector(const typename GT::Vector_3& ni,
                                               const typename GT::Vector_3& nj,
                                               const typename GT::Vector_3& nk,
                                               const GT& traits)
{
  typedef typename GT::FT                                                  FT;
  typedef typename GT::Point_3                                             Point_3;
  typedef typename GT::Vector_3                                            Vector_3;

  typename GT::Construct_scaled_vector_3 cslv_3 = traits.construct_scaled_vector_3_object();
  typename GT::Construct_sum_of_vectors_3 csv_3 = traits.construct_sum_of_vectors_3_object();
  typename GT::Construct_vector_3 cv_3 = traits.construct_vector_3_object();

  Vector_3 nb = cv_3(CGAL::NULL_VECTOR);

  if(almost_equal(ni, nj, traits) || nk == CGAL::NULL_VECTOR)
  {
    if(almost_equal(nj, nk, traits))
      nb = ni;
    else // ni == nj, but nij != nk
      nb = compute_normals_bisector(nj, nk, traits);
  }
  else if(almost_equal(ni, nk, traits) || nj == CGAL::NULL_VECTOR) // ni != nj
  {
    nb = compute_normals_bisector(nj, nk, traits);
  }
  else if(almost_equal(nj, nk, traits) || ni == CGAL::NULL_VECTOR) // ni != nj, ni != nk
  {
    nb = compute_normals_bisector(ni, nk, traits);
  }
  else
  {
    CGAL_assertion(ni != nj);
    CGAL_assertion(ni != nk);
    CGAL_assertion(nj != nk);
    CGAL_assertion(!traits.collinear_3_object()(CGAL::ORIGIN + ni, CGAL::ORIGIN + nj, CGAL::ORIGIN + nk));

#ifdef CGAL_PMP_COMPUTE_NORMAL_DEBUG_PP
    std::cout << "Triplet: ni[" << ni << "] nj[" << nj << "] nk[" << nk << "]" << std::endl;
#endif

    const Point_3 c = traits.construct_circumcenter_3_object()(CGAL::ORIGIN + ni, CGAL::ORIGIN + nj, CGAL::ORIGIN + nk);
    if(c == CGAL::ORIGIN)
    {
      // will happen if the three vectors live in the same plan, return some weighted sum
      const FT third = FT(1)/FT(3);
      return csv_3(csv_3(cslv_3(ni, third), cslv_3(nj, third)), cslv_3(nk, third));
    }

    nb = cv_3(CGAL::ORIGIN, c); // not normalized
  }

  return nb;
}

template <typename PolygonMesh, typename FaceNormalVector, typename GT>
typename GT::Vector_3
compute_most_visible_normal_2_points(std::vector<typename boost::graph_traits<PolygonMesh>::face_descriptor>& incident_faces,
                                     const FaceNormalVector& face_normals,
                                     const GT& traits)
{
  typedef typename GT::FT                                                  FT;
  typedef typename GT::Vector_3                                            Vector_3;
  typedef typename boost::property_traits<FaceNormalVector>::reference     Vector_ref;

  typename GT::Compute_scalar_product_3 sp_3 = traits.compute_scalar_product_3_object();
  typename GT::Construct_vector_3 cv_3 = traits.construct_vector_3_object();

#ifdef CGAL_PMP_COMPUTE_NORMAL_DEBUG_PP
  std::cout << "Trying to find enclosing normal with 2 normals" << std::endl;
#endif

  FT min_sp = -1;
  Vector_3 n = cv_3(CGAL::NULL_VECTOR);

  const std::size_t nif = incident_faces.size();
  for(std::size_t i=0; i<nif; ++i)
  {
    for(std::size_t j=i+1; j<nif; ++j)
    {
      const Vector_ref ni = get(face_normals, incident_faces[i]);
      const Vector_ref nj = get(face_normals, incident_faces[j]);

      const Vector_3 nb = compute_normals_bisector(ni, nj, traits);

      // Degeneracies like ni == -nj or a numerical error in the construction of 'nb' can happen.
      if(traits.equal_3_object()(nb, CGAL::NULL_VECTOR))
        return CGAL::NULL_VECTOR;

      FT sp_bi = sp_3(nb, ni);
      sp_bi = (std::max)(FT(0), sp_bi);
      if(sp_bi <= min_sp)
        continue;

      if(!does_enclose_other_normals<PolygonMesh>(i, j, -1 /*NA*/, nb, sp_bi, incident_faces, face_normals, traits))
        continue;

      min_sp = sp_bi;
      n = nb;
    }
  }

  return n;
}

template <typename PolygonMesh, typename FaceNormalVector, typename GT>
typename GT::Vector_3
compute_most_visible_normal_3_points(const std::vector<typename boost::graph_traits<PolygonMesh>::face_descriptor>& incident_faces,
                                     const FaceNormalVector& face_normals,
                                     const GT& traits)
{
  typedef typename GT::FT                                                  FT;
  typedef typename GT::Vector_3                                            Vector_3;
  typedef typename boost::property_traits<FaceNormalVector>::reference     Vector_ref;

#ifdef CGAL_PMP_COMPUTE_NORMAL_DEBUG_PP
  std::cout << "Trying to find enclosing normal with 3 normals" << std::endl;
#endif

  FT min_sp = -1;

  Vector_3 n = traits.construct_vector_3_object()(CGAL::NULL_VECTOR);

  const std::size_t nif = incident_faces.size();
  for(std::size_t i=0; i<nif; ++i)
  {
    for(std::size_t j=i+1; j<nif; ++j)
    {
      for(std::size_t k=j+1; k<nif; ++k)
      {
        const Vector_ref ni = get(face_normals, incident_faces[i]);
        const Vector_ref nj = get(face_normals, incident_faces[j]);
        const Vector_ref nk = get(face_normals, incident_faces[k]);

        if(ni == CGAL::NULL_VECTOR || nj == CGAL::NULL_VECTOR || nk == CGAL::NULL_VECTOR)
          continue;

        Vector_3 nb = compute_normals_bisector(ni, nj, nk, traits);
        if(traits.equal_3_object()(nb, CGAL::NULL_VECTOR))
          return nb;

        FT sp_bi = traits.compute_scalar_product_3_object()(nb, ni);
        if(sp_bi < FT(0))
        {
          nb = traits.construct_opposite_vector_3_object()(nb);
          sp_bi = - sp_bi;
        }

        if(sp_bi <= min_sp)
          continue;

        if(!does_enclose_other_normals<PolygonMesh>(i, j, k, nb, sp_bi, incident_faces, face_normals, traits))
          continue;

        min_sp = sp_bi;
        n = nb;
      }
    }
  }

#ifdef CGAL_PMP_COMPUTE_NORMAL_DEBUG_PP
  std::cout << "Best normal from 3-normals-approach: " << n << std::endl;
#endif

  return n;
}

// Inspired by Aubry et al. On the most 'normal' normal
template <typename PolygonMesh, typename FaceNormalVector, typename GT>
typename GT::Vector_3
compute_vertex_normal_most_visible_min_circle(typename boost::graph_traits<PolygonMesh>::vertex_descriptor v,
                                              const FaceNormalVector& face_normals,
                                              const PolygonMesh& pmesh,
                                              const GT& traits)
{
  typedef typename boost::graph_traits<PolygonMesh>::face_descriptor       face_descriptor;

  typedef typename GT::Vector_3                                            Vector_3;

  std::vector<face_descriptor> incident_faces;
  for(face_descriptor f : CGAL::faces_around_target(halfedge(v, pmesh), pmesh))
  {
    if(f == boost::graph_traits<PolygonMesh>::null_face())
      continue;

    incident_faces.push_back(f);
  }

  if(incident_faces.size() == 1)
    return get(face_normals, incident_faces.front());

  Vector_3 res = compute_most_visible_normal_2_points<PolygonMesh>(incident_faces, face_normals, traits);

  if(res != CGAL::NULL_VECTOR) // found a valid normal through 2 point min circle
    return res;

  // The vertex has only two incident faces with opposite normals (fold)...
  // @todo devise something based on the directions of the 2/3/4 incident edges?
  if(incident_faces.size() == 2 && res == CGAL::NULL_VECTOR)
    return res;

  CGAL_assertion(incident_faces.size() >= 2);

  return compute_most_visible_normal_3_points<PolygonMesh>(incident_faces, face_normals, traits);
}

template <typename PolygonMesh, typename FaceNormalVector, typename VertexPointMap, typename GT>
typename GT::Vector_3
compute_vertex_normal_as_sum_of_weighted_normals(typename boost::graph_traits<PolygonMesh>::vertex_descriptor v,
                                                 const Vertex_normal_type& vn_type,
                                                 const FaceNormalVector& face_normals,
                                                 const VertexPointMap& vpmap,
                                                 const PolygonMesh& pmesh,
                                                 const GT& traits)
{
  typedef typename boost::graph_traits<PolygonMesh>::halfedge_descriptor      halfedge_descriptor;

  typedef typename GT::FT                                                     FT;
  typedef typename GT::Vector_3                                               Vector_3;
  typedef typename boost::property_traits<FaceNormalVector>::reference        Vector_ref;

  typename GT::Construct_vector_3 cv_3 = traits.construct_vector_3_object();
  typename GT::Compute_squared_length_3 csl_3 = traits.compute_squared_length_3_object();

#ifdef CGAL_PMP_COMPUTE_NORMAL_DEBUG_PP
  std::cout << "Compute normal as weighted sums; type: " << vn_type << std::endl;
#endif

  Vector_3 normal = cv_3(CGAL::NULL_VECTOR);

  halfedge_descriptor h = halfedge(v, pmesh);
  if(h == boost::graph_traits<PolygonMesh>::null_halfedge())
    return normal;

  halfedge_descriptor end = h;
  do
  {
    if(!is_border(h, pmesh))
    {
      if(vn_type == NO_WEIGHT)
      {
        const Vector_ref n = get(face_normals, face(h, pmesh));
        normal = traits.construct_sum_of_vectors_3_object()(normal, n);
      }
      else if(vn_type == SIN_WEIGHT)
      {
        const Vector_3 v1 = cv_3(get(vpmap, v), get(vpmap, source(h, pmesh)));
        const Vector_3 v2 = cv_3(get(vpmap, v), get(vpmap, target(next(h, pmesh), pmesh)));

        //v(i) and v(i+1) must be seen in ccw order, from v, so we reverse v1 and v2
        Vector_3 n = traits.construct_cross_product_vector_3_object()(v2, v1);
        const FT den = CGAL::approximate_sqrt(csl_3(v1) * csl_3(v2));

        if(den == FT(0))
<<<<<<< HEAD
          return compute_vertex_normal_as_sum_of_weighted_normals(v, NO_WEIGHT, face_normals, vpmap, pmesh, traits);
=======
        {
#ifdef CGAL_PMP_COMPUTE_NORMAL_DEBUG_PP
          std::cout << "Null denominator, switching to no weights" << std::endl;
#endif

          return compute_vertex_normal_as_sum_of_weighted_normals(v, NO_WEIGHT, face_normals, vpmap, pmesh, traits);
        }
>>>>>>> 119f5b91

        n = traits.construct_scaled_vector_3_object()(n, FT(1) / den);
        normal = traits.construct_sum_of_vectors_3_object()(normal, n);
      }
      else
      {
        std::cerr << "Error: unknown vertex normal type" << std::endl;
        CGAL_assertion(false);
        return CGAL::NULL_VECTOR;
      }
    }

    h = opposite(next(h, pmesh), pmesh);
  }
  while(h != end);

  return normal;
}

} // end namespace internal

/**
* \ingroup PMP_normal_grp
* computes the unit normal at vertex `v` as the average of the normals of incident faces.
* @tparam PolygonMesh a model of `FaceGraph`
*
* @param v the vertex at which the normal is computed
* @param pmesh the polygon mesh containing `v`
* @param np optional sequence of \ref pmp_namedparameters "Named Parameters" among the ones listed below
*
* \cgalNamedParamsBegin
*    \cgalParamBegin{vertex_point_map} the property map with the points associated to the vertices of `pmesh`.
*   If this parameter is omitted, an internal property map for
*   `CGAL::vertex_point_t` must be available in `PolygonMesh`\cgalParamEnd
*    \cgalParamBegin{geom_traits} an instance of a geometric traits class, model of `Kernel`\cgalParamEnd
* \cgalNamedParamsEnd
*
* @return the computed normal. The return type is a 3D vector type. It is
* either deduced from the `geom_traits` \ref pmp_namedparameters "Named Parameters" if provided,
* or the geometric traits class deduced from the point property map
* of `pmesh`.
*
* \warning This function involves a square root computation.
* If `Kernel::FT` does not have a `sqrt()` operation, the square root computation
* will be done approximately.
*/
template<typename PolygonMesh, typename NamedParameters>
#ifdef DOXYGEN_RUNNING
Vector_3
#else
typename GetGeomTraits<PolygonMesh, NamedParameters>::type::Vector_3
#endif
compute_vertex_normal(typename boost::graph_traits<PolygonMesh>::vertex_descriptor v,
                      const PolygonMesh& pmesh,
                      const NamedParameters& np)
{
  using parameters::choose_parameter;
  using parameters::is_default_parameter;
  using parameters::get_parameter;

  typedef typename boost::graph_traits<PolygonMesh>::halfedge_descriptor      halfedge_descriptor;
  typedef typename boost::graph_traits<PolygonMesh>::face_descriptor          face_descriptor;

  typedef typename GetGeomTraits<PolygonMesh, NamedParameters>::type          GT;
  typedef typename GT::Vector_3                                               Vector_3;
  GT traits = choose_parameter(get_parameter(np, internal_np::geom_traits), GT());

  typedef typename GetVertexPointMap<PolygonMesh, NamedParameters>::const_type VPMap;
  VPMap vpmap = choose_parameter(get_parameter(np, internal_np::vertex_point),
                             get_const_property_map(vertex_point, pmesh));

  typedef std::map<face_descriptor, Vector_3>                                 Face_vector_map;
  typedef boost::associative_property_map<Face_vector_map>                    Default_map;

  typedef typename internal_np::Lookup_named_param_def<internal_np::face_normal_t,
                                                       NamedParameters,
                                                       Default_map>::type     Face_normal_map;
  Face_vector_map default_fvmap;
  Face_normal_map face_normals = choose_parameter(get_parameter(np, internal_np::face_normal),
                                                  Default_map(default_fvmap));
  const bool must_compute_face_normals = is_default_parameter(get_parameter(np, internal_np::face_normal));

#ifdef CGAL_PMP_COMPUTE_NORMAL_DEBUG_PP
  std::cout << "<----- compute vertex normal at " << get(vpmap, v)
            << ", must compute face normals? " << must_compute_face_normals << std::endl;
#endif

  // handle isolated vertices
  halfedge_descriptor he = halfedge(v, pmesh);
  if(he == boost::graph_traits<PolygonMesh>::null_halfedge())
    return CGAL::NULL_VECTOR;

  if(must_compute_face_normals)
  {
    for(face_descriptor f : CGAL::faces_around_target(halfedge(v, pmesh), pmesh))
    {
      if(f == boost::graph_traits<PolygonMesh>::null_face())
        continue;

      put(face_normals, f, compute_face_normal(f, pmesh, np));
    }
  }

#ifdef CGAL_PMP_COMPUTE_NORMAL_DEBUG_PP
  std::cout << "Incident face normals:" << std::endl;
  for(halfedge_descriptor h : CGAL::halfedges_around_target(v, pmesh))
  {
    if(!is_border(h, pmesh))
      std::cout << "get normal at f " << face(h, pmesh) << " : " << get(face_normals, face(h, pmesh)) << std::endl;
  }
#endif

  Vector_3 normal = internal::compute_vertex_normal_most_visible_min_circle(v, face_normals, pmesh, traits);
  if(traits.equal_3_object()(normal, CGAL::NULL_VECTOR)) // can't always find a most visible normal
  {
#ifdef CGAL_PMP_COMPUTE_NORMAL_DEBUG_PP
    std::cout << "Failed to find most visible normal, use weighted sum of normals" << std::endl;
#endif
    normal = internal::compute_vertex_normal_as_sum_of_weighted_normals(
               v, internal::SIN_WEIGHT, face_normals, vpmap, pmesh, traits);
  }

  if(!traits.equal_3_object()(normal, CGAL::NULL_VECTOR))
    internal::normalize(normal, traits);

  return normal;
}

template <typename PolygonMesh>
typename GetGeomTraits<PolygonMesh>::type::Vector_3
compute_vertex_normal(typename boost::graph_traits<PolygonMesh>::vertex_descriptor v,
                      const PolygonMesh& pmesh)
{
  return compute_vertex_normal(v, pmesh, CGAL::parameters::all_default());
}

/**
* \ingroup PMP_normal_grp
* computes the outward unit vector normal for all vertices of the polygon mesh.
*
* @tparam PolygonMesh a model of `FaceListGraph`
* @tparam VertexNormalMap a model of `WritablePropertyMap` with
*                         `boost::graph_traits<PolygonMesh>::%vertex_descriptor` as key type and
*                         the return type of `compute_vertex_normal()` as value type.
*
* @param pmesh the polygon mesh
* @param vertex_normals the property map in which the normals are written
* @param np optional sequence of \ref pmp_namedparameters "Named Parameters" among the ones listed below
*
* \cgalNamedParamsBegin
*    \cgalParamBegin{vertex_point_map} the property map with the points associated to the vertices of `pmesh`.
*   If this parameter is omitted, an internal property map for
*   `CGAL::vertex_point_t` must be available in `PolygonMesh`\cgalParamEnd
*    \cgalParamBegin{geom_traits} an instance of a geometric traits class, model of `Kernel`\cgalParamEnd
* \cgalNamedParamsEnd
*
* \warning This function involves a square root computation.
* If `Kernel::FT` does not have a `sqrt()` operation, the square root computation
* will be done approximately.
*/
template <typename PolygonMesh, typename VertexNormalMap, typename NamedParameters>
void compute_vertex_normals(const PolygonMesh& pmesh,
                            VertexNormalMap vertex_normals,
                            const NamedParameters& np)
{
  using parameters::choose_parameter;
  using parameters::is_default_parameter;
  using parameters::get_parameter;

  typedef typename boost::graph_traits<PolygonMesh>::vertex_descriptor           vertex_descriptor;

  typedef typename GetGeomTraits<PolygonMesh,NamedParameters>::type              GT;
  typedef typename GT::Vector_3                                                  Vector_3;

  typedef CGAL::dynamic_face_property_t<Vector_3>                                Face_normal_tag;
  typedef typename boost::property_map<PolygonMesh, Face_normal_tag>::const_type Face_normal_dmap;

#ifdef CGAL_PMP_COMPUTE_NORMAL_DEBUG_PP
  GT traits = choose_parameter(get_parameter(np, internal_np::geom_traits), GT());

  typedef typename GetVertexPointMap<PolygonMesh, NamedParameters>::const_type   VPMap;
  VPMap vpmap = choose_parameter(get_parameter(np, internal_np::vertex_point),
                                 get_const_property_map(vertex_point, pmesh));
#endif

  typedef typename internal_np::Lookup_named_param_def<internal_np::face_normal_t,
                                                       NamedParameters,
                                                       Face_normal_dmap>::type   Face_normal_map;
  Face_normal_map face_normals = choose_parameter(get_parameter(np, internal_np::face_normal),
                                                  get(Face_normal_tag(), pmesh));
  const bool must_compute_face_normals = is_default_parameter(get_parameter(np, internal_np::face_normal));

  if(must_compute_face_normals)
    compute_face_normals(pmesh, face_normals, np);

#ifdef CGAL_PMP_COMPUTE_NORMAL_DEBUG_PP
  std::ofstream out("computed_normals.cgal.polylines.txt");
  const Bbox_3 bb = bbox(pmesh, np);
  const typename GT::FT bbox_diagonal = CGAL::sqrt(CGAL::square(bb.xmax() - bb.xmin()) +
                                                   CGAL::square(bb.ymax() - bb.ymin()) +
                                                   CGAL::square(bb.zmax() - bb.zmin()));
#endif

  for(vertex_descriptor v : vertices(pmesh))
  {
    const Vector_3 n = compute_vertex_normal(v, pmesh, np.face_normal_map(face_normals));
    put(vertex_normals, v, n);

#ifdef CGAL_PMP_COMPUTE_NORMAL_DEBUG_PP
    out << "2 " << get(vpmap, v) << " "
                << get(vpmap, v) + traits.construct_scaled_vector_3_object()(n, 0.1 * bbox_diagonal) << "\n";
#endif
  }
}

template <typename PolygonMesh, typename VertexNormalMap>
void compute_vertex_normals(const PolygonMesh& pmesh, VertexNormalMap vertex_normals)
{
  compute_vertex_normals(pmesh, vertex_normals, CGAL::parameters::all_default());
}

/**
* \ingroup PMP_normal_grp
* computes the outward unit vector normal for all vertices and faces of the polygon mesh.
*
* @tparam PolygonMesh a model of `FaceListGraph`
* @tparam VertexNormalMap a model of `WritablePropertyMap` with
*    `boost::graph_traits<PolygonMesh>::%vertex_descriptor` as key type and
*    `Kernel::Vector_3` as value type.
* @tparam FaceNormalMap a model of `ReadWritePropertyMap` with
*    `boost::graph_traits<PolygonMesh>::%face_descriptor` as key type and
*    `Kernel::Vector_3` as value type.
*
* @param pmesh the polygon mesh
* @param vertex_normals the property map in which the vertex normals are written
* @param face_normals the property map in which the face normals are written
* @param np optional sequence of \ref pmp_namedparameters "Named Parameters" among the ones listed below
*
* \cgalNamedParamsBegin
*    \cgalParamBegin{vertex_point_map} the property map with the points associated to the vertices of `pmesh`.
*   If this parameter is omitted, an internal property map for
*   `CGAL::vertex_point_t` must be available in `PolygonMesh`\cgalParamEnd
*    \cgalParamBegin{geom_traits} an instance of a geometric traits class, model of `Kernel`\cgalParamEnd
* \cgalNamedParamsEnd
*
* \warning This function involves a square root computation.
* If `Kernel::FT` does not have a `sqrt()` operation, the square root computation
* will be done approximately.
*/
template <typename PolygonMesh,
          typename VertexNormalMap, typename FaceNormalMap,
          typename NamedParameters>
void compute_normals(const PolygonMesh& pmesh,
                     VertexNormalMap vertex_normals,
                     FaceNormalMap face_normals,
                     const NamedParameters& np)
{
  compute_face_normals(pmesh, face_normals, np);
  compute_vertex_normals(pmesh, vertex_normals, np.face_normal_map(face_normals));
}

template <typename PolygonMesh, typename VertexNormalMap, typename FaceNormalMap>
void compute_normals(const PolygonMesh& pmesh,
                     VertexNormalMap vertex_normals,
                     FaceNormalMap face_normals)
{
  compute_normals(pmesh, vertex_normals, face_normals, CGAL::parameters::all_default());
}

} // namespace Polygon_mesh_processing
} // namespace CGAL

#endif // CGAL_POLYGON_MESH_PROCESSING_COMPUTE_NORMAL_H<|MERGE_RESOLUTION|>--- conflicted
+++ resolved
@@ -558,9 +558,6 @@
         const FT den = CGAL::approximate_sqrt(csl_3(v1) * csl_3(v2));
 
         if(den == FT(0))
-<<<<<<< HEAD
-          return compute_vertex_normal_as_sum_of_weighted_normals(v, NO_WEIGHT, face_normals, vpmap, pmesh, traits);
-=======
         {
 #ifdef CGAL_PMP_COMPUTE_NORMAL_DEBUG_PP
           std::cout << "Null denominator, switching to no weights" << std::endl;
@@ -568,7 +565,6 @@
 
           return compute_vertex_normal_as_sum_of_weighted_normals(v, NO_WEIGHT, face_normals, vpmap, pmesh, traits);
         }
->>>>>>> 119f5b91
 
         n = traits.construct_scaled_vector_3_object()(n, FT(1) / den);
         normal = traits.construct_sum_of_vectors_3_object()(normal, n);
