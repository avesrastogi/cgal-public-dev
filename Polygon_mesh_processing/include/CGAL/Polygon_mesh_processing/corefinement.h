// Copyright (c) 2016 GeometryFactory (France).
// All rights reserved.
//
// This file is part of CGAL (www.cgal.org).
// You can redistribute it and/or modify it under the terms of the GNU
// General Public License as published by the Free Software Foundation,
// either version 3 of the License, or (at your option) any later version.
//
// Licensees holding a valid commercial license may use this file in
// accordance with the commercial license agreement provided with the software.
//
// This file is provided AS IS with NO WARRANTY OF ANY KIND, INCLUDING THE
// WARRANTY OF DESIGN, MERCHANTABILITY AND FITNESS FOR A PARTICULAR PURPOSE.
//
// $URL$
// $Id$
// SPDX-License-Identifier: GPL-3.0+
//
//
// Author(s)     : Sebastien Loriot

#ifndef CGAL_POLYGON_MESH_PROCESSING_COREFINEMENT_H
#define CGAL_POLYGON_MESH_PROCESSING_COREFINEMENT_H

#include <CGAL/license/Polygon_mesh_processing/corefinement.h>

#include <CGAL/disable_warnings.h>

#include <CGAL/Polygon_mesh_processing/intersection.h>
#include <CGAL/Polygon_mesh_processing/internal/Corefinement/Visitor.h>
#include <CGAL/Polygon_mesh_processing/internal/Corefinement/Face_graph_output_builder.h>
#include <CGAL/Polygon_mesh_processing/internal/Corefinement/Output_builder_for_autorefinement.h>
#include <CGAL/boost/graph/copy_face_graph.h>
#include <CGAL/iterator.h>

namespace CGAL {

#if !defined(CGAL_NO_DEPRECATED_CODE) && !defined(DOXYGEN_RUNNING)
namespace Corefinement {
using Polygon_mesh_processing::Corefinement::Self_intersection_exception;
}
#endif

namespace Polygon_mesh_processing {

namespace internal {

template <class Kernel, class TriangleMesh, class VD, class Fid_map, class Vpm>
bool recursive_does_bound_a_volume(const TriangleMesh& tm,
                                         Vpm& vpm,
                                         Fid_map& fid_map,
                                         const std::vector<VD>& xtrm_vertices,
                                         boost::dynamic_bitset<>& cc_handled,
                                         const std::vector<std::size_t>& face_cc,
                                         std::size_t xtrm_cc_id,
                                         bool is_parent_outward_oriented)
{
  typedef boost::graph_traits<TriangleMesh> GT;
  typedef typename GT::face_descriptor face_descriptor;
  typedef Side_of_triangle_mesh<TriangleMesh, Kernel, Vpm> Side_of_tm;
// first check that the orientation of the current cc is consistant with its
// parent cc containing it
  bool new_is_parent_outward_oriented = internal::is_outward_oriented(
         xtrm_vertices[xtrm_cc_id], tm, parameters::vertex_point_map(vpm));
  if (new_is_parent_outward_oriented==is_parent_outward_oriented)
    return false;
  cc_handled.set(xtrm_cc_id);

  std::size_t nb_cc = cc_handled.size();

// get all cc that are inside xtrm_cc_id
  std::vector<face_descriptor> cc_faces;
  BOOST_FOREACH(face_descriptor fd, faces(tm))
  {
    if(face_cc[get(fid_map, fd)]==xtrm_cc_id)
      cc_faces.push_back(fd);
  }

  typename Side_of_tm::AABB_tree aabb_tree(cc_faces.begin(), cc_faces.end(),
                                           tm, vpm);
  Side_of_tm side_of_cc(aabb_tree);

  std::vector<std::size_t> cc_inside;
  for(std::size_t id=0; id<nb_cc; ++id)
  {
    if (cc_handled.test(id)) continue;
    if (side_of_cc(get(vpm,xtrm_vertices[id]))==ON_BOUNDED_SIDE)
      cc_inside.push_back(id);
  }

// check whether we need another recursion for cc inside xtrm_cc_id
  if (!cc_inside.empty())
  {
    std::size_t new_xtrm_cc_id = cc_inside.front();
    boost::dynamic_bitset<> new_cc_handled(nb_cc,0);
    new_cc_handled.set();
    new_cc_handled.reset(new_xtrm_cc_id);
    cc_handled.set(new_xtrm_cc_id);

    std::size_t nb_candidates = cc_inside.size();
    for (std::size_t i=1;i<nb_candidates;++i)
    {
      std::size_t candidate = cc_inside[i];
      if(get(vpm,xtrm_vertices[candidate]).z() >
         get(vpm,xtrm_vertices[new_xtrm_cc_id]).z()) new_xtrm_cc_id=candidate;
      new_cc_handled.reset(candidate);
      cc_handled.set(candidate);
    }

    if ( !internal::recursive_does_bound_a_volume<Kernel>(
           tm, vpm, fid_map, xtrm_vertices, new_cc_handled, face_cc,
           new_xtrm_cc_id, new_is_parent_outward_oriented) ) return false;
  }

// now explore remaining cc included in the same cc as xtrm_cc_id
  boost::dynamic_bitset<> cc_not_handled = ~cc_handled;
  std::size_t new_xtrm_cc_id = cc_not_handled.find_first();
  if (new_xtrm_cc_id == cc_not_handled.npos) return true;

  for (std::size_t candidate = cc_not_handled.find_next(new_xtrm_cc_id);
                   candidate < cc_not_handled.npos;
                   candidate = cc_not_handled.find_next(candidate))
  {
     if(get(vpm,xtrm_vertices[candidate]).z() > get(vpm,xtrm_vertices[new_xtrm_cc_id]).z())
        new_xtrm_cc_id = candidate;
  }

  return internal::recursive_does_bound_a_volume<Kernel>(
            tm, vpm, fid_map, xtrm_vertices, cc_handled, face_cc,
            new_xtrm_cc_id, is_parent_outward_oriented);
}

} //end of namespace internal

namespace Corefinement
{
/** \ingroup PMP_corefinement_grp
 *  Default new-face visitor model of `PMPCorefinementVisitor`.
 *  All of its functions have an empty body. This class can be used as a
 *  base class if only some of the functions of the concept require to be
 *  overridden.
 */
template <class TriangleMesh>
struct Default_visitor;

#ifdef DOXYGEN_RUNNING
/** \ingroup PMP_corefinement_grp
 *  Integer identifiers to refer to a particular Boolean operation in the function `corefine_and_compute_boolean_operations()`.
 */
enum Boolean_operation_type {UNION = 0, INTERSECTION=1,
                             TM1_MINUS_TM2=2, TM2_MINUS_TM1=3, NONE };
#endif
}

/** \ingroup PMP_corefinement_grp
 *
 * indicates if `tm` bounds a volume.
 * See \ref coref_def_subsec for details.
 *
 * @tparam TriangleMesh a model of `MutableFaceGraph`, `HalfedgeListGraph` and `FaceListGraph`.
 * @tparam NamedParameters a sequence of \ref pmp_namedparameters "Named Parameters"
 *
 * @param tm a closed triangulated surface mesh
 * @param np optional sequence of \ref pmp_namedparameters "Named Parameters" among the ones listed below
 *
 * @pre `CGAL::is_closed(tm)`
 *
 * \cgalNamedParamsBegin
 *   \cgalParamBegin{vertex_point_map}
 *     the property map with the points associated to the vertices of `tm`.
 *     If this parameter is omitted, an internal property map for
 *     `CGAL::vertex_point_t` must be available in `TriangleMesh`
 *   \cgalParamEnd
 *   \cgalParamBegin{face_index_map}
 *     a property map containing the index of each face of `tm`.
 *   \cgalParamEnd
 * \cgalNamedParamsEnd
 *
 * \see `CGAL::Polygon_mesh_processing::orient_to_bound_a_volume()`
 */
template <class TriangleMesh, class NamedParameters>
bool does_bound_a_volume(const TriangleMesh& tm, const NamedParameters& np)
{
  typedef boost::graph_traits<TriangleMesh> GT;
  typedef typename GT::vertex_descriptor vertex_descriptor;
  typedef typename GetVertexPointMap<TriangleMesh,
                                     NamedParameters>::const_type Vpm;
  typedef typename GetFaceIndexMap<TriangleMesh,
                                   NamedParameters>::const_type Fid_map;
  typedef typename Kernel_traits<
    typename boost::property_traits<Vpm>::value_type >::Kernel Kernel;

  if (!is_closed(tm)) return false;
  if (!is_triangle_mesh(tm)) return false;

  Vpm vpm = boost::choose_param(boost::get_param(np, internal_np::vertex_point),
                                get_const_property_map(boost::vertex_point, tm));

  Fid_map fid_map = boost::choose_param(boost::get_param(np, internal_np::face_index),
                                        get_const_property_map(boost::face_index, tm));

  std::vector<std::size_t> face_cc(num_faces(tm), std::size_t(-1));

  // set the connected component id of each face
  std::size_t nb_cc = connected_components(tm,
                                bind_property_maps(fid_map,make_property_map(face_cc)),
                                parameters::face_index_map(fid_map));

  if (nb_cc == 1)
    return true;

  boost::dynamic_bitset<> cc_handled(nb_cc, 0);

  // extract a vertex with max z coordinate for each connected component
  std::vector<vertex_descriptor> xtrm_vertices(nb_cc, GT::null_vertex());
  BOOST_FOREACH(vertex_descriptor vd, vertices(tm))
  {
    std::size_t cc_id = face_cc[get(fid_map, face(halfedge(vd, tm), tm))];
    if (xtrm_vertices[cc_id]==GT::null_vertex())
      xtrm_vertices[cc_id]=vd;
    else
      if (get(vpm, vd).z()>get(vpm,xtrm_vertices[cc_id]).z())
        xtrm_vertices[cc_id]=vd;
  }

  //extract a vertex with max z amongst all components
  std::size_t xtrm_cc_id=0;
  for(std::size_t id=1; id<nb_cc; ++id)
    if (get(vpm, xtrm_vertices[id]).z()>get(vpm,xtrm_vertices[xtrm_cc_id]).z())
      xtrm_cc_id=id;

  bool is_parent_outward_oriented =
    !internal::is_outward_oriented(xtrm_vertices[xtrm_cc_id], tm, np);

  return internal::recursive_does_bound_a_volume<Kernel>(tm, vpm, fid_map,
                                                         xtrm_vertices,
                                                         cc_handled,
                                                         face_cc,
                                                         xtrm_cc_id,
                                                         is_parent_outward_oriented);
}

/// \cond SKIP_IN_MANUAL
template <class TriangleMesh>
bool does_bound_a_volume(const TriangleMesh& tm)
{
  return does_bound_a_volume(tm, parameters::all_default());
}
/// \endcond

#define CGAL_COREF_SET_OUTPUT_EDGE_MARK_MAP(I) \
  typedef typename boost::lookup_named_param_def < \
    internal_np::edge_is_constrained_t, \
    NamedParametersOut##I, \
    Corefinement::No_mark<TriangleMesh> \
  > ::type Ecm_out_##I; \
    Ecm_out_##I ecm_out_##I = \
      boost::choose_param( boost::get_param(cpp11::get<I>(nps_out), internal_np::edge_is_constrained),  \
                           Corefinement::No_mark<TriangleMesh>() );


/**
  * \ingroup PMP_corefinement_grp
  * \link coref_def_subsec corefines \endlink `tm1` and `tm2` and for each triangle mesh `tm_out` passed
  * as an optional in `output` different from `boost::none`, the triangulated surface mesh
  * \link coref_def_subsec bounding \endlink  the result of a particular Boolean operation
  * between the volumes bounded by `tm1` and `tm2` will be put in the corresponding triangle mesh.
  * The positions of the meshes in the array `output` are specific to the Boolean operation to compute
  * and `Corefinement::Boolean_operation_type` encodes and describes the ordering. Constructing the default array
  * means that no Boolean operation will be done. Overwriting a default value will trigger the corresponding
  * operation. In such a case, the address to a valid surface mesh must be provided.
  * The optional named parameters for all output meshes are provided as a `tuple` and follow the same
  * order as the array `output`. A call to `corefine_and_compute_boolean_operations()` with optional
  * named parameters passed for output meshes should be done using `make_tuple()` as the types of
  * named parameters are unspecified.
  *
  * If `tm1` and/or `tm2` are part of the output surface meshes, they will be updated to
  * contain the output (in-place operation), in any other case, the corresponding result will
  * be inserted into the mesh without clearing it first.
  * \pre \link CGAL::Polygon_mesh_processing::does_self_intersect() `!CGAL::Polygon_mesh_processing::does_self_intersect(tm1)` \endlink
  * \pre \link CGAL::Polygon_mesh_processing::does_self_intersect() `!CGAL::Polygon_mesh_processing::does_self_intersect(tm2)` \endlink
  * \pre \link CGAL::Polygon_mesh_processing::does_bound_a_volume() `CGAL::Polygon_mesh_processing::does_bound_a_volume(tm1)` \endlink
  * \pre \link CGAL::Polygon_mesh_processing::does_bound_a_volume() `CGAL::Polygon_mesh_processing::does_bound_a_volume(tm2)` \endlink
  *
  * @tparam TriangleMesh a model of `MutableFaceGraph`, `HalfedgeListGraph` and `FaceListGraph`
  * @tparam NamedParameters1 a sequence of \ref pmp_namedparameters "Named Parameters"
  * @tparam NamedParameters2 a sequence of \ref pmp_namedparameters "Named Parameters"
  * @tparam NamedParametersOut0 a sequence of \ref pmp_namedparameters "Named Parameters" for computing the union of the volumes bounded by `tm1` and `tm2`
  * @tparam NamedParametersOut1 a sequence of \ref pmp_namedparameters "Named Parameters" for computing the intersection of the volumes bounded by `tm1` and `tm2`
  * @tparam NamedParametersOut2 a sequence of \ref pmp_namedparameters "Named Parameters" for computing the difference of the volumes bounded by `tm1` and `tm2`
  * @tparam NamedParametersOut3 a sequence of \ref pmp_namedparameters "Named Parameters" for computing the difference of the volumes bounded by `tm2` and `tm1`
  *
  * @param tm1 first input triangulated surface mesh
  * @param tm2 second input triangulated surface mesh
  * @param output an array of output surface meshes
  * @param np1 optional sequence of \ref pmp_namedparameters "Named Parameters" among the ones listed below
  * @param np2 optional sequence of \ref pmp_namedparameters "Named Parameters" among the ones listed below
  *
  * \cgalNamedParamsBegin
  *   \cgalParamBegin{vertex_point_map}
  *     the property map with the points associated to the vertices of `tm1` (`tm2`).
  *     If this parameter is omitted, an internal property map for
  *     `CGAL::vertex_point_t` should be available in `TriangleMesh`
  *   \cgalParamEnd
  *   \cgalParamBegin{edge_is_constrained_map} a property map containing the
  *     constrained-or-not status of each edge of `tm1` (`tm2`).
  *   \cgalParamEnd
  *   \cgalParamBegin{face_index_map} a property map containing the index of each face of `tm1` (`tm2`).
  *     Note that if the property map is writable, the indices of the faces
  *     of `tm1` and `tm2` will be set after the corefinement is done.
  *   \cgalParamEnd
  *   \cgalParamBegin{visitor} a class model of `PMPCorefinementVisitor`
  *                            that is used to track the creation of new faces  (`np1` only)
  *   \cgalParamEnd
  *   \cgalParamBegin{throw_on_self_intersection} if `true`, for each input triangle mesh,
  *      the set of triangles close to the intersection of `tm1` and `tm2` will be
  *      checked for self-intersection and `CGAL::Polygon_mesh_processing::Corefinement::Self_intersection_exception`
  *      will be thrown if at least one is found (`np1` only).
  *   \cgalParamEnd
  * \cgalNamedParamsEnd
  *
  * @param nps_out tuple of optional sequences of \ref pmp_namedparameters "Named Parameters" each among the ones listed below
  *        (`tm_out` being used to refer to the output surface mesh in `output` corresponding to a given named parameter sequence)
  *
  * \cgalNamedParamsBegin
  *   \cgalParamBegin{vertex_point_map}
  *     the property map with the points associated to the vertices of `tm_out`.
  *     If this parameter is omitted, an internal property map for
  *     `CGAL::vertex_point_t` must be available in `TriangleMesh`
  *   \cgalParamEnd
  *   \cgalParamBegin{edge_is_constrained_map} a property map containing the
  *     constrained-or-not status of each edge of `tm_out`. An edge of `tm_out` is constrained
  *     if it is on the intersection of `tm1` and `tm2`, or if the edge corresponds to a
  *     constrained edge in `tm1` or `tm2`.
  *   \cgalParamEnd
  * \cgalNamedParamsEnd
  *
  * @return an array filled as follows: for each operation computed, the position in the array
  *         will contain `true` iff the output surface mesh is manifold, and it is put in the surface mesh
  *         at the same position as in `output`. Note that if an output surface mesh also was
  *         an input mesh but the output operation was generating a non-manifold mesh, the surface mesh
  *         will only be corefined.
  */
template <class TriangleMesh,
          class NamedParameters1,
          class NamedParameters2,
          class NamedParametersOut0,
          class NamedParametersOut1,
          class NamedParametersOut2,
          class NamedParametersOut3>
cpp11::array<bool,4>
corefine_and_compute_boolean_operations(
        TriangleMesh& tm1,
        TriangleMesh& tm2,
  const cpp11::array< boost::optional<TriangleMesh*>,4>& output,
  const NamedParameters1& np1,
  const NamedParameters2& np2,
  const cpp11::tuple<NamedParametersOut0,
                     NamedParametersOut1,
                     NamedParametersOut2,
                     NamedParametersOut3>& nps_out)
{
  const bool throw_on_self_intersection =
    boost::choose_param(boost::get_param(np1, internal_np::throw_on_self_intersection), false);

// Vertex point maps
  //for input meshes
  typedef typename GetVertexPointMap<TriangleMesh,
                                     NamedParameters1>::type Vpm;
  typedef typename GetVertexPointMap<TriangleMesh,
                                     NamedParameters2>::type Vpm2;
  CGAL_USE_TYPE(Vpm2);
  CGAL_assertion_code(
    static const bool same_vpm = (boost::is_same<Vpm,Vpm2>::value); )
  CGAL_static_assertion(same_vpm);

  Vpm vpm1 = boost::choose_param(boost::get_param(np1, internal_np::vertex_point),
                                 get_property_map(boost::vertex_point, tm1));

  Vpm vpm2 = boost::choose_param(boost::get_param(np2, internal_np::vertex_point),
                                 get_property_map(boost::vertex_point, tm2));

  typedef typename boost::property_traits<Vpm>::value_type Point_3;

  // for output meshes: here we have to use a trick so that if for a specific output
  // that is not requested, the default vpm does not have the same value type as the
  // input map, a dummy default vpm is used so that calls to get/put can be compiled
  // (even if not used).
  typedef cpp11::tuple<
    Corefinement::TweakedGetVertexPointMap<Point_3, NamedParametersOut0, TriangleMesh>,
    Corefinement::TweakedGetVertexPointMap<Point_3, NamedParametersOut1, TriangleMesh>,
    Corefinement::TweakedGetVertexPointMap<Point_3, NamedParametersOut2, TriangleMesh>,
    Corefinement::TweakedGetVertexPointMap<Point_3, NamedParametersOut3, TriangleMesh>
  > Vpm_out_tuple_helper;

  typedef cpp11::tuple<
    boost::optional< typename cpp11::tuple_element<0, Vpm_out_tuple_helper>::type::type >,
    boost::optional< typename cpp11::tuple_element<1, Vpm_out_tuple_helper>::type::type >,
    boost::optional< typename cpp11::tuple_element<2, Vpm_out_tuple_helper>::type::type >,
    boost::optional< typename cpp11::tuple_element<3, Vpm_out_tuple_helper>::type::type >
  > Vpm_out_tuple;

  Vpm_out_tuple vpm_out_tuple(
    Corefinement::get_vpm<Point_3>(cpp11::get<0>(nps_out), output[0],
                                   typename cpp11::tuple_element<0, Vpm_out_tuple_helper>::type::Use_default_tag()),
    Corefinement::get_vpm<Point_3>(cpp11::get<1>(nps_out), output[1],
                                   typename cpp11::tuple_element<1, Vpm_out_tuple_helper>::type::Use_default_tag()),
    Corefinement::get_vpm<Point_3>(cpp11::get<2>(nps_out), output[2],
                                   typename cpp11::tuple_element<2, Vpm_out_tuple_helper>::type::Use_default_tag()),
    Corefinement::get_vpm<Point_3>(cpp11::get<3>(nps_out), output[3],
                                   typename cpp11::tuple_element<3, Vpm_out_tuple_helper>::type::Use_default_tag())
  );

  if (&tm1==&tm2)
  {
    // for now edges in a coplanar patch are not constrained so there is nothing to constrained here
    // \todo marked edges from input to output are not ported

    if (output[Corefinement::UNION] != boost::none)
      if (&tm1 != *output[Corefinement::UNION])
        copy_face_graph(tm1,
<<<<<<< HEAD
                        *(*desired_output[Corefinement::UNION]),
                        parameters::vertex_point_map(vpm1),
                        parameters::vertex_point_map(vpm_out[Corefinement::UNION]));
=======
                        *(*output[Corefinement::UNION]),
                        Emptyset_iterator(),
                        Emptyset_iterator(),
                        Emptyset_iterator(),
                        vpm1,
                        *cpp11::get<Corefinement::UNION>(vpm_out_tuple));
>>>>>>> 2d9000ef

    if (output[Corefinement::INTERSECTION] != boost::none)
      if (&tm1 != *output[Corefinement::INTERSECTION])
        copy_face_graph(tm1,
<<<<<<< HEAD
                        *(*desired_output[Corefinement::INTER]),
                        parameters::vertex_point_map(vpm1),
                        parameters::vertex_point_map(vpm_out[Corefinement::INTER]));
=======
                        *(*output[Corefinement::INTERSECTION]),
                        Emptyset_iterator(),
                        Emptyset_iterator(),
                        Emptyset_iterator(),
                        vpm1,
                        *cpp11::get<Corefinement::INTERSECTION>(vpm_out_tuple));
>>>>>>> 2d9000ef

    if (output[Corefinement::TM1_MINUS_TM2] != boost::none)
      if (&tm1 == *output[Corefinement::TM1_MINUS_TM2])
        clear(tm1);

    if (output[Corefinement::TM2_MINUS_TM1] != boost::none)
      if (&tm1 == *output[Corefinement::TM2_MINUS_TM1])
        clear(tm1);

    return CGAL::make_array(true, true, true, true);
  }

// Edge is-constrained maps
  //for input meshes
  typedef typename boost::lookup_named_param_def <
    internal_np::edge_is_constrained_t,
    NamedParameters1,
    Corefinement::No_mark<TriangleMesh>//default
  > ::type Ecm1;

  typedef typename boost::lookup_named_param_def <
    internal_np::edge_is_constrained_t,
    NamedParameters2,
    Corefinement::No_mark<TriangleMesh>//default
  > ::type Ecm2;

  Ecm1 ecm1 = boost::choose_param( boost::get_param(np1, internal_np::edge_is_constrained),
                                   Corefinement::No_mark<TriangleMesh>() );
  Ecm2 ecm2 = boost::choose_param( boost::get_param(np2, internal_np::edge_is_constrained),
                                   Corefinement::No_mark<TriangleMesh>() );

  typedef Corefinement::Ecm_bind<TriangleMesh, Ecm1, Ecm2> Ecm_in;

  //for output meshes
  CGAL_COREF_SET_OUTPUT_EDGE_MARK_MAP(0)
  CGAL_COREF_SET_OUTPUT_EDGE_MARK_MAP(1)
  CGAL_COREF_SET_OUTPUT_EDGE_MARK_MAP(2)
  CGAL_COREF_SET_OUTPUT_EDGE_MARK_MAP(3)

  // In the current version all types must be the same so an array would be fine
  typedef cpp11::tuple<Ecm_out_0, Ecm_out_1, Ecm_out_2, Ecm_out_3>
                                                            Edge_mark_map_tuple;

// Face index point maps
  typedef typename GetFaceIndexMap<TriangleMesh,
                                   NamedParameters1>::type Fid_map;
  typedef typename GetFaceIndexMap<TriangleMesh,
                                   NamedParameters2>::type Fid_map2;
  CGAL_USE_TYPE(Fid_map2);
  CGAL_assertion_code(
    static const bool same_fidmap = (boost::is_same<Fid_map,Fid_map2>::value);)
  CGAL_static_assertion(same_fidmap);

  Fid_map fid_map1 = boost::choose_param(boost::get_param(np1, internal_np::face_index),
                                        get_property_map(boost::face_index, tm1));
  Fid_map fid_map2 = boost::choose_param(boost::get_param(np2, internal_np::face_index),
                                         get_property_map(boost::face_index, tm2));
// User visitor
  typedef typename boost::lookup_named_param_def <
    internal_np::graph_visitor_t,
    NamedParameters1,
    Corefinement::Default_visitor<TriangleMesh>//default
  > ::type User_visitor;
  User_visitor uv( boost::choose_param( boost::get_param(np1, internal_np::graph_visitor),
                   Corefinement::Default_visitor<TriangleMesh>() ) );

  // surface intersection algorithm call
  typedef Corefinement::Face_graph_output_builder<TriangleMesh,
                                                  Vpm,
                                                  Vpm_out_tuple,
                                                  Fid_map,
                                                  Default,
                                                  Ecm_in,
                                                  Edge_mark_map_tuple,
                                                  User_visitor> Ob;

  typedef Corefinement::Surface_intersection_visitor_for_corefinement<
    TriangleMesh, Vpm, Ob, Ecm_in, User_visitor> Algo_visitor;
  Ecm_in ecm_in(tm1,tm2,ecm1,ecm2);
  Edge_mark_map_tuple ecms_out(ecm_out_0, ecm_out_1, ecm_out_2, ecm_out_3);
  Ob ob(tm1, tm2, vpm1, vpm2, fid_map1, fid_map2, ecm_in,
        vpm_out_tuple, ecms_out, uv, output);

  Corefinement::Intersection_of_triangle_meshes<TriangleMesh, Vpm, Algo_visitor >
    functor(tm1, tm2, vpm1, vpm2, Algo_visitor(uv,ob,ecm_in));
  functor(CGAL::Emptyset_iterator(), throw_on_self_intersection, true);


  return CGAL::make_array(ob.union_is_valid(),
                          ob.intersection_is_valid(),
                          ob.tm1_minus_tm2_is_valid(),
                          ob.tm2_minus_tm1_is_valid());
}

template <class TriangleMesh>
cpp11::array<bool,4>
corefine_and_compute_boolean_operations(
        TriangleMesh& tm1,
        TriangleMesh& tm2,
  const cpp11::array< boost::optional<TriangleMesh*>,4>& output)
{
  using namespace CGAL::Polygon_mesh_processing::parameters;
  return corefine_and_compute_boolean_operations(tm1, tm2, output,
                                                 all_default(), all_default(),
                                                 cpp11::make_tuple(all_default(), all_default(),
                                                                   all_default(), all_default()));
}

template <class TriangleMesh, class NamedParameters1>
cpp11::array<bool,4>
corefine_and_compute_boolean_operations(
        TriangleMesh& tm1,
        TriangleMesh& tm2,
  const cpp11::array< boost::optional<TriangleMesh*>,4>& output,
  const NamedParameters1& np1)
{
  using namespace CGAL::Polygon_mesh_processing::parameters;
  return corefine_and_compute_boolean_operations(tm1, tm2, output,
                                                 np1, all_default(),
                                                 cpp11::make_tuple(all_default(), all_default(),
                                                                   all_default(), all_default()));
}

template <class TriangleMesh, class NamedParameters1, class NamedParameters2>
cpp11::array<bool,4>
corefine_and_compute_boolean_operations(
        TriangleMesh& tm1,
        TriangleMesh& tm2,
  const cpp11::array< boost::optional<TriangleMesh*>,4>& output,
  const NamedParameters1& np1,
  const NamedParameters2& np2)
{
  using namespace CGAL::Polygon_mesh_processing::parameters;
  return corefine_and_compute_boolean_operations(tm1, tm2, output,
                                                 np1, np2,
                                                 cpp11::make_tuple(all_default(), all_default(),
                                                                   all_default(), all_default()));
}

#undef CGAL_COREF_SET_OUTPUT_VERTEX_POINT_MAP
#undef CGAL_COREF_SET_OUTPUT_EDGE_MARK_MAP


/**
  * \ingroup PMP_corefinement_grp
  * \link coref_def_subsec corefines \endlink `tm1` and `tm2` and
  * puts in `tm_out` a triangulated surface mesh \link coref_def_subsec bounding \endlink the union of the volumes
  * bounded by `tm1` and `tm2`.
  * If `tm_out` is one of the input surface meshes, it will be updated to
  * contain the output (in-place operation), otherwise the result will
  * be inserted into `tm_out` without clearing it first.
  * \pre \link CGAL::Polygon_mesh_processing::does_self_intersect() `!CGAL::Polygon_mesh_processing::does_self_intersect(tm1)` \endlink
  * \pre \link CGAL::Polygon_mesh_processing::does_self_intersect() `!CGAL::Polygon_mesh_processing::does_self_intersect(tm2)` \endlink
  * \pre \link CGAL::Polygon_mesh_processing::does_bound_a_volume() `CGAL::Polygon_mesh_processing::does_bound_a_volume(tm1)` \endlink
  * \pre \link CGAL::Polygon_mesh_processing::does_bound_a_volume() `CGAL::Polygon_mesh_processing::does_bound_a_volume(tm2)` \endlink
  *
  * @tparam TriangleMesh a model of `MutableFaceGraph`, `HalfedgeListGraph` and `FaceListGraph`
  * @tparam NamedParameters1 a sequence of \ref pmp_namedparameters "Named Parameters"
  * @tparam NamedParameters2 a sequence of \ref pmp_namedparameters "Named Parameters"
  * @tparam NamedParametersOut a sequence of \ref pmp_namedparameters "Named Parameters"
  *
  * @param tm1 first input triangulated surface mesh
  * @param tm2 second input triangulated surface mesh
  * @param tm_out output surface mesh
  * @param np1 optional sequence of \ref pmp_namedparameters "Named Parameters" among the ones listed below
  * @param np2 optional sequence of \ref pmp_namedparameters "Named Parameters" among the ones listed below
  *
  * \cgalNamedParamsBegin
  *   \cgalParamBegin{vertex_point_map}
  *     the property map with the points associated to the vertices of `tm1` (`tm2`).
  *     If this parameter is omitted, an internal property map for
  *     `CGAL::vertex_point_t` must be available in `TriangleMesh`
  *   \cgalParamEnd
  *   \cgalParamBegin{edge_is_constrained_map} a property map containing the
  *     constrained-or-not status of each edge of `tm1` (`tm2`).
  *   \cgalParamEnd
  *   \cgalParamBegin{face_index_map} a property map containing the index of each face of `tm1` (`tm2`).
  *     Note that if the property map is writable, the indices of the faces
  *     of `tm1` and `tm2` will be set after the corefinement is done.
  *   \cgalParamEnd
  *   \cgalParamBegin{visitor} a class model of `PMPCorefinementVisitor`
  *                            that is used to track the creation of new faces  (`np1` only)
  *   \cgalParamEnd
  *   \cgalParamBegin{throw_on_self_intersection} if `true`, for each input triangle mesh,
  *      the set of triangles close to the intersection of `tm1` and `tm2` will be
  *      checked for self-intersection and `CGAL::Polygon_mesh_processing::Corefinement::Self_intersection_exception`
  *      will be thrown if at least one is found (`np1` only).
  *   \cgalParamEnd
  * \cgalNamedParamsEnd
  *
  * @param np_out optional sequence of \ref pmp_namedparameters "Named Parameters" among the ones listed below
  *
  * \cgalNamedParamsBegin
  *   \cgalParamBegin{vertex_point_map}
  *     the property map with the points associated to the vertices of `tm_out`.
  *     If this parameter is omitted, an internal property map for
  *     `CGAL::vertex_point_t` must be available in `TriangleMesh`
  *   \cgalParamEnd
  *   \cgalParamBegin{edge_is_constrained_map} a property map containing the
  *     constrained-or-not status of each edge of `tm_out`. An edge of `tm_out` is constrained
  *     if it is on the intersection of `tm1` and `tm2`, or if the edge corresponds to a
  *     constrained edge in `tm1` or `tm2`.
  *   \cgalParamEnd
  * \cgalNamedParamsEnd
  *
  * @return `true` if the output surface mesh is manifold and is put into `tm_out`.
  *         If `false` is returned and if `tm_out` is one of the input surface meshes,
  *         then `tm_out` is only corefined.  */
template <class TriangleMesh,
          class NamedParameters1,
          class NamedParameters2,
          class NamedParametersOut>
bool
corefine_and_compute_union(      TriangleMesh& tm1,
                                 TriangleMesh& tm2,
                                 TriangleMesh& tm_out,
                           const NamedParameters1& np1,
                           const NamedParameters2& np2,
                           const NamedParametersOut& np_out)
{
  using namespace CGAL::Polygon_mesh_processing::parameters;
  cpp11::array< boost::optional<TriangleMesh*>,4> output;
  output[Corefinement::UNION]=&tm_out;

  return
   corefine_and_compute_boolean_operations(tm1, tm2, output, np1, np2,
                                           cpp11::make_tuple(np_out,
                                                             all_default(),
                                                             all_default(),
                                                             all_default()))
                                                                [Corefinement::UNION];
}

/**
  * \ingroup PMP_corefinement_grp
  * \link coref_def_subsec corefines \endlink `tm1` and `tm2` and
  * puts in `tm_out` a triangulated surface mesh \link coref_def_subsec bounding \endlink
  * the intersection of the volumes bounded by `tm1` and `tm2`.
  * \copydetails CGAL::Polygon_mesh_processing::corefine_and_compute_union()
  */
template <class TriangleMesh,
          class NamedParameters1,
          class NamedParameters2,
          class NamedParametersOut>
bool
corefine_and_compute_intersection(      TriangleMesh& tm1,
                                        TriangleMesh& tm2,
                                        TriangleMesh& tm_out,
                                  const NamedParameters1& np1,
                                  const NamedParameters2& np2,
                                  const NamedParametersOut& np_out)
{
  using namespace CGAL::Polygon_mesh_processing::parameters;
  cpp11::array< boost::optional<TriangleMesh*>,4> output;
  output[Corefinement::INTERSECTION]=&tm_out;

  return
    corefine_and_compute_boolean_operations(tm1, tm2, output, np1, np2,
                                            cpp11::make_tuple(all_default(),
                                                              np_out,
                                                              all_default(),
                                                              all_default()))
                                                                [Corefinement::INTERSECTION];
}

/**
  * \ingroup PMP_corefinement_grp
  * \link coref_def_subsec corefines \endlink `tm1` and `tm2` and
  * puts in `tm_out` a triangulated surface mesh \link coref_def_subsec bounding \endlink
  * the volume bounded by `tm1` minus the volume bounded by `tm2`.
  * \copydetails CGAL::Polygon_mesh_processing::corefine_and_compute_union()
  */
template <class TriangleMesh,
          class NamedParameters1,
          class NamedParameters2,
          class NamedParametersOut>
bool
corefine_and_compute_difference(      TriangleMesh& tm1,
                                      TriangleMesh& tm2,
                                      TriangleMesh& tm_out,
                                const NamedParameters1& np1,
                                const NamedParameters2& np2,
                                const NamedParametersOut& np_out)
{
  using namespace CGAL::Polygon_mesh_processing::parameters;
  using namespace CGAL::Polygon_mesh_processing::Corefinement;
  cpp11::array< boost::optional<TriangleMesh*>,4> output;
  output[TM1_MINUS_TM2]=&tm_out;

  return
    corefine_and_compute_boolean_operations(tm1, tm2, output, np1, np2,
                                            cpp11::make_tuple(all_default(),
                                                              all_default(),
                                                              np_out,
                                                              all_default()))
                                                                [TM1_MINUS_TM2];
}

/**
 * \ingroup PMP_corefinement_grp
 * \link coref_def_subsec corefines \endlink `tm1` and `tm2`. For each input
 * triangulated surface mesh, if a constrained edge is provided, intersection
 * edges will be marked as constrained. If an edge that was marked as
 * constrained is split, its sub-edges will be marked as constrained as well.
 *
 * \pre \link CGAL::Polygon_mesh_processing::does_self_intersect() `!CGAL::Polygon_mesh_processing::does_self_intersect(tm1)` \endlink
 * \pre \link CGAL::Polygon_mesh_processing::does_self_intersect() `!CGAL::Polygon_mesh_processing::does_self_intersect(tm2)` \endlink
 *
 * @tparam TriangleMesh a model of `MutableFaceGraph`, `HalfedgeListGraph` and `FaceListGraph`
 * @tparam NamedParameters1 a sequence of \ref pmp_namedparameters "Named Parameters"
 * @tparam NamedParameters2 a sequence of \ref pmp_namedparameters "Named Parameters"
 *
 * @param tm1 first input triangulated surface mesh
 * @param tm2 second input triangulated surface mesh
 * @param np1 optional sequence of \ref pmp_namedparameters "Named Parameters" among the ones listed below
 * @param np2 optional sequence of \ref pmp_namedparameters "Named Parameters" among the ones listed below
 *
 * \cgalNamedParamsBegin
 *   \cgalParamBegin{vertex_point_map}
 *     the property map with the points associated to the vertices of `tm1` (`tm2`).
 *     If this parameter is omitted, an internal property map for
 *     `CGAL::vertex_point_t` must be available in `TriangleMesh`
 *   \cgalParamEnd
 *   \cgalParamBegin{edge_is_constrained_map} a property map containing the
 *     constrained-or-not status of each edge of `tm1` (`tm2`)
 *   \cgalParamEnd
 *   \cgalParamBegin{visitor} a class model of `PMPCorefinementVisitor`
 *                            that is used to track the creation of new faces (`np1` only)
 *   \cgalParamEnd
 *   \cgalParamBegin{throw_on_self_intersection} if `true`, for each input triangle mesh,
 *      the set of triangles close to the intersection of `tm1` and `tm2` will be
 *      checked for self-intersection and `CGAL::Polygon_mesh_processing::Corefinement::Self_intersection_exception`
 *      will be thrown if at least one is found (`np1` only).
 *   \cgalParamEnd
 * \cgalNamedParamsEnd
 *
 */
 template <class TriangleMesh,
           class NamedParameters1,
           class NamedParameters2>
 void
 corefine(      TriangleMesh& tm1,
                TriangleMesh& tm2,
          const NamedParameters1& np1,
          const NamedParameters2& np2)
{
  const bool throw_on_self_intersection =
    boost::choose_param(boost::get_param(np1, internal_np::throw_on_self_intersection), false);

// Vertex point maps
  typedef typename GetVertexPointMap<TriangleMesh,
                                     NamedParameters1>::type Vpm;
  typedef typename GetVertexPointMap<TriangleMesh,
                                     NamedParameters2>::type Vpm2;
  CGAL_USE_TYPE(Vpm2);
  CGAL_assertion_code(
    static const bool same_vpm = (boost::is_same<Vpm,Vpm2>::value);)
  CGAL_static_assertion(same_vpm);

  Vpm vpm1 = boost::choose_param(boost::get_param(np1, internal_np::vertex_point),
                                 get_property_map(boost::vertex_point, tm1));

  Vpm vpm2 = boost::choose_param(boost::get_param(np2, internal_np::vertex_point),
                                 get_property_map(boost::vertex_point, tm2));

// Edge is-constrained maps
  typedef typename boost::lookup_named_param_def <
    internal_np::edge_is_constrained_t,
    NamedParameters1,
    Corefinement::No_mark<TriangleMesh>//default
  > ::type Ecm1;

  typedef typename boost::lookup_named_param_def <
    internal_np::edge_is_constrained_t,
    NamedParameters2,
    Corefinement::No_mark<TriangleMesh>//default
  > ::type Ecm2;

  Ecm1 ecm1 = boost::choose_param( boost::get_param(np1, internal_np::edge_is_constrained),
                                   Corefinement::No_mark<TriangleMesh>() );
  Ecm2 ecm2 = boost::choose_param( boost::get_param(np2, internal_np::edge_is_constrained),
                                   Corefinement::No_mark<TriangleMesh>() );

  typedef Corefinement::Ecm_bind<TriangleMesh, Ecm1, Ecm2> Ecm;

  if (&tm1==&tm2)
  {
    Corefinement::mark_all_edges(tm1, ecm1);
    Corefinement::mark_all_edges(tm2, ecm2);
    return;
  }

  // User visitor
  typedef typename boost::lookup_named_param_def <
    internal_np::graph_visitor_t,
    NamedParameters1,
    Corefinement::Default_visitor<TriangleMesh>//default
  > ::type User_visitor;
  User_visitor uv( boost::choose_param( boost::get_param(np1, internal_np::graph_visitor),
                   Corefinement::Default_visitor<TriangleMesh>() ) );

// surface intersection algorithm call
  typedef Corefinement::No_extra_output_from_corefinement<TriangleMesh> Ob;
  typedef Corefinement::Surface_intersection_visitor_for_corefinement<
    TriangleMesh, Vpm, Ob, Ecm, User_visitor> Algo_visitor;
  Ob ob;
  Ecm ecm(tm1,tm2,ecm1,ecm2);
  Corefinement::Intersection_of_triangle_meshes<TriangleMesh, Vpm, Algo_visitor>
    functor(tm1, tm2, vpm1, vpm2, Algo_visitor(uv,ob,ecm));
  functor(CGAL::Emptyset_iterator(), throw_on_self_intersection, true);
}

namespace experimental {
/**
 * \ingroup PMP_corefinement_grp
 * \link coref_def_subsec autorefines \endlink `tm`. Refines a triangle mesh
 * so that no triangles intersects in their interior.
 * Self-intersection edges will be marked as constrained. If an edge that was marked as
 * constrained is split, its sub-edges will be marked as constrained as well.
 *
 * @tparam TriangleMesh a model of `MutableFaceGraph`, `HalfedgeListGraph` and `FaceListGraph`
 * @tparam NamedParameters a sequence of \ref namedparameters
 *
 * @param tm input triangulated surface mesh
 * @param np optional sequence of \ref namedparameters among the ones listed below
 *
 * \cgalNamedParamsBegin
 *   \cgalParamBegin{vertex_point_map}
 *     the property map with the points associated to the vertices of `tm`.
 *     If this parameter is omitted, an internal property map for
 *     `CGAL::vertex_point_t` must be available in `TriangleMesh`
 *   \cgalParamEnd
 *   \cgalParamBegin{edge_is_constrained_map} a property map containing the
 *     constrained-or-not status of each edge of `tm`
 *   \cgalParamEnd
 *   \cgalParamBegin{visitor} a class model of `PMPCorefinementVisitor`
 *                            that is used to track the creation of new faces
 *   \cgalParamEnd
 * \cgalNamedParamsEnd
 *
 */
 template <class TriangleMesh,
           class NamedParameters>
 void
 autorefine(      TriangleMesh& tm,
            const NamedParameters& np)
{
// Vertex point maps
  typedef typename GetVertexPointMap<TriangleMesh,
                                     NamedParameters>::type Vpm;

  Vpm vpm = boost::choose_param(boost::get_param(np, internal_np::vertex_point),
                                get_property_map(boost::vertex_point, tm));

// Edge is-constrained maps
  typedef typename boost::lookup_named_param_def <
    internal_np::edge_is_constrained_t,
    NamedParameters,
    Corefinement::No_mark<TriangleMesh>//default
  > ::type Ecm;


  Ecm ecm = boost::choose_param( boost::get_param(np, internal_np::edge_is_constrained),
                                 Corefinement::No_mark<TriangleMesh>() );

// User visitor
  typedef typename boost::lookup_named_param_def <
    internal_np::graph_visitor_t,
    NamedParameters,
    Corefinement::Default_visitor<TriangleMesh>//default
  > ::type User_visitor;
  User_visitor uv( boost::choose_param( boost::get_param(np, internal_np::graph_visitor),
                   Corefinement::Default_visitor<TriangleMesh>() ) );


// surface intersection algorithm call
  typedef Corefinement::No_extra_output_from_corefinement<TriangleMesh> Ob;
  typedef Corefinement::Surface_intersection_visitor_for_corefinement<
    TriangleMesh, Vpm, Ob, Ecm, User_visitor,true> Algo_visitor;
  Ob ob;

  Corefinement::Intersection_of_triangle_meshes<TriangleMesh, Vpm, Algo_visitor>
    functor(tm, vpm, Algo_visitor(uv,ob,ecm) );

  functor(CGAL::Emptyset_iterator(), true);
}

/**
 * \ingroup PMP_corefinement_grp
 * Removes self-intersections in `tm` by \link coref_def_subsec autorefining \endlink `tm`,
 * removing extra patches, and stitching self-intersection edges.
 * Self-intersection edges will be marked as constrained. If an edge that was marked as
 * constrained is split, its sub-edges will be marked as constrained as well.
 * \return `true` if all self-intersections were fixed and `false` otherwise.
 *
 * @tparam TriangleMesh a model of `MutableFaceGraph`, `HalfedgeListGraph` and `FaceListGraph`
 * @tparam NamedParameters a sequence of \ref namedparameters
 *
 * @param tm input triangulated surface mesh
 * @param np optional sequence of \ref namedparameters among the ones listed below
 *
 * \cgalNamedParamsBegin
 *   \cgalParamBegin{vertex_point_map}
 *     the property map with the points associated to the vertices of `tm`.
 *     If this parameter is omitted, an internal property map for
 *     `CGAL::vertex_point_t` must be available in `TriangleMesh`
 *   \cgalParamEnd
 *   \cgalParamBegin{edge_is_constrained_map} a property map containing the
 *     constrained-or-not status of each edge of `tm`
 *   \cgalParamEnd
 *   \cgalParamBegin{face_index_map} a property map containing the index of each face of `tm` \cgalParamEnd
 *   \cgalParamBegin{visitor} a class model of `PMPCorefinementVisitor`
 *                            that is used to track the creation of new faces
 *   \cgalParamEnd
 * \cgalNamedParamsEnd
 *
 */
 template <class TriangleMesh,
           class NamedParameters>
 bool
 autorefine_and_remove_self_intersections(      TriangleMesh& tm,
                                          const NamedParameters& np)
{
// Vertex point maps
  typedef typename GetVertexPointMap<TriangleMesh,
                                     NamedParameters>::type Vpm;
  Vpm vpm = boost::choose_param(boost::get_param(np, internal_np::vertex_point),
                                get_property_map(boost::vertex_point, tm));
// Face index map
  typedef typename GetFaceIndexMap<TriangleMesh,
                                   NamedParameters>::type Fid_map;
  Fid_map fid_map = boost::choose_param(boost::get_param(np, internal_np::face_index),
                                        get_property_map(boost::face_index, tm));
// Edge is-constrained maps
  typedef typename boost::lookup_named_param_def <
    internal_np::edge_is_constrained_t,
    NamedParameters,
    Corefinement::No_mark<TriangleMesh>//default
  > ::type Ecm;
  Ecm ecm = boost::choose_param( boost::get_param(np, internal_np::edge_is_constrained),
                                 Corefinement::No_mark<TriangleMesh>() );
// User visitor
  typedef typename boost::lookup_named_param_def <
    internal_np::graph_visitor_t,
    NamedParameters,
    Corefinement::Default_visitor<TriangleMesh>//default
  > ::type User_visitor;
  User_visitor uv( boost::choose_param( boost::get_param(np, internal_np::graph_visitor),
                   Corefinement::Default_visitor<TriangleMesh>() ) );

// surface intersection algorithm call
  typedef Corefinement::Output_builder_for_autorefinement<TriangleMesh,
                                                          Vpm,
                                                          Fid_map,
                                                          Ecm,
                                                          Default > Ob;

  typedef Corefinement::Surface_intersection_visitor_for_corefinement<
    TriangleMesh, Vpm, Ob, Ecm, User_visitor,true> Algo_visitor;
  Ob ob(tm, vpm, fid_map, ecm);

  Corefinement::Intersection_of_triangle_meshes<TriangleMesh, Vpm, Algo_visitor>
    functor(tm, vpm, Algo_visitor(uv,ob,ecm) );

  functor(CGAL::Emptyset_iterator(), true);

  return ob.all_self_intersection_fixed();
}

}// end of namespace experimental

// overload with default named parameters
///// corefine_and_compute_union /////
template <class TriangleMesh,
          class NamedParameters1,
          class NamedParameters2>
bool
corefine_and_compute_union(      TriangleMesh& tm1,
                                 TriangleMesh& tm2,
                                 TriangleMesh& tm_out,
                           const NamedParameters1& np1,
                           const NamedParameters2& np2)
{
  using namespace CGAL::Polygon_mesh_processing::parameters;
  return corefine_and_compute_union(tm1, tm2, tm_out,
                                    np1, np2, all_default());
}

template <class TriangleMesh,
          class NamedParameters1>
bool
corefine_and_compute_union(      TriangleMesh& tm1,
                                 TriangleMesh& tm2,
                                 TriangleMesh& tm_out,
                           const NamedParameters1& np1)
{
  using namespace CGAL::Polygon_mesh_processing::parameters;
  return corefine_and_compute_union(tm1, tm2, tm_out,
                                     np1, all_default(), all_default());
}

template <class TriangleMesh>
bool
corefine_and_compute_union(TriangleMesh& tm1,
                           TriangleMesh& tm2,
                           TriangleMesh& tm_out)
{
  using namespace CGAL::Polygon_mesh_processing::parameters;
  return corefine_and_compute_union(tm1, tm2, tm_out,
                                    all_default(), all_default(), all_default());
}

///// corefine_and_compute_intersection /////
template <class TriangleMesh,
          class NamedParameters1,
          class NamedParameters2>
bool
corefine_and_compute_intersection(       TriangleMesh& tm1,
                                         TriangleMesh& tm2,
                                         TriangleMesh& tm_out,
                                  const  NamedParameters1& np1,
                                  const  NamedParameters2& np2)
{
  using namespace CGAL::Polygon_mesh_processing::parameters;
  return corefine_and_compute_intersection(tm1, tm2, tm_out,
                                           np1, np2, all_default());
}

template <class TriangleMesh,
          class NamedParameters1>
bool
corefine_and_compute_intersection(      TriangleMesh& tm1,
                                        TriangleMesh& tm2,
                                        TriangleMesh& tm_out,
                                  const NamedParameters1& np1)
{
  using namespace CGAL::Polygon_mesh_processing::parameters;
  return corefine_and_compute_intersection(tm1, tm2, tm_out,
                                           np1, all_default(), all_default());
}

template <class TriangleMesh>
bool
corefine_and_compute_intersection(TriangleMesh& tm1,
                                  TriangleMesh& tm2,
                                  TriangleMesh& tm_out)
{
  using namespace CGAL::Polygon_mesh_processing::parameters;
  return corefine_and_compute_intersection(tm1, tm2, tm_out,
                                           all_default(), all_default(), all_default());
}

///// difference /////
template <class TriangleMesh,
          class NamedParameters1,
          class NamedParameters2>
bool
corefine_and_compute_difference(      TriangleMesh& tm1,
                                      TriangleMesh& tm2,
                                      TriangleMesh& tm_out,
                                const NamedParameters1& np1,
                                const NamedParameters2& np2)
{
  using namespace CGAL::Polygon_mesh_processing::parameters;
  return corefine_and_compute_difference(tm1, tm2, tm_out,
                                         np1, np2, all_default());
}

template <class TriangleMesh,
          class NamedParameters1>
bool
corefine_and_compute_difference(      TriangleMesh& tm1,
                                      TriangleMesh& tm2,
                                      TriangleMesh& tm_out,
                                const NamedParameters1& np1)
{
  using namespace CGAL::Polygon_mesh_processing::parameters;
  return corefine_and_compute_difference(tm1, tm2, tm_out,
                                         np1, all_default(), all_default());
}

template <class TriangleMesh>
bool
corefine_and_compute_difference(TriangleMesh& tm1,
                                TriangleMesh& tm2,
                                TriangleMesh& tm_out)
{
  using namespace CGAL::Polygon_mesh_processing::parameters;
  return corefine_and_compute_difference(tm1, tm2, tm_out,
                                         all_default(), all_default(), all_default());
}

///// corefine /////
template <class TriangleMesh, class NamedParameters1>
void
corefine(      TriangleMesh& tm1,
               TriangleMesh& tm2,
         const NamedParameters1& np1)
{
  using namespace CGAL::Polygon_mesh_processing::parameters;
  corefine(tm1, tm2, np1, all_default());
}

template <class TriangleMesh>
void
corefine(           TriangleMesh& tm1,
                    TriangleMesh& tm2)
{
  using namespace CGAL::Polygon_mesh_processing::parameters;
  corefine(tm1, tm2, all_default(), all_default());
}

#ifndef CGAL_NO_DEPRECATED_CODE
 template <class TriangleMesh,
           class NamedParameters1,
           class NamedParameters2>
 void
 corefine(      TriangleMesh& tm1,
                TriangleMesh& tm2,
          const NamedParameters1& np1,
          const NamedParameters2& np2,
          const bool throw_on_self_intersection)
{
  corefine(tm1, tm2, np1.throw_on_self_intersection(throw_on_self_intersection), np2);
}

template <class TriangleMesh, class NamedParameters1>
void
corefine(      TriangleMesh& tm1,
               TriangleMesh& tm2,
         const NamedParameters1& np1,
         const bool throw_on_self_intersection)
{
  namespace params = CGAL::Polygon_mesh_processing::parameters;
  corefine(tm1, tm2,
           np1.throw_on_self_intersection(throw_on_self_intersection),
           params::all_default());
}

template <class TriangleMesh>
void
corefine(           TriangleMesh& tm1,
                    TriangleMesh& tm2,
         const bool throw_on_self_intersection)
{
  namespace params = CGAL::Polygon_mesh_processing::parameters;
  corefine(tm1, tm2,
           params::throw_on_self_intersection(throw_on_self_intersection),
           params::all_default());
}
#endif

///// autorefine /////
namespace experimental {
template <class TriangleMesh>
void
autorefine(TriangleMesh& tm)
{
  using namespace CGAL::Polygon_mesh_processing::parameters;
  autorefine(tm, all_default());
}

///// autorefine_and_remove_self_intersections /////
template <class TriangleMesh>
bool
autorefine_and_remove_self_intersections(TriangleMesh& tm)
{
  using namespace CGAL::Polygon_mesh_processing::parameters;
  return autorefine_and_remove_self_intersections(tm, all_default());
}

} // end of namespace experimental

} }  // end of namespace CGAL::Polygon_mesh_processing

#include <CGAL/enable_warnings.h>

#endif // CGAL_POLYGON_MESH_PROCESSING_COREFINEMENT_H<|MERGE_RESOLUTION|>--- conflicted
+++ resolved
@@ -419,34 +419,16 @@
     if (output[Corefinement::UNION] != boost::none)
       if (&tm1 != *output[Corefinement::UNION])
         copy_face_graph(tm1,
-<<<<<<< HEAD
-                        *(*desired_output[Corefinement::UNION]),
+            *(*output[Corefinement::UNION]),
                         parameters::vertex_point_map(vpm1),
-                        parameters::vertex_point_map(vpm_out[Corefinement::UNION]));
-=======
-                        *(*output[Corefinement::UNION]),
-                        Emptyset_iterator(),
-                        Emptyset_iterator(),
-                        Emptyset_iterator(),
-                        vpm1,
-                        *cpp11::get<Corefinement::UNION>(vpm_out_tuple));
->>>>>>> 2d9000ef
-
+                        parameters::vertex_point_map(*cpp11::get<Corefinement::UNION>(vpm_out_tuple)));
     if (output[Corefinement::INTERSECTION] != boost::none)
       if (&tm1 != *output[Corefinement::INTERSECTION])
         copy_face_graph(tm1,
-<<<<<<< HEAD
-                        *(*desired_output[Corefinement::INTER]),
+                        *(*output[Corefinement::INTERSECTION]),
                         parameters::vertex_point_map(vpm1),
-                        parameters::vertex_point_map(vpm_out[Corefinement::INTER]));
-=======
-                        *(*output[Corefinement::INTERSECTION]),
-                        Emptyset_iterator(),
-                        Emptyset_iterator(),
-                        Emptyset_iterator(),
-                        vpm1,
-                        *cpp11::get<Corefinement::INTERSECTION>(vpm_out_tuple));
->>>>>>> 2d9000ef
+                        parameters::vertex_point_map(*cpp11::get<Corefinement::INTERSECTION>(vpm_out_tuple)));
+                        
 
     if (output[Corefinement::TM1_MINUS_TM2] != boost::none)
       if (&tm1 == *output[Corefinement::TM1_MINUS_TM2])
