--- conflicted
+++ resolved
@@ -822,7 +822,6 @@
   return remove_degenerate_edges(edge_range, tmesh, parameters::all_default());
 }
 
-<<<<<<< HEAD
 // \ingroup PMP_repairing_grp
 // removes the degenerate faces from a triangulated surface mesh.
 // A face is considered degenerate if two of its vertices share the same location,
@@ -844,12 +843,12 @@
 //    \cgalParamEnd
 //    \cgalParamBegin{geom_traits} a geometric traits class instance.
 //       The traits class must provide the nested type `Point_3`,
-//       and the nested functors :
+//       and the nested functors:
 //         - `Compare_distance_3` to compute the distance between 2 points
 //         - `Collinear_3` to check whether 3 points are collinear
 //         - `Less_xyz_3` to compare lexicographically two points
-//         - `Equal_3` to check whether 2 points are identical
-//       For each functor `Foo`, a function `Foo foo_object()`
+///        - `Equal_3` to check whether 2 points are identical.
+///       For each functor Foo, a function `Foo foo_object()` must be provided.
 //   \cgalParamEnd
 // \cgalNamedParamsEnd
 //
@@ -857,41 +856,6 @@
 //       We should probably do something with the return type.
 //
 /// \return `true` if all degenerate faces were successfully removed, and `false` otherwise.
-=======
-/// \ingroup PMP_repairing_grp
-/// removes the degenerate faces from a triangulated surface mesh.
-/// A face is considered degenerate if two of its vertices share the same location,
-/// or more generally if all its vertices are collinear.
-///
-/// @pre `CGAL::is_triangle_mesh(tmesh)`
-///
-/// @tparam TriangleMesh a model of `FaceListGraph` and `MutableFaceGraph`
-/// @tparam NamedParameters a sequence of \ref pmp_namedparameters "Named Parameters"
-///
-/// @param tmesh the  triangulated surface mesh to be repaired
-/// @param np optional \ref pmp_namedparameters "Named Parameters", amongst those described below
-///
-/// \cgalNamedParamsBegin
-///    \cgalParamBegin{vertex_point_map} the property map with the points associated to the vertices of `pmesh`. The type of this map is model of `ReadWritePropertyMap`.
-/// If this parameter is omitted, an internal property map for
-/// `CGAL::vertex_point_t` must be available in `TriangleMesh`
-/// \cgalParamEnd
-///    \cgalParamBegin{geom_traits} a geometric traits class instance.
-///       The traits class must provide the nested type `Point_3`,
-///       and the nested functors :
-///         - `Compare_distance_3` to compute the distance between 2 points
-///         - `Collinear_are_ordered_along_line_3` to check whether 3 collinear points are ordered
-///         - `Collinear_3` to check whether 3 points are collinear
-///         - `Less_xyz_3` to compare lexicographically two points
-///         - `Equal_3` to check whether 2 points are identical.
-///       For each functor Foo, a function `Foo foo_object()` must be provided.
-///   \cgalParamEnd
-/// \cgalNamedParamsEnd
-///
-/// \todo the function might not be able to remove all degenerate faces.
-///       We should probably do something with the return type.
-/// \return number of removed degenerate faces
->>>>>>> 11015420
 template <class TriangleMesh, class NamedParameters>
 bool remove_degenerate_faces(      TriangleMesh& tmesh,
                              const NamedParameters& np)
