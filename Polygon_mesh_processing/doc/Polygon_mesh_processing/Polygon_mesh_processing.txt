namespace CGAL {
/*!
\mainpage User Manual
\anchor Chapter_PolygonMeshProcessing

\cgalAutoToc
\authors Sébastien Loriot, Mael Rouxel-Labbé, Jane Tournois, Ilker %O. Yaz

\image html neptun_head.jpg
\image latex neptun_head.jpg
<BR>

\section PMPIntroduction Introduction

This package implements a collection of methods and classes for polygon mesh processing,
ranging from basic operations on simplices, to complex geometry processing algorithms.
The implementation of this package mainly follows algorithms and references
given in Botsch et al.'s book on polygon mesh processing \cgalCite{botsch2010PMP}.

\subsection PMPDef Polygon Mesh
A \a polygon \a mesh is a consistent and orientable surface mesh, that can have
one or more boundaries.
The \a faces are simple polygons.
The \a edges are segments. Each edge connects two \a vertices,
and is shared by two faces (including the \a null \a face for boundary edges).
A polygon mesh can have any number of connected components, and also some self-intersections.
In this package, a polygon mesh is considered to have the topology of a 2-manifold.

\subsection PMPAPI API
This package follows the BGL API described in \ref PkgBGL.
It can thus be used either with `Polyhedron_3`, `Surface_mesh`, or
any class model of the concept `FaceGraph`. Each function or class of this package
details the requirements on the input polygon mesh.

\ref BGLNamedParameters are used to deal with optional parameters.
The page \ref pmp_namedparameters describes their usage
and provides a list of the parameters that are used in this package.

\subsection PMPOutline Outline
The algorithms described in this manual are organized in sections:
- \ref PMPMeshing : meshing algorithms, including triangulation of non-triangulated
meshes, refinement, optimization by fairing, isotropic remeshing of triangulated surface meshes
and smoothing algorithms.
- \ref Coref_section : methods to corefine triangle meshes and to compute
  boolean operations out of corefined closed triangle meshes.
- \ref PMPHoleFilling : available hole filling algorithms, which can possibly be combined with refinement and fairing.
- \ref PMPPredicates : predicates that can be evaluated on the processed polygon.
mesh, which includes point location and self intersection tests.
- \ref PMPOrientation : checking or fixing the orientation of a polygon soup.
- \ref PMPRepairing :  repair of polygon meshes and polygon soups.
- \ref PMPNormalComp : normal computation at vertices and on faces of a polygon mesh.
- \ref PMPSlicer : functor able to compute the intersections of a polygon mesh with arbitrary planes (slicer).
- \ref PMPConnectedComponents : methods to deal with connected
  components of a polygon mesh (extraction, marks, removal, ...).

****************************************
\section PMPMeshing Meshing

A surface patch can be refined by inserting new vertices and flipping edges to get a triangulation.
Using a criterion presented in \cgalCite{liepa2003filling},
the density of triangles near the boundary of the patch is approximated by the refinement function.
The validity of the mesh is enforced by flipping edges.
An edge is flipped only if the opposite edge does not exist in the original mesh
and if no degenerate triangles are generated.

A region of the surface mesh (\e e.\e g. the refined region), can be faired
to obtain a tangentially continuous and smooth surface patch.
The region to be faired is defined as a range of vertices that are relocated.
The fairing step minimizes a linear bi-Laplacian system with boundary constraints,
described in \cgalCite{Botsch2008OnLinearVariational}.
The visual results of aforementioned steps are depicted by \cgalFigureRef{Mech_steps} (c and d).

\subsection MeshingAPI API

\subsubsection Meshing

Refinement and fairing functions can be applied to an arbitrary region on a triangle mesh, using :
- `CGAL::Polygon_mesh_processing::refine()` : given a set of facets on a mesh, refines the region.
- `CGAL::Polygon_mesh_processing::fair()` : given a set of vertices on a mesh, fairs the region.

Fairing needs a sparse linear solver and we recommend the use of \ref thirdpartyEigen 3.2 or later.
Note that fairing might fail if fixed vertices, which are used as boundary conditions, do
not suffice to solve the constructed linear system.

Many algorithms require as input meshes in which all the faces have the same degree,
or even are triangles. Hence, one may want to triangulate all polygon faces of a mesh.

This package provides the function `CGAL::Polygon_mesh_processing::triangulate_faces()`
that triangulates all faces of the input polygon mesh.
An approximated support plane is chosen for each face, orthogonal to the normal vector
computed by `CGAL::Polygon_mesh_processing::compute_face_normal()`.
Then, the triangulation of each face is the one obtained by building a
`CGAL::Constrained_Delaunay_triangulation_2` in this plane.
This choice is made because the constrained Delaunay triangulation
is the triangulation that, given the edges of the face to be triangulated,
maximizes the minimum angle of all the angles of the triangles in the triangulation.

\subsubsection Remeshing

The incremental triangle-based isotropic remeshing algorithm introduced by Botsch et al
 \cgalCite{botsch2004remeshing}, \cgalCite{botsch2010PMP} is implemented in this package.
This algorithm incrementally performs simple operations such as edge splits, edge collapses,
edge flips, and Laplacian smoothing. All the vertices of the remeshed patch are reprojected
to the original surface to keep a good approximation of the input.

A triangulated region of a polygon mesh can be remeshed using the function
`CGAL::Polygon_mesh_processing::isotropic_remeshing()`, as illustrated
by \cgalFigureRef{iso_remeshing}. The algorithm has only two parameters :
the target edge length for the remeshed surface patch, and
the number of iterations of the abovementioned sequence of operations. The bigger
this number, the smoother and closer to target edge length the mesh will be.

An additional option has been added to \e protect (\e i.\e e. not modify) some given polylines.
In some cases, those polylines are too long, and reaching the desired target edge length while protecting them is not
possible and leads to an infinite loop of edge splits in the incident faces. To avoid that pitfall, the
function `CGAL::Polygon_mesh_processing::split_long_edges()` should be called on the list of
constrained edges before remeshing.

\cgalFigureBegin{iso_remeshing, iso_remeshing.png}
Isotropic remeshing. (a) Triangulated input surface mesh.
(b) Surface uniformly and entirely remeshed.
(c) Selection of a range of faces to be remeshed.
(d) Surface mesh with the selection uniformly remeshed.
\cgalFigureEnd

\subsubsection Smoothing

Smoothing of a triangulated mesh region can be achieved with algorithms that aim at either mesh smoothing or shape smoothing.
While mesh smoothing is achieved by improving the quality of triangles based on criteria such as angle and area,
shape smoothing is designed to be \e intrinsic, depending as little as possible on the discretization
and smoothing the shape alone without optimizing the shape of the triangles.

- Mesh smoothing: `CGAL::Polygon_mesh_processing::smooth_mesh()` moves vertices to optimize geometry around each vertex:
it can try to equalize the angles between incident edges, or (and) move vertices so that areas of adjacent triangles tend to equalize.
Border vertices are considered constrained and do not move at any step of the procedure. No vertices are inserted at any time.
Angle and area smoothing algorithms are based on Surazhsky and Gotsman \cgalCite{cgal:sg-hqct-04}.
Since area smoothing considers only areas as a smoothing criterion, it may result in long and skinny
triangles. To paliate this phenomenon, area smoothing is followed by an (optional) step of Delaunay-based edge flips.
In any case, area smoothing is guaranteed to improve the spatial distribution of the vertices
over the area that is being smoothed. A simple example can be found in \ref Polygon_mesh_processing/mesh_smoothing_example.cpp.

\cgalFigureAnchor{PMPFigMeshSmoothing}
<center>
<img src="mesh_smoothing.png" style="max-width:70%;"/>
</center>
\cgalFigureCaptionBegin{PMPFigMeshSmoothing}
Mesh smoothing of the closed surface <i>blobby</i>, containing self-intersections (circled in red). For each smoothing combination,
10 iterations were applied. From left to right:
(a) Input mesh;
(b) Smoothing based on areas without using Delaunay flips;
(c) Smoothing based on areas with Delaunay flips;
(d) Smoothing based on angles;
(e) Smoothing based on angles and areas, with Delaunay flips.
\cgalFigureCaptionEnd

\cgalFigureBegin{Fig_smooth_stats, smooth_statistics.png}
Statistics for the various combinations of mesh smoothing.
\cgalFigureEnd

- Shape smoothing: `CGAL::Polygon_mesh_processing::smooth_shape()`
incrementally moves vertices towards a weighted barycenter of their neighbors along the mean curvature flow.
The curvature flow algorithm for shape smoothing is based on Desbrun et al. \cgalCite{cgal:dmsb-ifamdcf-99} and on Kazhdan et al. \cgalCite{kazhdan2012can}.
The algorithm uses the mean curvature flow to calculate the translation of vertices along the surface normal with a speed equal
to the mean curvature of the area that is being smoothed. This means that vertices on sharp corners slide faster.
If the region around a vertex is flat, this vertex does not move (zero curvature). To avoid the formation
of undesirable neck pinches (cylindrical surface areas that form singularities) the algorithm slows
down the evolution in cylindrical regions. The smoothed shape converges to a sphere while staying
conformally equivalent to its original shape.
A simple example can be found in \ref Polygon_mesh_processing/shape_smoothing_example.cpp.

\cgalFigureAnchor{PMPFigShapeSmoothing}
<center>
<img src="shape_smoothing.png" style="max-width:70%;"/>
</center>
\cgalFigureCaptionBegin{PMPFigShapeSmoothing}
Shape smoothing of the devil model, using the mean curvature flow with a time step equal to 0.05 and
constraining border vertices (located at the neck, where the mesh is open).
\cgalFigureCaptionEnd

\subsection MeshingExamples Meshing Examples

\subsubsection MeshingExample_1 Refine and Fair a Region on a Triangle Mesh

The following example calls the functions `CGAL::Polygon_mesh_processing::refine()`
and `CGAL::Polygon_mesh_processing::fair()` for some selected regions on the input triangle mesh.

\cgalExample{Polygon_mesh_processing/refine_fair_example.cpp}

\subsubsection MeshingExample_2 Triangulate a Polygon Mesh

Triangulating a polygon mesh can be achieved through the function
`CGAL::Polygon_mesh_processing::triangulate_faces()`
as shown in the following example.

\cgalExample{Polygon_mesh_processing/triangulate_faces_example.cpp}


\subsubsection RemeshingExample_1 Isotropic Remeshing of a Region on a Polygon Mesh

The following example shows a complete example of how the isotropic remeshing function can be used.
First, the border of the polygon mesh is collected.
Since the boundary edges will be considered as constrained and protected in this example, the function `split_long_edges()` is called first on these edges.

Once this is done, remeshing is run on all the surface, with protection of constraints activated, for 3 iterations.

\cgalExample{Polygon_mesh_processing/isotropic_remeshing_example.cpp}

\section Coref_section Corefinement and Boolean Operations

\subsection coref_def_subsec Definitions

<b>Corefinement</b> Given two triangulated surface meshes, the <i>corefinement</i>
operation consists in refining both meshes so that their intersection polylines
are a subset of edges in both refined meshes.
\todo more information on coplanar patches.

\cgalFigureBegin{coref_fig, corefine.png}
Corefinement of two triangulated surface meshes. (Left) Input meshes; (Right)
The two input meshes corefined. The common edges of the two meshes are
drawn in green.
\cgalFigureEnd

<b>Volume bounded by a triangulated surface mesh</b> Given a closed triangulated surface
mesh, each connected component splits the 3D space into two subspaces. The vertex
sequence of each face of a component is seen either clockwise or counterclockwise
from these two subspaces. The subspace that sees the sequence clockwise
(resp. counterclockwise) is on the negative (resp. positive) side of the component. Given a
closed triangulated surface mesh `tm` with no self-intersections,
the connected components of `tm` divide
the 3D space into subspaces. We say that `tm` bounds a volume if each
subspace lies exclusively on the positive (or negative) side of all the
incident connected components of `tm`. The volume bounded by `tm` is the union
of all subspaces that are on negative sides of their incident connected components
of `tm`.

\cgalFigureBegin{boundedvol_fig, bounded_vols.jpg}
Volumes bounded by a triangulated surface mesh: The figure shows meshes
representing three nested spheres (three connected components).
The left side of the picture shows a clipped triangulated surface mesh,
with the two possible orientations of the faces for which
a volume is bounded by the mesh.
The positive and negative sides of each connected component is displayed in
light and dark blue, respectively. The right part of the picture shows clipped
tetrahedral meshes of the corresponding bounded volumes.
\cgalFigureEnd

\subsection coref_coref_subsec Corefinement
The corefinement of two triangulated surface meshes can be done using the function
`CGAL::Polygon_mesh_processing::corefine()`. It takes as input the two
triangulated surface meshes to corefine.
If constrained edge maps are provided, edges belonging to the
intersection of the input meshes will be marked as constrained. In addition,
if an edge that was marked as constrained is split during the corefinement,
sub-edges will be marked as constrained as well.

\subsection coref_bolop_subsec Boolean Operations

\cgalFigureBegin{boolop_fig, bool_op.png}
Let `C` and `S` be the volumes bounded by the triangulated surface meshes of
a cube and a sphere, respectively. From left to right, the picture shows
the triangulated surface meshes bounding the union of `C` and `S`,
`C` minus `S`, the intersection of `C` and `S` and `S` minus `C`.
\cgalFigureEnd


The corefinement of two triangulated surface meshes can naturally be used
for computing Boolean operations on volumes.
Considering two triangulated surface meshes, each bounding
a volume, the functions `CGAL::Polygon_mesh_processing::corefine_and_compute_union()`,
`CGAL::Polygon_mesh_processing::corefine_and_compute_intersection()` and
`CGAL::Polygon_mesh_processing::corefine_and_compute_difference()` respectively compute the union,
the intersection and the difference of the two volumes. If several Boolean operations must be
computed at the same time, the function `corefine_and_compute_boolean_operations()` should be used.

There is no restriction on the topology of the input volumes.
However, there are some requirements on the input to guarantee that
the operation is possible. First, the input meshes must not self-intersect.
Second, the operation is possible only if the output
can be bounded by a manifold triangulated surface mesh.
In particular this means that the output volume has no part with zero thickness.
Mathematically speaking, the intersection with an infinitesimally small ball
centered in the output volume is a topological ball. At the surface level this means
that no non-manifold vertex or edge is allowed in the output. For example, it
is not possible to compute the union of two cubes that are disjoint but sharing an edge.
In case you have to deal with such scenarios, you should consider using the
package \ref PkgNef3.

It is possible to update the input so that it contains the result (in-place operation).
In that case the whole mesh will not be copied and only the region around the
intersection polyline will be modified. In case the Boolean operation is not
possible, the input mesh will nevertheless be corefined.


\subsection coref_valid_subsec Kernel and Validity of the Output
The corefinement operation (which is also internally used in the three
Boolean operations) will correctly change the topology of the input surface mesh
if the point type used in the point property maps of the input meshes is
from a \cgal Kernel with exact predicates. If that kernel does not
have exact constructions, the embedding of the output surface mesh might
have self-intersections. In case of consecutive operations, it is thus
recommended to use a point property map with points from a kernel with exact
predicates and exact constructions
(such as `CGAL::Exact_predicates_exact_constructions_kernel`).

In practice, this means that with exact predicates and inexact constructions,
edges will be split at each intersection with a triangle but the
position of the intersection point might create self-intersections due to
the limited precision of floating point numbers.

\subsection coref_clip Clipping

As a natural extension, some clipping functionalities with a volume bounded by a closed mesh
and a halfspace (defined by the negative side of a plane to be consistent with
the outward normal convention) are offered. The functions `CGAL::Polygon_mesh_processing::clip()`
and `CGAL::Polygon_mesh_processing::split()`
have some options to select whether the clipping should be done at the volume or surface
level, and also if the clipper should be considered as compact or not. This is illustrated on
\cgalFigureRef{coref_clip_close_open} and \cgalFigureRef{coref_clip_compact}.

\cgalFigureBegin{coref_clip_close_open, clip_open_close.png}
Clipping a cube with a halfspace. From left to right: (i) initial cube and the plane
defining the clipping halfspace; (ii) `clip_volume=false`: clipping of the surface mesh (boundary edges
depicted in red); (iii) `clip_volume=true`: clipping of the volume bounded by the surface mesh.
\cgalFigureEnd

\cgalFigureBegin{coref_clip_compact, clip_compact.png}
Clipping a cube with a halfspace: compacity of the clipper (`clip_volume=false` in both cases).
From left to right: (i) initial cube and the plane defining the clipping halfspace,
note that a whole face of the cube (2 triangles) is exactly contained in the plane;
(ii) `use_compact_clipper=true`: clipping of the surface mesh with a compact halfspace: coplanar faces are part of the output;
(iii) `use_compact_clipper=false`: clipping of the surface mesh with a non-compact halfspace: coplanar faces are not part of the output.
\cgalFigureEnd

\subsection coref_ex_subsec Examples

\subsubsection coref_ex_union_subsec Computing the Union of Two Volumes

\cgalExample{Polygon_mesh_processing/corefinement_mesh_union.cpp}

\subsubsection coref_ex_refine_subsec Boolean Operation and Local Remeshing

This example is similar to the previous one, but here we
substract a volume and update the first input triangulated surface mesh
(in-place operation). The edges that are on the intersection of the input
meshes are marked and the region around them is remeshed isotropically
while preserving the intersection polyline.
\cgalExample{Polygon_mesh_processing/corefinement_difference_remeshed.cpp}


\subsubsection coref_ex_consq_subsec Robustness of Consecutive Operations
This example computes the intersection of two volumes and then does the
union of the result with one of the input volumes. This operation is in
general not possible when using inexact constructions. Instead of using a
mesh with a point from a kernel with exact constructions, the exact points
are a property of the mesh vertices that we can reuse in a later operations.
With that property, we can manipulate a mesh with points having floating point coordinates
but benefit from the robustness provided by the exact constructions.
\cgalExample{Polygon_mesh_processing/corefinement_consecutive_bool_op.cpp}

********************************************
\section PMPHoleFilling Hole Filling

This package provides an algorithm for filling one closed hole that is either in a triangulated surface mesh
or defined by a sequence of points that describe a polyline.
The main steps of the algorithm are described in \cgalCite{liepa2003filling} and can be summarized as follows.

First, the largest patch triangulating the boundary of the hole is generated without introducing any new vertex.
The patch is selected so as to minimize a quality function evaluated for all possible triangular patches.
The quality function first minimizes the worst dihedral angle between patch triangles,
then the total surface area of the patch as a tiebreaker.
Following the suggestions in \cgalCite{zou2013algorithm}, the performance of the algorithm is significantly improved
by narrowing the search space to faces of a 3D Delaunay triangulation of the hole boundary vertices,
from all possible patches, while searching for the best patch with respect to the
aforementioned quality criteria.

For some complicated input hole boundary, the generated patch may have self-intersections.
After hole filling, the generated patch can be refined and faired using the meshing functions
`CGAL::Polygon_mesh_processing::refine()` and `CGAL::Polygon_mesh_processing::fair()`
described in Section \ref PMPMeshing.

\cgalFigureBegin{Mech_steps, mech_hole_horz.jpg}
Results of the main steps of the algorithm.
From left to right: (a) the hole,
(b) the hole after its triangulation,
(c) after triangulation and refinement,
(d) after triangulation, refinement and fairing.
\cgalFigureEnd


\subsection HoleFillingAPI API

This package provides four functions for hole filling:
  - `triangulate_hole_polyline()` : given a sequence of points defining the hole, triangulates the hole.
  - `triangulate_hole()` : given a border halfedge on the boundary of the hole on a mesh, triangulates the hole.
  - `triangulate_and_refine_hole()` : in addition to `triangulate_hole()` the generated patch is refined.
  - `triangulate_refine_and_fair_hole()` : in addition to `triangulate_and_refine_hole()` the generated patch is also faired.

\subsection HFExamples Examples

\subsubsection HFExample_1 Triangulate a Polyline

The following example triangulates a hole described by an input polyline.

\cgalExample{Polygon_mesh_processing/triangulate_polyline_example.cpp}


\subsubsection HFExample_2 Hole Filling From the Border of the Hole

If the input polygon mesh has a hole or more than one hole, it is possible
to iteratively fill them by detecting border edges (i.e. with only
one incident non-null face) after each hole filling step.

Holes are filled one after the other, and the process stops when there is no border edge left.

This process is illustrated by the example below, where holes are
iteratively filled, refined and faired. Optionally, only holes
not exceeding a certain diameter or number of edges can be filled.
This example assumes that the mesh is stored in a `Surface_mesh`
datastructure. Analogous examples when using the `Polyhedron_3`
class and a few others are part of the code base.

\cgalExample{Polygon_mesh_processing/hole_filling_example_SM.cpp}

 \cgalFigureBegin{Triangulated_fork, fork.jpg}
 Holes in the fork model are filled with triangle patches.
 \cgalFigureEnd

\subsection HFPerformance Performance

The hole filling algorithm has a complexity which depends on the
number of vertices.  While \cgalCite{liepa2003filling} has a running
time of \f$ O(n^3)\f$ , \cgalCite{zou2013algorithm} in most cases has
running time of \f$ O(n \log n)\f$. We benchmarked the function
`triangulate_refine_and_fair_hole()` for the two meshes below (as well as two
more meshes with smaller holes). The machine used was a PC running
Windows 10 with an Intel Core i7 CPU clocked at 2.70 GHz.
The program was compiled with the Visual C++ 2013 compiler with the O2
option, which maximizes speed.

\cgalFigureBegin{Elephants, elephants-with-holes.png}
The elephant on the left/right has a hole with 963/7657 vertices.
\cgalFigureEnd

The following running times were observed:

<center>
|  # vertices | without Delaunay (sec.) | with Delaunay (sec.)|
| ----:       | ----:                   | ----:               |
  565         | 8.5                     | 0.03                |
  774         | 21                      | 0.035               |
  967         | 43                      | 0.06                |
 7657         | na                      | 0.4                 |
</center>

***************************************
\section PMPPredicates Predicates

This packages provides several predicates to be evaluated with respect to a triangle mesh.

\subsection PMPDoIntersect Intersections Detection
Intersection tests between triangle meshes and/or polylines can be done using
\link PMP_predicates_grp `CGAL::Polygon_mesh_processing::do_intersect()` \endlink.
Additionally, the function `CGAL::Polygon_mesh_processing::intersecting_meshes()`
records all pairs of intersecting meshes in a range.

\subsubsection PMPSelIntersections Self Intersections

Self intersections within a triangle mesh can be detected by calling the function
`CGAL::Polygon_mesh_processing::does_self_intersect()`.
Additionally, the function `CGAL::Polygon_mesh_processing::self_intersections()`
reports all pairs of intersecting triangles.

\subsubsection SIExample Self Intersections Example

The following example illustrates the detection of self intersection in the `pig.off` mesh.
The detected self-intersection is illustrated on Figure \cgalFigureRef{SelfIntersections}.

\cgalExample{Polygon_mesh_processing/self_intersections_example.cpp}

\cgalFigureAnchor{SelfIntersections}
<center>
<img src="selfintersections.jpg" style="max-width:70%;"/>
</center>
\cgalFigureCaptionBegin{SelfIntersections}
Detecting self-intersections on a triangle mesh.
The intersecting triangles are displayed in dark grey and red on the right image.
\cgalFigureCaptionEnd

\subsection PMPInsideTest Side of Triangle Mesh

The class `CGAL::Side_of_triangle_mesh` provides a functor that tests whether a query point is
inside, outside, or on the boundary of the domain bounded by a given closed triangle mesh.

A point is said to be on the bounded side of the domain bounded by the input triangle mesh
if an odd number of surfaces is crossed when walking from the point to infinity.
The input triangle mesh is expected to contain no self-intersections
and to be free from self-inclusions.

The algorithm can handle the case of a triangle mesh with several connected components,
and returns correct results.
In case of self-inclusions, the ray intersections parity test is performed,
and the execution will not fail.
However, the user should be aware that the predicate
alternately considers sub-volumes to be on the bounded and unbounded sides of the
input triangle mesh.

\subsubsection InsideExample Inside Test Example
\cgalExample{Polygon_mesh_processing/point_inside_example.cpp}

\subsection PMPShapePredicates Shape Predicates

Badly shaped or, even worse, completely degenerate elements of a polygon mesh are problematic
in many algorithms which one might want to use on the mesh.
This package offers a toolkit of functions to detect such undesirable elements.
- `CGAL::Polygon_mesh_processing::is_degenerate_edge()`, to detect if an edge is degenerate
  (that is, if its two vertices share the same geometric location).
- `CGAL::Polygon_mesh_processing::is_degenerate_triangle_face()`, to detect if a face is
  degenerate (that is, if its three vertices are collinear).
- `CGAL::Polygon_mesh_processing::degenerate_edges()`, to collect degenerate edges within a range of edges.
- `CGAL::Polygon_mesh_processing::degenerate_faces()`, to collect degenerate faces within a range of faces.
- `CGAL::Polygon_mesh_processing::is_cap_triangle_face()`
- `CGAL::Polygon_mesh_processing::is_needle_triangle_face()`

\subsection PMPLocationFunctions Surface Location Functions

To ease the manipulation of points on a surface, \cgal offers a multitude of functions based upon
a different representation of a point on a polygon mesh: the point is represented as a pair of
a face of the polygon mesh and a triplet of barycentric coordinates. This definition enables
a robust handling of polylines between points living in the same face: for example, two 3D segments
created by four points within the same face that should intersect might not actually intersect due to
inexact computations. However, manipulating these same points through their barycentric coordinates
can instead be done, and intersections computed in the barycentric space will not suffer
from the same issues. Furthermore, this definition is only dependent on the intrinsic dimension
of the surface (i.e. 2) and not on the ambient dimension within which the surface is embedded.

The functions of the group \ref PMP_locate_grp offer the following functionalities:
location computations (`CGAL::Polygon_mesh_processing::locate()`, and similar) given a point,
finding the nearest point on a mesh given a point or a ray
(`CGAL::Polygon_mesh_processing::locate_with_AABB_tree()`, and similar), and location-based predicates
(for example, `CGAL::Polygon_mesh_processing::is_on_face_border()`).

The example \ref Polygon_mesh_processing/locate_example.cpp presents a few of these functions.

****************************************
\section PMPOrientation Orientation

This package offers multiple functions to compute consistent face orientations for set of faces
(Section \ref PolygonSoups) and polygon meshes (Section \ref OrientingPolygonMeshes).
Section \ref PolygonSoupExample offers an example of combination of these functions.

\subsection PolygonSoups Polygon Soups

When the faces of a polygon mesh are given but the connectivity is unknown,
this set of faces is called a \e polygon \e soup.

Before running any of the algorithms on a polygon soup,
one should ensure that the polygons are consistently oriented.
To do so, this package provides the function
`CGAL::Polygon_mesh_processing::orient_polygon_soup()`,
described in \cgalCite{gueziec2001cutting}.

To deal with polygon soups that cannot be converted to a
combinatorially manifold surface, some points must be duplicated.
Because a polygon soup does not have any connectivity (each point
has as many occurrences as the number of polygons it belongs to),
duplicating one point (or a pair of points)
amounts to duplicating the polygon to which it belongs.
The duplicated points are either an endpoint of an edge incident to more
than two polygons, an endpoint of an edge between
two polygons with incompatible orientations (during the re-orientation process),
or more generally a point \a p at which the intersection
of an infinitesimally small ball centered at \a p
with the polygons incident to it is not a topological disk.

Once the polygon soup is consistently oriented,
with possibly duplicated (or more) points,
the connectivity can be recovered and made consistent
to build a valid polygon mesh.
The function `CGAL::Polygon_mesh_processing::polygon_soup_to_polygon_mesh()`
performs this mesh construction step.

Inversely, a polygon soup can be constructed from a polygon mesh,
using the function `CGAL::Polygon_mesh_processing::polygon_mesh_to_polygon_soup()`.

\subsection OrientingPolygonMeshes Polygon Meshes

This package provides functions dealing with the orientation of faces in a closed polygon mesh.

- The function `CGAL::Polygon_mesh_processing::orient()` makes each connected component
of a closed polygon mesh outward- or inward-oriented.
- The function `CGAL::Polygon_mesh_processing::orient_to_bound_a_volume()` orients
the connected components of a closed polygon mesh so that it bounds a volume
(see \ref coref_def_subsec for the precise definition).
- The function `CGAL::Polygon_mesh_processing::is_outward_oriented()` checks whether
an oriented polygon mesh is oriented such that the normals to all faces are oriented towards the
outside of the domain bounded by the input polygon mesh.
- The function `CGAL::Polygon_mesh_processing::reverse_face_orientations()` reverses the orientation
of halfedges around faces.
As a consequence, the normal computed for each face (see Section
\ref PMPNormalComp) is also reversed.
- The function `CGAL::Polygon_mesh_processing::volume_connected_components()` provides information about
the 3D arrangement of the surface connected components in a given triangle mesh. It comes with many
named parameter options making it also a more general version of `is_outward_oriented()`.


\subsection PolygonSoupExample Orientation Example

This example shows how to generate a mesh from a polygon soup.
The first step is to get a soup of consistently oriented faces, before
rebuilding the connectivity.
In this example, some orientation tests are performed on the output
polygon mesh to illustrate
Section \ref PMPOrientation.

\cgalExample{Polygon_mesh_processing/orient_polygon_soup_example.cpp}

****************************************
\section PMPRepairing Combinatorial Repairing

*******************
\subsection PSRepairing Polygon Soup Repairing
To ensure that a polygon soup can be oriented (see Section \ref PolygonSoups) and transformed
into a workable polygon mesh, it might be necessary to preprocess the data to remove combinatorial
and geometrical errors. This package offers the following functions:
- `CGAL::Polygon_mesh_processing::merge_duplicate_points_in_polygon_soup()`,
- `CGAL::Polygon_mesh_processing::merge_duplicate_polygons_in_polygon_soup()`,
- `CGAL::Polygon_mesh_processing::remove_isolated_points_in_polygon_soup()`,

as well as the function `CGAL::Polygon_mesh_processing::repair_polygon_soup()`,
which bundles the previous functions and an additional handful of repairing techniques
to obtain an as-clean-as-possible polygon soup.

\subsection Stitching

When handling polygon meshes, it might happen that a mesh has several edges and vertices that are duplicated.
For those edges and vertices, the connectivity of the mesh is incomplete, if not considered incorrect.

Stitching the borders of a polygon mesh can be done to fix some of the duplication.
It consists in two main steps. First, border edges that are geometrically identical but duplicated
are detected and paired. Then, they are "stitched" together so that edges and vertices duplicates
are removed from the mesh, and each of these remaining edges is incident to exactly two faces.

The functions `CGAL::Polygon_mesh_processing::stitch_boundary_cycle()`, `CGAL::Polygon_mesh_processing::stitch_boundary_cycles()`,
and `CGAL::Polygon_mesh_processing::stitch_borders()` can perform such repairing operations: the first two
functions can be used to stitch halfedges that are part of the same boundary(ies), whereas the third
function is more generic and can also stitch halfedges that live on different borders.

The input mesh should be manifold; otherwise, stitching is not guaranteed to succeed.

\subsubsection StitchingExample Stitching Example

The following example applies the stitching operation to a simple quad mesh
with duplicated border edges.

\cgalExample{Polygon_mesh_processing/stitch_borders_example.cpp}

\if READY_TO_PUBLISH

\subsection DegenerateFaces Removing Degenerate Faces

Some degenerate faces may be part of a given triangle mesh.
A face is considered \e degenerate if two of its vertices
share the same location, or more generally if its three vertices are collinear.
The function `CGAL::Polygon_mesh_processing::remove_degenerate_faces()`
removes those faces and fixes the connectivity of the newly cleaned up mesh.
It is also possible to remove isolated vertices from any polygon mesh, using the function
`CGAL::Polygon_mesh_processing::remove_isolated_vertices()`.

\subsubsection RemoveDegenerateExample Example

In the following example, the degenerate faces of a triangle mesh
are removed, the connectivity is fixed, and the number of removed faces
is output.

\cgalExample{Polygon_mesh_processing/remove_degeneracies_example.cpp}
\endif

\subsection PMPManifoldness Polygon Mesh Manifoldness
This package offers repairing methods to clean ill-formed polygon soups,
see Section \ref PMPRepairing.

Non-manifold vertices can be detected using the function `CGAL::Polygon_mesh_processing::is_non_manifold_vertex()`.
The function `CGAL::Polygon_mesh_processing::duplicate_non_manifold_vertices()` can be used
to attempt to create a combinatorially manifold surface mesh by splitting any non-manifold vertex
into as many vertices as there are manifold sheets at this geometric position.
Note however that the mesh will still not be manifold from a geometric
point of view, as the positions of the new vertices introduced at a non-manifold vertex are identical
to the input non-manifold vertex.

\subsubsection FixNMVerticeExample Manifoldness Repair Example

In the following example, a non-manifold configuration is artifically created and
fixed with the help of the functions described above.

\cgalExample{Polygon_mesh_processing/manifoldness_repair_example.cpp}

\subsection PMPDuplicateVertexBoundaryCycle Duplicated Vertices in Boundary Cycles

Similarly to the problematic configuration described in the previous section, another issue that can be present
in a polygon mesh is the occurrence of a "pinched" hole, that is the configuration where, when
starting from a border halfedge and walking the halfedges of this border, a geometric position appears
more than once (although, with different vertices) before reaching the initial border halfedge again. The functions
`CGAL::Polygon_mesh_processing::merge_duplicated_vertices_in_boundary_cycle()` and
`CGAL::Polygon_mesh_processing::merge_duplicated_vertices_in_boundary_cycle()`, which merge
vertices at identical positions, can be used to repair this configuration.

****************************************
\section PMPNormalComp Computing Normals

This package provides methods to compute normals on the polygon mesh.
The normal can either be computed for each single face,
or estimated for each vertex, as the average of its incident face normals.
These computations are performed with :
- `CGAL::Polygon_mesh_processing::compute_face_normal()`
- `CGAL::Polygon_mesh_processing::compute_vertex_normal()`

Furthermore, we provide functions to compute all the normals to faces,
or to vertices, or to both :
- `CGAL::Polygon_mesh_processing::compute_face_normals()`
- `CGAL::Polygon_mesh_processing::compute_vertex_normals()`
- `CGAL::Polygon_mesh_processing::compute_normals()`.

Property maps are used to record the computed normals.

\subsection NormalsExample Normals Computation Examples

Property maps are an API introduced in the boost library that allows to
associate values to keys. In the following examples we associate
a normal vector to each vertex and to each face.

\subsubsection NormalsExampleSM Normals Computation for a Surface Mesh

The following example illustrates how to
compute the normals to faces and vertices
and store them in property maps provided by the class `Surface_mesh`.

\cgalExample{Polygon_mesh_processing/compute_normals_example.cpp}

\subsubsection NormalsExampleP Normals Computation for a Polyhedron_3

The following example illustrates how to
compute the normals to faces and vertices
and store them in ordered or unordered maps as the class `Polyhedron_3` does
not provide storage for the normals.

\cgalExample{Polygon_mesh_processing/compute_normals_example_Polyhedron.cpp}


****************************************
\section PMPSlicer Slicer

The `CGAL::Polygon_mesh_slicer` is an operator that intersects a triangle surface
mesh with a plane. It records the intersection as a set of polylines since the intersection
can be made of more than one connected component. The degenerate case
where the intersection is a single point is handled.

\cgalFigureRef{SlicerFig} shows
the polylines returned by the slicing operation for a triangle mesh
and a set of parallel planes.

\cgalFigureBegin{SlicerFig, slicer.jpg}
Slicing a mesh. A triangle mesh (left) and the polylines
computed by the mesh slicer by intersecting
a set of parallel planes (right).
\cgalFigureEnd

\subsection SlicerExample Slicer Example

The example below illustrates how to use the mesh slicer for a given
triangle mesh and a plane. Two constructors are used in the example
for pedagogical purposes.

\cgalExample{Polygon_mesh_processing/mesh_slicer_example.cpp}

****************************************
\section PMPConnectedComponents Connected Components

This package provides functions to enumerate and store
the connected components of a polygon mesh.
The connected components can be either closed and geometrically separated,
or separated by border or user-specified \e constraint edges.

First, the function `CGAL::Polygon_mesh_processing::connected_component()`
collects all the faces that belong to the same connected component as
the face that is given as a parameter.

Then, `CGAL::Polygon_mesh_processing::connected_components()`
collects all the connected components, and fills a property map
with the indices of the different connected components.

The functions `CGAL::Polygon_mesh_processing::keep_connected_components()`
and `CGAL::Polygon_mesh_processing::remove_connected_components()`
enable the user to keep and remove only a selection of connected components,
provided either as a range of faces that belong to the desired connected components
or as a range of connected component ids (one or more per connected component).

When a triangle mesh has no boundary, it partitions the 3D space in different volumes.
The function `CGAL::Polygon_mesh_processing::volume_connected_components()` can be used to assign to
each face an id per volume defined by the surface connected components.

Finally, it can be useful to quickly remove some connected components, for example for noisy data
where small connected components should be discarded in favor of major connected components.
The function `CGAL::Polygon_mesh_processing::keep_largest_connected_components()`
enables the user to keep only a given number from the largest connected components. The size
of a connected component is given by the sum of the sizes of the faces it contains; by default,
the size of a face is `1` and thus the size of a connected component is equal to the number of faces
it contains. However, it is also possible to pass a face size map, such that the size of the face
is its area, for example.
Similarly to the previous function, the function
`CGAL::Polygon_mesh_processing::keep_large_connected_components()` can be used to discard all connected
components whose size is below a user-defined threshold.

<<<<<<< HEAD
Also, the function `CGAL::Polygon_mesh_processing::split_connected_components()`
enables the user to split the connected components of a polygon mesh in as many
polygon meshes.

=======
>>>>>>> ea80a641

\subsection CCExample Connected Components Example

The first example shows how to record the connected
components of a polygon mesh.
In particular, we provide an example for the optional parameter \c EdgeConstraintMap,
a property map that returns information about an edge being a \e constraint or not.
A \e constraint provides a mean to demarcate the border of a connected component, and prevents
the propagation of a connected component index to cross it.

\cgalExample{Polygon_mesh_processing/connected_components_example.cpp}

The second example shows how to use the class template `Face_filtered_graph`
which enables to treat one or several connected components as a face graph.

\cgalExample{Polygon_mesh_processing/face_filtered_graph_example.cpp}

\section PMPDistance Approximate Hausdorff Distance

This package provides methods to compute (approximate) distances between meshes and point sets.

The function \link approximate_Hausdorff_distance() `approximate_Hausdorff_distance()`\endlink
computes an approximation of the Hausdorff distance from a mesh `tm1` to a mesh `tm2`. Given a
a sampling of `tm1`, it computes the distance to `tm2` of the farthest sample point to `tm2` \cgalCite{cignoni1998metro}.
The symmetric version (\link CGAL::Polygon_mesh_processing::approximate_symmetric_Hausdorff_distance() `approximate_symmetric_Hausdorff_distance()`\endlink)
is the maximum of the two non-symmetric distances. Internally, points are sampled using
\link CGAL::Polygon_mesh_processing::sample_triangle_mesh() `sample_triangle_mesh()`\endlink and the distance
to each sample point is computed using
\link CGAL::Polygon_mesh_processing::max_distance_to_triangle_mesh() `max_distance_to_triangle_mesh()`\endlink.
The quality of the approximation depends on the quality of the sampling and the runtime depends on the number of sample points.
Three sampling methods with different parameters are provided (see \cgalFigureRef{sampling_bunny}).

\cgalFigureBegin{sampling_bunny, pmp_sampling_bunny.jpg}
Sampling of a triangle mesh using different sampling methods. From left to right: (a) Grid sampling, (b) Monte-Carlo sampling with fixed number of points per face and per edge,
(c) Monte-Carlo sampling with a number of points proportional to the area/length, and (d) Uniform random sampling.
The four pictures represent the sampling on the same portion of a mesh, parameters were adjusted so that the total number of points sampled in faces (blue points) and on
edges (red points) are roughly the same.
Note that when using the random uniform sampling some faces/edges may not contain any point, but this method is the only one that allows to exactly match a given number of points.
\cgalFigureEnd

The function \link CGAL::Polygon_mesh_processing::approximate_max_distance_to_point_set() `approximate_max_distance_to_point_set()`\endlink
computes an approximation of the Hausdorff distance from a mesh to a point set.
For each triangle, a lower and upper bound of the Hausdorff distance to the point set are computed.
Triangles are refined until the difference between the bounds is lower than a user-defined precision threshold.

\subsection AHDExample Approximate Hausdorff Distance Example
In the following example, a mesh is isotropically remeshed and the approximate distance between the input and the output is computed.

\cgalExample{Polygon_mesh_processing/hausdorff_distance_remeshing_example.cpp}

\subsection PoissonDistanceExample Max Distance Between Point Set and Surface Example
In \ref Poisson_surface_reconstruction_3/poisson_reconstruction_example.cpp,
a triangulated surface mesh is constructed from a point set using the
\link PkgPoissonSurfaceReconstruction3 Poisson reconstruction algorithm \endlink,
and the distance between the point set and the reconstructed surface is computed
with the following code:

\snippet Poisson_surface_reconstruction_3/poisson_reconstruction_example.cpp PMP_distance_snippet

\section PMPDetectFeatures Feature Detection

This package provides methods to detect some features of a polygon mesh.

The function `CGAL::Polygon_mesh_processing::sharp_edges_segmentation()`
detects the sharp edges of a polygon mesh and deduces surface patches and vertices incidences.
It can be split into three functions : `CGAL::Polygon_mesh_processing::detect_sharp_edges()`, `CGAL::Polygon_mesh_processing::connected_components()`
and `CGAL::Polygon_mesh_processing::detect_vertex_incident_patches()`,
that respectively detect the sharp edges, compute the patch indices, and give each of `pmesh` vertices the patch indices of its incident faces.

\subsection DetectFeaturesExample Feature Detection Example
In the following example, we count how many edges of `pmesh` are incident to two faces
whose normals form an angle smaller than 90 degrees,
and the number of surface patches that are separated by these edges.

\cgalExample{Polygon_mesh_processing/detect_features_example.cpp}

\section PMPHistory Implementation History

A first version of this package was started by Ilker %O. Yaz and Sébastien Loriot.
Jane Tournois worked on the finalization of the API, code, and documentation.

A prototype of mesh and shape smoothing was developed during the 2017 edition of the Google Summer of Code
by Konstantinos Katrioplas, under supervision of Jane Tournois. It was finalized by Mael Rouxel-Labbé and
integrated in \cgal 5.0.

Functionalities related to mesh and polygon soup reparation have been introduced steadily over multiple versions
since \cgal 4.10, in joint work between Sébastien Loriot and Mael Rouxel-Labbé.

*/
} /* namespace CGAL */<|MERGE_RESOLUTION|>--- conflicted
+++ resolved
@@ -810,13 +810,9 @@
 `CGAL::Polygon_mesh_processing::keep_large_connected_components()` can be used to discard all connected
 components whose size is below a user-defined threshold.
 
-<<<<<<< HEAD
 Also, the function `CGAL::Polygon_mesh_processing::split_connected_components()`
 enables the user to split the connected components of a polygon mesh in as many
 polygon meshes.
-
-=======
->>>>>>> ea80a641
 
 \subsection CCExample Connected Components Example
 
