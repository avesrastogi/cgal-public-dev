/*!
\defgroup pmp_namedparameters Named Parameters for Polygon Mesh Processing
\ingroup PkgPolygonMeshProcessing

In this package, all functions optional parameters are implemented as BGL optional
named parameters (see \ref BGLNamedParameters for more information on how to use them).
Since the parameters of the various polygon mesh processing functions defined
in this package are redundant, their long descriptions are centralized below.
The sequence of named parameters should start with `CGAL::parameters::`.
`CGAL::parameters::all_default()` can be used to indicate
that default values of optional named parameters must be used.

In the following, we assume that the following types are provided as template parameters
of polygon mesh processing functions and classes. Note that, for some of these functions,
the type is more specific:
<ul>
<li>`PolygonMesh` is a model of the concept `FaceGraph`</li>.
<li>`GeomTraits` a geometric traits class in which constructions are performed and
     predicates evaluated. Everywhere in this package, a \cgal `Kernel` fulfills the requirements.</li>
</ul>

The following named parameters, offered by the package \ref PkgBGLSummary
(see \ref bgl_namedparameters), are used in this package:

\cgalNPTableBegin
\cgalNPBegin{vertex_point_map} \anchor PMP_vertex_point_map
is the property map with the points associated to the vertices of the polygon mesh `pmesh`.\n
<b>Type:</b> a class model of `ReadablePropertyMap` with
`boost::graph_traits<PolygonMesh>::%vertex_descriptor` as key type and
`GeomTraits::Point_3` as value type. \n
<b>Default:</b> \code boost::get(CGAL::vertex_point, pmesh) \endcode
\cgalNPEnd

\cgalNPBegin{vertex_index_map} \anchor PMP_vertex_index_map
is the property map containing the index of each vertex of the input polygon mesh.\n
<b>Type:</b> a class model of `ReadablePropertyMap` with
`boost::graph_traits<PolygonMesh>::%vertex_descriptor` as key type and the value type
\code typename boost::property_traits<typename boost::property_map<PolygonMesh, CGAL::vertex_index_t>::type>::value_type \endcode
<b>Default:</b> \code boost::get(CGAL::vertex_index, pmesh)\endcode
\cgalNPEnd

\cgalNPBegin{face_index_map} \anchor PMP_face_index_map
is the property map containing the index of each face of the input polygon mesh.\n
<b>Type:</b> a class model of `ReadablePropertyMap` with
`boost::graph_traits<PolygonMesh>::%face_descriptor` as key type and the value type:
\code typename boost::property_traits<typename boost::property_map<PolygonMesh, CGAL::face_index_t>::type>::value_type \endcode
<b>Default:</b> \code boost::get(CGAL::face_index, pmesh)\endcode
If this internal property map exists, its values should be initialized.
\cgalNPEnd

\cgalNPBegin{edge_is_constrained_map} \anchor PMP_edge_is_constrained_map
is the property map containing information about edges of the input polygon mesh
being marked or not. In `isotropic_remeshing()` and `connected_components()`,
the marked edges are constrained.\n
<b>Type:</b> a class model of `ReadWritePropertyMap` with
`boost::graph_traits<PolygonMesh>::%edge_descriptor` as key type and
`bool` as value type. It should be default constructible.\n
<b>Default:</b> a default property map where no edge is constrained
\cgalNPEnd
\cgalNPTableEnd

In addition to these named parameters, this package offers the following named parameters:

\cgalNPTableBegin
\cgalNPBegin{geom_traits} \anchor PMP_geom_traits
is the geometric traits instance in which the mesh processing operation should be performed.\n
<b>Type:</b> a Geometric traits class.\n
<b>Default</b>:
\code typename CGAL::Kernel_traits<
        typename boost::property_traits<
          typename boost::property_map<PolygonMesh, CGAL::vertex_point_t>::type>::value_type>::Kernel \endcode
\cgalNPEnd

\cgalNPBegin{vertex_incident_patches_map} \anchor PMP_vertex_incident_patches_map
is the property map containing the surface patches incident to each vertex of the input polygon mesh.\n
<b>Type:</b> a class model of `LvaluePropertyMap` with
`boost::graph_traits<PolygonMesh>::%vertex_descriptor` as key type. Its value type
must be a container of `boost::property_traits<PatchIdMap>::%value_type` and have a function `insert()`.
A `std::set` or a `boost::unordered_set` are recommended, as a patch index may be
inserted several times.\n
<b>Default:</b> \code boost::get(CGAL::vertex_incident_patches_t, pmesh)\endcode
\cgalNPEnd

\cgalNPBegin{vertex_feature_degree_map} \anchor PMP_vertex_feature_degree_map
is the property map containing the number of feature edges being incident to the vertices of the polygon mesh `pmesh`.\n
<b>Type:</b> a class model of `ReadWritePropertyMap` with
`boost::graph_traits<PolygonMesh>::%vertex_descriptor` as key type and
`int` as value type. It should be default constructible.\n
<b>Default:</b> \code boost::get(CGAL::vertex_feature_degree_t(), pmesh) \endcode
\cgalNPEnd

\cgalNPBegin{vertex_is_constrained_map} \anchor PMP_vertex_is_constrained_map
is the property map containing information about vertices of the input polygon mesh being constrained or not.
Constrained vertices may be replaced by new vertices, but the number and location
of vertices remain unchanged.\n
<b>Type:</b> a class model of `ReadWritePropertyMap` with
`boost::graph_traits<PolygonMesh>::%vertex_descriptor` as key type and
`bool` as value type. It should be default constructible.\n
<b>Default:</b> a default property map where no vertex is constrained is provided.
\cgalNPEnd

\cgalNPBegin{face_patch_map} \anchor PMP_face_patch_map
is a property map containing information about faces.
It is particularly well-suited for preserving surface patch IDs,
or face colors.
The edges at the interface between surface patches are treated similarly
to the ones of `edge_is_constrained_map`.\n
<b>Type:</b> a class model of `ReadWritePropertyMap` with
`boost::graph_traits<PolygonMesh>::%face_descriptor` as key type and
the desired property, model of `CopyConstructible` as value type.\n
<b>Default:</b> a default property map where each face is associated with the ID of
the connected component it belongs to. Connected components are
computed with respect to the constrained edges listed in the property map
`edge_is_constrained_map`
\cgalNPEnd

\cgalNPBegin{first_index} \anchor PMP_first_index
is the index of the first surface patch.\n
<b>Type:</b> `std::size_t`\n
<b>Default:</b> 1
\cgalNPEnd

\cgalNPBegin{density_control_factor} \anchor PMP_density_control_factor
controls the density of the mesh generated by refinement, with larger values causing denser refinements.
The density of vertices in the refined region is this factor times higher than before refinement.\n
<b>Type:</b> floating scalar value\n
<b>Default:</b> `CGAL::sqrt(2)`
\cgalNPEnd

\cgalNPBegin{fairing_continuity} \anchor PMP_fairing_continuity
controls the tangential continuity of the output surface in `fair()`.
The possible values are 0, 1 and 2, refering to the  C<sup>0</sup>, C<sup>1</sup>
and C<sup>2</sup> continuity.\n
<b>Type:</b> \c unsigned \c int between 0 and 2\n
<b>Default:</b> `1`
\cgalNPEnd

\cgalNPBegin{sparse_linear_solver} \anchor PMP_sparse_linear_solver
is the solver used in `fair()`.\n
<b>Type:</b> a class model of `SparseLinearAlgebraWithFactorTraits_d`.\n
<b>Default:</b> if \ref thirdpartyEigen "Eigen" 3.2 (or greater) is available and
`CGAL_EIGEN3_ENABLED` is defined, then the following overload of `Eigen_solver_traits`
is provided as default value:\n
\code CGAL::Eigen_solver_traits<Eigen::SparseLU<CGAL::Eigen_sparse_matrix<double>::EigenType, Eigen::COLAMDOrdering<int> > > \endcode
\cgalNPEnd

\cgalNPBegin{number_of_iterations} \anchor PMP_number_of_iterations
is the number of iterations of the sequence of iterations performed in `isotropic_remeshing()`.\n
<b>Type:</b> \c unsigned \c int \n
<b>Default:</b> `1`
\cgalNPEnd

\cgalNPBegin{protect_constraints} \anchor PMP_protect_constraints
enables the protection of constraints listed by \ref PMP_edge_is_constrained_map
"edge_is_constrained_map" and boundary edges
in `isotropic_remeshing()`. If `true`, constraint edges cannot be modified at all
during the remeshing process.\n
<b>Type:</b> `bool` \n
<b>Default:</b> `false`
\cgalNPEnd

\cgalNPBegin{relax_constraints} \anchor PMP_relax_constraints
enables the tangential relaxation step in `isotropic_remeshing()`
to be performed on vertices that are endpoints of constraints listed
by \ref PMP_edge_is_constrained_map "edge_is_constrained_map", and boundary edges.
The vertices move along the constrained polylines they belong to.
Corners (i.e. vertices incident to more than 2 constraints, and vertices listed in
\ref PMP_vertex_is_constrained_map "vertex_is_constrained_map") are not allowed
to move at all.
If \ref PMP_protect_constraints "protect_constraints" is
set to `true`, this parameter is ignored.\n
<b>Type:</b> `bool` \n
<b>Default:</b> `true`
\cgalNPEnd

\cgalNPBegin{number_of_relaxation_steps} \anchor PMP_number_of_relaxation_steps
is the number of iterations of tangential relaxation that are performed at each iteration
of `isotropic_remeshing()`. A larger number of relaxation steps lead to
a more isotropic mesh.\n
<b>Type:</b> \c unsigned \c int \n
<b>Default:</b> `1`
\cgalNPEnd

\cgalNPBegin{use_delaunay_triangulation} \anchor PMP_use_delaunay_triangulation
enables the use of the Delaunay triangulation facet search space for hole filling functions.\n
<b>Type:</b> `bool` \n
<b>Default:</b> `true`
\cgalNPEnd

\cgalNPBegin{use_random_uniform_sampling} \anchor PMP_use_random_uniform_sampling
is a parameter used in `sample_triangle_mesh()` to indicate if points should be picked
in a random uniform way.\n
<b>Type:</b> `bool` \n
<b>Default:</b> `true`
\cgalNPEnd

\cgalNPBegin{use_grid_sampling} \anchor PMP_use_grid_sampling
is a parameter used in `sample_triangle_mesh()` to indicate if points should be picked
in on a grid in each face.\n
<b>Type:</b> `bool` \n
<b>Default:</b> `false`
\cgalNPEnd

\cgalNPBegin{use_monte_carlo_sampling} \anchor PMP_use_monte_carlo_sampling
is a parameter used in `sample_triangle_mesh()` to indicate if points should be picked
using a Monte-Carlo approach.\n
<b>Type:</b> `bool` \n
<b>Default:</b> `false`
\cgalNPEnd

\cgalNPBegin{sample_edges} \anchor PMP_sample_edges
is a parameter used in `sample_triangle_mesh()` to indicate if a dedicated sampling
of edges should be done.\n
<b>Type:</b> `bool` \n
<b>Default:</b> `true`
\cgalNPEnd

\cgalNPBegin{sample_vertices} \anchor PMP_sample_vertices
is a parameter used in `sample_triangle_mesh()` to indicate if triangle vertices should
be copied in the output iterator.\n
<b>Type:</b> `bool` \n
<b>Default:</b> `true`
\cgalNPEnd

\cgalNPBegin{sample_faces} \anchor PMP_sample_faces
is a parameter used in `sample_triangle_mesh()` to indicate if the interior of faces
should be considered for the sampling.\n
<b>Type:</b> `bool` \n
<b>Default:</b> `true`
\cgalNPEnd

\cgalNPBegin{number_of_points_on_faces} \anchor PMP_number_of_points_on_faces
is a parameter used in `sample_triangle_mesh()` to set the number of points picked
using the random uniform method on faces.\n
<b>Type:</b> `std::size_t` \n
<b>Default:</b> `0`
\cgalNPEnd

\cgalNPBegin{number_of_points_on_edges} \anchor PMP_number_of_points_on_edges
is a parameter used in `sample_triangle_mesh()` to set the number of points picked
using the random uniform method on edges.\n
<b>Type:</b> `std::size_t` \n
<b>Default:</b> `0`
\cgalNPEnd

\cgalNPBegin{number_of_points_per_face} \anchor PMP_number_of_points_per_face
is a parameter used in `sample_triangle_mesh()` to set the number of points picked
per face using the Monte-Carlo method.\n
<b>Type:</b> `std::size_t` \n
<b>Default:</b> `0`
\cgalNPEnd

\cgalNPBegin{number_of_points_per_edge} \anchor PMP_number_of_points_per_edge
is a parameter used in `sample_triangle_mesh()` to set the number of points picked
per edge using the Monte-Carlo method.\n
<b>Type:</b> `std::size_t` \n
<b>Default:</b> `0`
\cgalNPEnd

\cgalNPBegin{grid_spacing} \anchor PMP_grid_spacing
is a parameter used in `sample_triangle_mesh()` to set the grid spacing when using
the grid sampling method.\n
<b>Type:</b> `double` \n
<b>Default:</b> `0`
\cgalNPEnd

\cgalNPBegin{number_of_points_per_area_unit} \anchor PMP_number_of_points_per_area_unit
is a parameter used in `sample_triangle_mesh()` to set the number of points per
area unit to be picked up in faces for the random uniform sampling and
Monte-Carlo methods.\n
<b>Type:</b> `double` \n
<b>Default:</b> `0`
\cgalNPEnd

\cgalNPBegin{number_of_points_per_distance_unit} \anchor PMP_number_of_points_per_distance_unit
is a parameter used in `sample_triangle_mesh()` to set the number of points per
distance unit to be picked up on edges for the random uniform sampling and
Monte-Carlo methods.\n
<b>Type:</b> `double` \n
<b>Default:</b> `0`
\cgalNPEnd

\cgalNPBegin{do_project} \anchor PMP_do_project
is a parameter used in `random_perturbation()` to set whether vertices should be re-projected
to the input surface after their geometric perturbation.\n
<b>Type:</b> `bool` \n
<b>Default:</b> `true`
\cgalNPEnd

\cgalNPBegin{random_seed} \anchor PMP_random_seed
is a parameter used in `random_perturbation()` to choose a seed to initialize
the random number generator `CGAL::Random()`.
If this parameter is not provided, the perturbation is not deterministic
(i.e. not reproducible from one run to the other).\n
<b>Type:</b> `unsigned int` \n
<b>Default:</b> the random number generator is initialized with `CGAL::Random()`
\cgalNPEnd

<<<<<<< HEAD
\cgalNPBegin{outward_orientation} \anchor PMP_outward_orientation
Parameter used in orientation functions to choose between an outward or inward orientation.
\n
\b Type : `bool` \n
\b Default value is `true`
=======
\cgalNPBegin{do_overlap_test_of_bounded_sides} \anchor PMP_do_overlap_test_of_bounded_sides
Parameter used in intersection test functions to indicate whether overlapping tests of bounded sides
of close meshes should be done in addition to surface intersection tests.
\n
\b Type : `bool` \n
\b Default value is `false`
>>>>>>> ae6d3afa
\cgalNPEnd

\cgalNPTableEnd

*/<|MERGE_RESOLUTION|>--- conflicted
+++ resolved
@@ -296,20 +296,18 @@
 <b>Default:</b> the random number generator is initialized with `CGAL::Random()`
 \cgalNPEnd
 
-<<<<<<< HEAD
 \cgalNPBegin{outward_orientation} \anchor PMP_outward_orientation
 Parameter used in orientation functions to choose between an outward or inward orientation.
 \n
 \b Type : `bool` \n
 \b Default value is `true`
-=======
+
 \cgalNPBegin{do_overlap_test_of_bounded_sides} \anchor PMP_do_overlap_test_of_bounded_sides
 Parameter used in intersection test functions to indicate whether overlapping tests of bounded sides
 of close meshes should be done in addition to surface intersection tests.
 \n
 \b Type : `bool` \n
 \b Default value is `false`
->>>>>>> ae6d3afa
 \cgalNPEnd
 
 \cgalNPTableEnd
