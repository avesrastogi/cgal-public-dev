--- conflicted
+++ resolved
@@ -24,13 +24,8 @@
   std::size_t nb
     = CGAL::Polygon_mesh_processing::remove_degenerate_faces(mesh);
 
-<<<<<<< HEAD
-  std::cout << "There were " << nb << " degenerate faces in this mesh" << std::endl;
+  std::cerr << "There were " << nb << " degenerate faces in this mesh" << std::endl;
   mesh.collect_garbage();
   std::cout << mesh << std::endl;
-=======
-  std::cerr << "There were " << nb << " degenerate faces in this mesh" << std::endl;
-
->>>>>>> b27eedb5
   return 0;
 }