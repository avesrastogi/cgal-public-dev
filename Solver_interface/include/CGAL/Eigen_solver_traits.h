// Copyright (c) 2012  INRIA Bordeaux Sud-Ouest (France), All rights reserved.
//
// This file is part of CGAL (www.cgal.org); you can redistribute it and/or
// modify it under the terms of the GNU Lesser General Public License as
// published by the Free Software Foundation; either version 3 of the License,
// or (at your option) any later version.
//
// Licensees holding a valid commercial license may use this file in
// accordance with the commercial license agreement provided with the software.
//
// This file is provided AS IS with NO WARRANTY OF ANY KIND, INCLUDING THE
// WARRANTY OF DESIGN, MERCHANTABILITY AND FITNESS FOR A PARTICULAR PURPOSE.
//
// $URL$
// $Id$
//
// Author(s)     : Gael Guennebaud

#ifndef CGAL_EIGEN_SOLVER_TRAITS_H
#define CGAL_EIGEN_SOLVER_TRAITS_H

#include <CGAL/basic.h> // include basic.h before testing #defines

#include <Eigen/Sparse>
#include <CGAL/Eigen_matrix.h>
#include <CGAL/Eigen_vector.h>
#include <boost/shared_ptr.hpp>

namespace CGAL {


namespace internal {
  template <class EigenSolver,class FT>
  struct Get_eigen_matrix{
    typedef Eigen_sparse_matrix<FT> type;
  };
  
  template <class FT,class EigenMatrix>
  struct Get_eigen_matrix< ::Eigen::ConjugateGradient<EigenMatrix>,FT>{
    typedef Eigen_sparse_symmetric_matrix<FT> type;
  };

  template <class FT,class EigenMatrix>
  struct Get_eigen_matrix< ::Eigen::SimplicialCholesky<EigenMatrix>,FT>{
    typedef Eigen_sparse_symmetric_matrix<FT> type;
  };
} //internal 
  
/// The class Eigen_solver_traits
/// is a generic traits class for solving asymmetric or symmetric positive definite (SPD)
/// sparse linear systems using one of the Eigen solvers.
/// The default solver is the iterative bi-congugate gradient stabilized solver
/// Eigen::BiCGSTAB for double.
///
/// @heading Is Model for the Concepts: Model of the SparseLinearAlgebraTraits_d concept.

template<class EigenSolverT = Eigen::BiCGSTAB<Eigen_sparse_matrix<double>::EigenType> >
class Eigen_solver_traits
{
  typedef typename EigenSolverT::Scalar Scalar;
// Public types
public:
   typedef Scalar                                                       NT;
   typedef typename internal::Get_eigen_matrix<EigenSolverT,NT>::type   Matrix;
   typedef Eigen_vector<Scalar>                                         Vector;
   

// Public operations
public:

<<<<<<< HEAD
   Eigen_solver_traits():m_mat(NULL)
=======
   Eigen_solver_traits(): m_solver_sptr(new EigenSolverT)
>>>>>>> 745685fe
   {
   }
   
   EigenSolverT& solver() { return *m_solver_sptr; }

   /// Solve the sparse linear system "A*X = B".
   /// Return true on success. The solution is then (1/D) * X.
   ///
   /// @commentheading Preconditions:
   /// - A.row_dimension()    == B.dimension().
   /// - A.column_dimension() == X.dimension().
   bool linear_solver(const Matrix& A, const Vector& B, Vector& X, NT& D)
   {
      D = 1;          // Eigen does not support homogeneous coordinates

      m_solver_sptr->compute(A.eigen_object());
       
      if(m_solver_sptr->info() != Eigen::Success)
         return false;
         
      X = m_solver_sptr->solve(B);

      return m_solver_sptr->info() == Eigen::Success;
   }

  bool pre_factor (const Matrix& A, NT& D)
  {
    D = 1;
    
    m_mat = &A.eigen_object();
    m_solver.compute(*m_mat);
    return m_solver.info() == Eigen::Success;
  }
	
  bool linear_solver(const Vector& B, Vector& X)
  {
    CGAL_precondition(m_mat!=NULL); //pre_factor should have been called first
    X = m_solver.solve(B);
    return m_solver.info() == Eigen::Success;
  }
protected:
<<<<<<< HEAD
  EigenSolverT m_solver;
  const typename Matrix::EigenType* m_mat;
=======
  boost::shared_ptr<EigenSolverT> m_solver_sptr;

};

//specilization of the solver for BiCGSTAB as for surface parameterization, the 
//intializer should be a vector of one's (this was the case in 3.1-alpha but not in the official 3.1).
template<>
class Eigen_solver_traits< Eigen::BiCGSTAB<Eigen_sparse_matrix<double>::EigenType> >
{
  typedef Eigen::BiCGSTAB<Eigen_sparse_matrix<double>::EigenType> EigenSolverT;
  typedef EigenSolverT::Scalar Scalar;
// Public types
public:
   typedef Scalar                                                       NT;
   typedef internal::Get_eigen_matrix<EigenSolverT,NT>::type   Matrix;
   typedef Eigen_vector<Scalar>                                         Vector;
   

// Public operations
public:

   Eigen_solver_traits(): m_solver_sptr(new EigenSolverT)
   {
   }
   
   EigenSolverT& solver() { return *m_solver_sptr; }

   /// Solve the sparse linear system "A*X = B".
   /// Return true on success. The solution is then (1/D) * X.
   ///
   /// @commentheading Preconditions:
   /// - A.row_dimension()    == B.dimension().
   /// - A.column_dimension() == X.dimension().
   bool linear_solver(const Matrix& A, const Vector& B, Vector& X, NT& D)
   {
      D = 1;          // Eigen does not support homogeneous coordinates

      m_solver_sptr->compute(A.eigen_object());
       
      if(m_solver_sptr->info() != Eigen::Success)
         return false;
      
      X.setOnes(B.rows());
      X = m_solver_sptr->solveWithGuess(B,X);

      return m_solver_sptr->info() == Eigen::Success;
   }
protected:
  boost::shared_ptr<EigenSolverT> m_solver_sptr;
>>>>>>> 745685fe

};

} //namespace CGAL

#endif // CGAL_EIGEN_SOLVER_TRAITS_H<|MERGE_RESOLUTION|>--- conflicted
+++ resolved
@@ -68,11 +68,8 @@
 // Public operations
 public:
 
-<<<<<<< HEAD
-   Eigen_solver_traits():m_mat(NULL)
-=======
-   Eigen_solver_traits(): m_solver_sptr(new EigenSolverT)
->>>>>>> 745685fe
+   Eigen_solver_traits():m_mat(NULL), m_solver_sptr(new EigenSolverT)
+   Eigen_solver_traits(): 
    {
    }
    
@@ -103,22 +100,19 @@
     D = 1;
     
     m_mat = &A.eigen_object();
-    m_solver.compute(*m_mat);
-    return m_solver.info() == Eigen::Success;
+    solver().compute(*m_mat);
+    return solver().info() == Eigen::Success;
   }
 	
   bool linear_solver(const Vector& B, Vector& X)
   {
     CGAL_precondition(m_mat!=NULL); //pre_factor should have been called first
-    X = m_solver.solve(B);
-    return m_solver.info() == Eigen::Success;
+    X = solver().solve(B);
+    return solver().info() == Eigen::Success;
   }
 protected:
-<<<<<<< HEAD
-  EigenSolverT m_solver;
+  boost::shared_ptr<EigenSolverT> m_solver_sptr;
   const typename Matrix::EigenType* m_mat;
-=======
-  boost::shared_ptr<EigenSolverT> m_solver_sptr;
 
 };
 
@@ -167,7 +161,6 @@
    }
 protected:
   boost::shared_ptr<EigenSolverT> m_solver_sptr;
->>>>>>> 745685fe
 
 };
 
